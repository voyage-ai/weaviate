//                           _       _
// __      _____  __ ___   ___  __ _| |_ ___
// \ \ /\ / / _ \/ _` \ \ / / |/ _` | __/ _ \
//  \ V  V /  __/ (_| |\ V /| | (_| | ||  __/
//   \_/\_/ \___|\__,_| \_/ |_|\__,_|\__\___|
//
//  Copyright © 2016 - 2025 Weaviate B.V. All rights reserved.
//
//  CONTACT: hello@weaviate.io
//

package usage

import (
	"context"
	"fmt"
	"runtime/debug"
	"sort"
	"time"

	"github.com/pkg/errors"
	"github.com/sirupsen/logrus"
	"github.com/weaviate/weaviate/adapters/repos/db"
	clusterSchema "github.com/weaviate/weaviate/cluster/schema"
	"github.com/weaviate/weaviate/cluster/usage/types"
	backupent "github.com/weaviate/weaviate/entities/backup"
	entschema "github.com/weaviate/weaviate/entities/schema"
	"github.com/weaviate/weaviate/entities/schema/config"
	"github.com/weaviate/weaviate/usecases/backup"
	"github.com/weaviate/weaviate/usecases/schema"
)

type Service interface {
	SetJitterInterval(interval time.Duration)
	Usage(ctx context.Context, exactObjectCount bool) (*types.Report, error)
}

type service struct {
	schemaManager  schema.SchemaGetter
	db             *db.DB
	backups        backup.BackupBackendProvider
	logger         logrus.FieldLogger
	jitterInterval time.Duration
}

// db db.IndexGetter
func NewService(schemaManager schema.SchemaGetter, db *db.DB, backups backup.BackupBackendProvider, logger logrus.FieldLogger) Service {
	return &service{
		schemaManager:  schemaManager,
		db:             db,
		backups:        backups,
		logger:         logger,
		jitterInterval: 0, // Default to no jitter
	}
}

// SetJitterInterval sets the jitter interval for shard processing
func (s *service) SetJitterInterval(interval time.Duration) {
	s.jitterInterval = interval
	s.logger.WithFields(logrus.Fields{"jitter_interval": interval.String()}).Info("shard jitter interval updated")
}

// Usage service collects usage metrics for the node and shall return error in case of any error
// to avoid reporting partial data
// exactObjectCount will return the correct object count (including memtables) when set to true. This is mainly for
// testing via the debug api. In production, this should be false to avoid the performance hit
func (s *service) Usage(ctx context.Context, exactObjectCount bool) (*types.Report, error) {
	scheme := s.schemaManager.GetSchemaSkipAuth().Objects
	collections := scheme.Classes
	usage := &types.Report{
		Schema:      scheme,
		Node:        s.schemaManager.NodeName(),
		Collections: make([]*types.CollectionUsage, 0, len(collections)),
		Backups:     make([]*types.BackupUsage, 0),
	}

<<<<<<< HEAD
=======
	s.logger.Infof("Creating usage report with %d collections", len(collections))
	// Collect usage for each collection
>>>>>>> b42ac7e8
	for _, collection := range collections {
		vectorConfig, err := config.ExtractVectorConfigs(collection)
		if err != nil {
			return nil, fmt.Errorf("collection %s: %w", collection.Class, err)
		}
		collectionUsage, err := s.db.UsageForIndex(ctx, entschema.ClassName(collection.Class), s.jitterInterval, exactObjectCount, vectorConfig)
		// we lock the local index against being deleted while we collect usage, however we cannot lock the RAFT schema
		// against being changed. If the class was deleted in the RAFT schema, we simply skip it here
		// as it is no longer relevant for the current node usage
		if errors.Is(err, clusterSchema.ErrClassNotFound) || collectionUsage == nil {
			continue
		}
		if err != nil {
			return nil, fmt.Errorf("collection %s: %w", collection.Class, err)
		}

		usage.Collections = append(usage.Collections, collectionUsage)
	}
	sort.Sort(usage.Collections)

	// Get backup usage from all enabled backup backends
	for _, backend := range s.backups.EnabledBackupBackends() {
		backups, err := backend.AllBackups(ctx)
		if err != nil {
			s.logger.WithError(err).WithFields(logrus.Fields{"backend": backend}).Error("failed to get backups from backend")
			return nil, err
		}

		for _, backup := range backups {
			if backup.Status != backupent.Success {
				continue
			}
			usage.Backups = append(usage.Backups, &types.BackupUsage{
				ID:             backup.ID,
				CompletionTime: backup.CompletedAt.Format(time.RFC3339),
				SizeInGib:      float64(backup.PreCompressionSizeBytes) / (1024 * 1024 * 1024), // Convert bytes to GiB
				Type:           string(backup.Status),
				Collections:    backup.Classes(),
			})
		}
	}

	// -1 returns current limit without changing it
	usage.GoMemLimit = debug.SetMemoryLimit(-1)

	return usage, nil
}<|MERGE_RESOLUTION|>--- conflicted
+++ resolved
@@ -74,11 +74,8 @@
 		Backups:     make([]*types.BackupUsage, 0),
 	}
 
-<<<<<<< HEAD
-=======
 	s.logger.Infof("Creating usage report with %d collections", len(collections))
 	// Collect usage for each collection
->>>>>>> b42ac7e8
 	for _, collection := range collections {
 		vectorConfig, err := config.ExtractVectorConfigs(collection)
 		if err != nil {
