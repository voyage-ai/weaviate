--- conflicted
+++ resolved
@@ -67,20 +67,14 @@
 			cfg.Logger.Warnf("raft fqdn lookup configured but unable to resolve node %s to an IP, fallbacking to %s", cfg.NodeID, raftAdvertisedAddress)
 		}
 	}
-<<<<<<< HEAD
 	client := rpc.NewClient(resolver.NewRpc(cfg.IsLocalHost, cfg.RPCPort), cfg.RaftRPCMessageMaxSize, cfg.SentryEnabled, cfg.Logger)
 
-	fsm := NewFSM(cfg)
+	fsm := NewFSM(cfg, prometheus.DefaultRegisterer)
 	raft := NewRaft(cfg.NodeSelector, &fsm, client)
 
 	svrMetrics := monitoring.NewServerMetrics("weaviate_cluster", prometheus.DefaultRegisterer)
 	svr := rpc.NewServer(&fsm, raft, rpcListenAddress, cfg.RaftRPCMessageMaxSize, cfg.SentryEnabled, svrMetrics, cfg.Logger)
 
-=======
-	cl := rpc.NewClient(resolver.NewRpc(cfg.IsLocalHost, cfg.RPCPort), cfg.RaftRPCMessageMaxSize, cfg.SentryEnabled, cfg.Logger)
-	fsm := NewFSM(cfg, prometheus.DefaultRegisterer)
-	raft := NewRaft(cfg.NodeSelector, &fsm, cl)
->>>>>>> 75e25c8a
 	return &Service{
 		Raft:              raft,
 		raftAddr:          raftAdvertisedAddress,
