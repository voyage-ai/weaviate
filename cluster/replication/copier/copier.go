//                           _       _
// __      _____  __ ___   ___  __ _| |_ ___
// \ \ /\ / / _ \/ _` \ \ / / |/ _` | __/ _ \
//  \ V  V /  __/ (_| |\ V /| | (_| | ||  __/
//   \_/\_/ \___|\__,_| \_/ |_|\__,_|\__\___|
//
//  Copyright © 2016 - 2025 Weaviate B.V. All rights reserved.
//
//  CONTACT: hello@weaviate.io
//

package copier

import (
	"context"
	"errors"
	"fmt"
	"io/fs"
	"os"
	"path"
	"path/filepath"
	"runtime"
	"sort"
	"strings"
	"time"

	"github.com/sirupsen/logrus"
	"github.com/weaviate/weaviate/adapters/handlers/rest/clusterapi/grpc/generated/protocol"
	"github.com/weaviate/weaviate/cluster/replication/copier/types"
	"github.com/weaviate/weaviate/entities/additional"
	"github.com/weaviate/weaviate/entities/diskio"
	"github.com/weaviate/weaviate/entities/models"
	"github.com/weaviate/weaviate/entities/schema"
	"github.com/weaviate/weaviate/usecases/cluster"
	"github.com/weaviate/weaviate/usecases/integrity"

	enterrors "github.com/weaviate/weaviate/entities/errors"
)

<<<<<<< HEAD
type FileReplicationServiceClient protocol.FileReplicationServiceClient

type FileReplicationServiceClientFactory func(ctx context.Context, address string) (FileReplicationServiceClient, error)
=======
var _NUMCPU = runtime.GOMAXPROCS(0)
>>>>>>> 76219d79

// Copier for shard replicas, can copy a shard replica from one node to another.
type Copier struct {
	// clientFactory is a factory function to create a gRPC client for the remote node
	clientFactory FileReplicationServiceClientFactory
	// nodeSelector converts node IDs to hostnames
	nodeSelector cluster.NodeSelector
	// remoteIndex allows you to "call" methods on other nodes, in this case, we'll be "calling"
	// methods on the source node to perform the copy
	remoteIndex types.RemoteIndex
	// concurrentWorkers is the number of concurrent workers to use for copying files
	concurrentWorkers int
	// rootDataPath is the local path to the root data directory for the shard, we'll copy files
	// to this path
	rootDataPath string
	// dbWrapper is used to load the index for the collection so that we can create/interact
	// with the shard on this node
	dbWrapper types.DbWrapper
	// nodeName is the name of this node
	nodeName string

	logger logrus.FieldLogger
}

// New creates a new shard replica Copier.
func New(clientFactory FileReplicationServiceClientFactory, remoteIndex types.RemoteIndex, nodeSelector cluster.NodeSelector,
	concurrentWorkers int, rootPath string, dbWrapper types.DbWrapper, nodeName string, logger logrus.FieldLogger,
) *Copier {
	return &Copier{
		clientFactory:     clientFactory,
		remoteIndex:       remoteIndex,
		nodeSelector:      nodeSelector,
		concurrentWorkers: concurrentWorkers,
		rootDataPath:      rootPath,
		dbWrapper:         dbWrapper,
		nodeName:          nodeName,
		logger:            logger,
	}
}

// CopyReplicaFiles copies a shard replica from the source node to this node.
func (c *Copier) CopyReplicaFiles(ctx context.Context, srcNodeId, collectionName, shardName string, schemaVersion uint64) error {
	sourceNodeAddress := c.nodeSelector.NodeAddress(srcNodeId)

	sourceNodeGRPCPort, err := c.nodeSelector.NodeGRPCPort(srcNodeId)
	if err != nil {
		return fmt.Errorf("failed to get gRPC port for source node: %w", err)
	}

	client, err := c.clientFactory(ctx, fmt.Sprintf("%s:%d", sourceNodeAddress, sourceNodeGRPCPort))
	if err != nil {
		return fmt.Errorf("failed to create gRPC client connection: %w", err)
	}

	_, err = client.PauseFileActivity(ctx, &protocol.PauseFileActivityRequest{
		IndexName:     collectionName,
		ShardName:     shardName,
		SchemaVersion: schemaVersion,
	})
	if err != nil {
		return fmt.Errorf("failed to pause file activity: %w", err)
	}
	defer client.ResumeFileActivity(ctx, &protocol.ResumeFileActivityRequest{
		IndexName: collectionName,
		ShardName: shardName,
	})

	fileListResp, err := client.ListFiles(ctx, &protocol.ListFilesRequest{
		IndexName: collectionName,
		ShardName: shardName,
	})
	if err != nil {
		return fmt.Errorf("failed to list files: %w", err)
	}

	fileNameChan := make(chan string, 1000)
	enterrors.GoWrapper(func() {
		defer close(fileNameChan)
		for _, name := range fileListResp.FileNames {
			fileNameChan <- name
		}
	}, c.logger)

	// TODO remove this once we have a passing test that constantly inserts in parallel
	// during shard replica movement
	// if WEAVIATE_TEST_COPY_REPLICA_SLEEP is set, sleep for that amount of time
	// this is only used for testing purposes
	if os.Getenv("WEAVIATE_TEST_COPY_REPLICA_SLEEP") != "" {
		sleepTime, err := time.ParseDuration(os.Getenv("WEAVIATE_TEST_COPY_REPLICA_SLEEP"))
		if err != nil {
			return fmt.Errorf("invalid WEAVIATE_TEST_COPY_REPLICA_SLEEP: %w", err)
		}
		time.Sleep(sleepTime)
	}

	err = c.prepareLocalFolder(collectionName, shardName, fileListResp.FileNames)
	if err != nil {
		return fmt.Errorf("failed to prepare local folder: %w", err)
	}

	metadataChan := make(chan *protocol.FileMetadata, 1000)
	mWg := enterrors.NewErrorGroupWrapper(c.logger)
	for range c.concurrentWorkers {
		mWg.Go(func() error {
			err := c.metadataWorker(ctx, client, collectionName, shardName, fileNameChan, metadataChan)
			if err != nil {
				c.logger.WithError(err).Error("failed to get files metadata")
			}
			return err
		})
	}

	dWg := enterrors.NewErrorGroupWrapper(c.logger)
	for range c.concurrentWorkers {
		dWg.Go(func() error {
			err := c.downloadWorker(ctx, client, metadataChan)
			if err != nil {
				c.logger.WithError(err).Error("failed to download files")
			}
			return err
		})
	}

	// wait for all metadata workers to finish
	if err := mWg.Wait(); err != nil {
		return fmt.Errorf("failed to get files metadata: %w", err)
	}
	close(metadataChan)

	// wait for all download workers to finish
	if err := dWg.Wait(); err != nil {
		return fmt.Errorf("failed to download files: %w", err)
	}

	err = c.validateLocalFolder(collectionName, shardName, fileListResp.FileNames)
	if err != nil {
		return fmt.Errorf("failed to validate local folder: %w", err)
	}

	return nil
}

func (c *Copier) shardPath(collectionName, shardName string) string {
	return path.Join(c.rootDataPath, strings.ToLower(collectionName), shardName)
}

func (c *Copier) prepareLocalFolder(collectionName, shardName string, fileNames []string) error {
	fileNamesMap := make(map[string]struct{}, len(fileNames))
	for _, fileName := range fileNames {
		fileNamesMap[fileName] = struct{}{}
	}

	var dirs []string

	// remove files that are not in the source node
	basePath := c.shardPath(collectionName, shardName)

	err := filepath.WalkDir(basePath, func(path string, d fs.DirEntry, err error) error {
		if err != nil {
			if errors.Is(err, fs.ErrNotExist) {
				return nil
			}
			return fmt.Errorf("preparing local folder: %w", err)
		}

		if d.IsDir() {
			dirs = append(dirs, path)
			return nil
		}

		localRelFilePath, err := filepath.Rel(c.rootDataPath, path)
		if err != nil {
			return fmt.Errorf("failed to get relative path: %w", err)
		}

		if _, ok := fileNamesMap[localRelFilePath]; !ok {
			err := os.Remove(path)
			if err != nil {
				return fmt.Errorf("removing local file %q not present in source node: %w", path, err)
			}
		}

		return nil
	})
	if err != nil {
		return fmt.Errorf("preparing local folder: %w", err)
	}

	// sort dirs by depth, so that we delete the deepest directories first
	sortPathsByDepthDescending(dirs)

	for _, dir := range dirs {
		isEmpty, err := diskio.IsDirEmpty(dir)
		if err != nil {
			return fmt.Errorf("checking if local folder is empty: %s: %w", dir, err)
		}
		if !isEmpty {
			continue
		}

		err = os.Remove(dir)
		if err != nil {
			return fmt.Errorf("failed to remove empty local folder: %s: %w", dir, err)
		}
	}

	return nil
}

func (c *Copier) metadataWorker(ctx context.Context, client FileReplicationServiceClient,
	collectionName, shardName string, fileNameChan <-chan string, metadataChan chan<- *protocol.FileMetadata,
) error {
	for fileName := range fileNameChan {
		meta, err := client.GetFileMetadata(ctx, &protocol.GetFileMetadataRequest{
			IndexName: collectionName,
			ShardName: shardName,
			FileName:  fileName,
		})
		if err != nil {
			return fmt.Errorf("failed to send GetFileMetadata request for %q: %w", fileName, err)
		}

		metadataChan <- meta
	}

	return nil
}

func (c *Copier) downloadWorker(ctx context.Context, client FileReplicationServiceClient,
	metadataChan <-chan *protocol.FileMetadata,
) error {
	for meta := range metadataChan {
		localFilePath := filepath.Join(c.rootDataPath, meta.FileName)

		_, checksum, err := integrity.CRC32(localFilePath)
		if err != nil {
			if !errors.Is(err, os.ErrNotExist) {
				return err
			}
		} else if checksum == meta.Crc32 {
			// local file matches remote one, no need to download it
			continue
		}

		stream, err := client.GetFile(ctx, &protocol.GetFileRequest{
			IndexName: meta.IndexName,
			ShardName: meta.ShardName,
			FileName:  meta.FileName,
		})
		if err != nil {
			return fmt.Errorf("failed to send GetFile request for %s: %w", meta.FileName, err)
		}

		dir := path.Dir(localFilePath)
		if err := os.MkdirAll(dir, os.ModePerm); err != nil {
			return fmt.Errorf("create parent folder for %s: %w", localFilePath, err)
		}

		tmpPath := localFilePath + ".tmp"

		if err := func() error {
			f, err := os.Create(tmpPath)
			if err != nil {
				return fmt.Errorf("open file %q for writing: %w", tmpPath, err)
			}
			defer func() {
				if f != nil {
					f.Close()
				}
			}()
			if err := f.Truncate(meta.Size); err != nil {
				return fmt.Errorf("failed to preallocate file: %w", err)
			}

			eg := enterrors.NewErrorGroupWrapper(c.logger)
			eg.SetLimit(_NUMCPU)
			for {
				chunk, err := stream.Recv()
				if err != nil {
					return fmt.Errorf("failed to receive file chunk for %s: %w", meta.FileName, err)
				}
				if len(chunk.Data) > 0 {
					eg.Go(func() error {
						if _, err := f.WriteAt(chunk.Data, chunk.Offset); err != nil {
							return fmt.Errorf("writing chunk to file %q: %w", tmpPath, err)
						}
						return nil
					})
				}
				if chunk.Eof {
					break
				}
			}

			if err = eg.Wait(); err != nil {
				return fmt.Errorf("writing chunks to file %q: %w", tmpPath, err)
			}

			err = f.Sync()
			if err != nil {
				return fmt.Errorf("fsyncing file %q for writing: %w", tmpPath, err)
			}

			err = f.Close()
			f = nil // prevent deferred close
			if err != nil {
				return fmt.Errorf("closing file: %w", err)
			}

			_, checksum, err = integrity.CRC32(tmpPath)
			if err != nil {
				return fmt.Errorf("calculating checksum for file %q: %w", tmpPath, err)
			}

			if checksum != meta.Crc32 {
				return fmt.Errorf("checksum validation of file %q failed, expected %d, got %d", tmpPath, meta.Crc32, checksum)
			}

			err = os.Rename(tmpPath, localFilePath)
			if err != nil {
				return fmt.Errorf("renaming temporary file %q to final path %q: %w", tmpPath, localFilePath, err)
			}

			return nil
		}(); err != nil {
			rerr := os.Remove(tmpPath)
			if rerr != nil {
				c.logger.Warnf("failed to remove temporary file %q after error", tmpPath)
			}
			return err
		}
	}

	return nil
}

func (c *Copier) LoadLocalShard(ctx context.Context, collectionName, shardName string) error {
	idx := c.dbWrapper.GetIndex(schema.ClassName(collectionName))
	if idx == nil {
		return fmt.Errorf("index for collection %s not found", collectionName)
	}

	return idx.LoadLocalShard(ctx, shardName, false)
}

func (c *Copier) validateLocalFolder(collectionName, shardName string, fileNames []string) error {
	fileNamesMap := make(map[string]struct{}, len(fileNames))
	for _, fileName := range fileNames {
		fileNamesMap[fileName] = struct{}{}
	}

	var dirs []string

	basePath := c.shardPath(collectionName, shardName)

	err := filepath.WalkDir(basePath, func(path string, d fs.DirEntry, err error) error {
		if err != nil {
			return fmt.Errorf("validating local folder: %w", err)
		}

		if d.IsDir() {
			dirs = append(dirs, path)
			return nil
		}

		localRelFilePath, err := filepath.Rel(c.rootDataPath, path)
		if err != nil {
			return fmt.Errorf("failed to get relative path: %w", err)
		}

		if _, ok := fileNamesMap[localRelFilePath]; !ok {
			return fmt.Errorf("file %q not found in source node, but exists locally", localRelFilePath)
		}

		return nil
	})
	if err != nil {
		return fmt.Errorf("validating local folder: %w", err)
	}

	// sort dirs by depth, so that we fsync the deepest directories first
	sortPathsByDepthDescending(dirs)

	for _, dir := range dirs {
		if err := diskio.Fsync(dir); err != nil {
			return fmt.Errorf("failed to fsync local folder: %s: %w", dir, err)
		}
	}

	return nil
}

// sortPathsByDepthDescending sorts paths by depth in descending order.
// Paths with the same depth may be sorted in any order.
// For example:
//
//	/a/b
//	/a/b/c
//	/a/b/d
//	/a
//
// may be sorted to:
//
//	/a/b/d
//	/a/b/c
//	/a/b
//	/a
func sortPathsByDepthDescending(paths []string) {
	sort.Slice(paths, func(i, j int) bool {
		return depth(paths[i]) > depth(paths[j])
	})
}

func depth(path string) int {
	return strings.Count(filepath.Clean(path), string(filepath.Separator))
}

// AddAsyncReplicationTargetNode adds a target node override for a shard.
func (c *Copier) AddAsyncReplicationTargetNode(ctx context.Context, targetNodeOverride additional.AsyncReplicationTargetNodeOverride, schemaVersion uint64) error {
	if targetNodeOverride.SourceNode == c.nodeName {
		index := c.dbWrapper.GetIndex(schema.ClassName(targetNodeOverride.CollectionID))
		if index == nil {
			return nil
		}
		return index.IncomingAddAsyncReplicationTargetNode(ctx, targetNodeOverride.ShardID, targetNodeOverride)
	}

	srcNodeHostname, ok := c.nodeSelector.NodeHostname(targetNodeOverride.SourceNode)
	if !ok {
		return fmt.Errorf("source node address not found in cluster membership for node %s", targetNodeOverride.SourceNode)
	}

	return c.remoteIndex.AddAsyncReplicationTargetNode(ctx, srcNodeHostname, targetNodeOverride.CollectionID, targetNodeOverride.ShardID, targetNodeOverride, schemaVersion)
}

// RemoveAsyncReplicationTargetNode removes a target node override for a shard.
func (c *Copier) RemoveAsyncReplicationTargetNode(ctx context.Context, targetNodeOverride additional.AsyncReplicationTargetNodeOverride) error {
	if targetNodeOverride.SourceNode == c.nodeName {
		index := c.dbWrapper.GetIndex(schema.ClassName(targetNodeOverride.CollectionID))
		if index == nil {
			return nil
		}
		return index.IncomingRemoveAsyncReplicationTargetNode(ctx, targetNodeOverride.ShardID, targetNodeOverride)
	}

	srcNodeHostname, ok := c.nodeSelector.NodeHostname(targetNodeOverride.SourceNode)
	if !ok {
		return fmt.Errorf("source node address not found in cluster membership for node %s", targetNodeOverride.SourceNode)
	}

	return c.remoteIndex.RemoveAsyncReplicationTargetNode(ctx, srcNodeHostname, targetNodeOverride.CollectionID, targetNodeOverride.ShardID, targetNodeOverride)
}

func (c *Copier) InitAsyncReplicationLocally(ctx context.Context, collectionName, shardName string) error {
	index := c.dbWrapper.GetIndex(schema.ClassName(collectionName))
	if index == nil {
		return fmt.Errorf("index for collection %s not found", collectionName)
	}

	shard, release, err := index.GetShard(ctx, shardName)
	if err != nil {
		return fmt.Errorf("get shard %s err: %w", shardName, err)
	}
	if shard == nil {
		return fmt.Errorf("get shard %s: not found", shardName)
	}
	defer release()

	return shard.SetAsyncReplicationEnabled(ctx, true)
}

func (c *Copier) RevertAsyncReplicationLocally(ctx context.Context, collectionName, shardName string) error {
	index := c.dbWrapper.GetIndex(schema.ClassName(collectionName))
	if index == nil {
		return fmt.Errorf("index for collection %s not found", collectionName)
	}

	shard, release, err := index.GetShard(ctx, shardName)
	if err != nil {
		return fmt.Errorf("get shard %s err: %w", shardName, err)
	}
	if shard == nil {
		return fmt.Errorf("get shard %s: not found", shardName)
	}
	defer release()

	return shard.SetAsyncReplicationEnabled(ctx, shard.Index().Config.AsyncReplicationEnabled)
}

// AsyncReplicationStatus returns the async replication status for a shard.
// The first two return values are the number of objects propagated and the start diff time in unix milliseconds.
func (c *Copier) AsyncReplicationStatus(ctx context.Context, srcNodeId, targetNodeId, collectionName, shardName string) (models.AsyncReplicationStatus, error) {
	status, err := c.dbWrapper.GetOneNodeStatus(ctx, srcNodeId, collectionName, shardName, "verbose")
	if err != nil {
		return models.AsyncReplicationStatus{}, err
	}

	if len(status.Shards) == 0 {
		return models.AsyncReplicationStatus{}, fmt.Errorf("stats are empty for node %s", srcNodeId)
	}

	shardFound := false
	for _, shard := range status.Shards {
		if shard.Name != shardName || shard.Class != collectionName {
			continue
		}

		shardFound = true
		if len(shard.AsyncReplicationStatus) == 0 {
			return models.AsyncReplicationStatus{}, fmt.Errorf("async replication status empty for shard %s in node %s", shardName, srcNodeId)
		}

		for _, asyncReplicationStatus := range shard.AsyncReplicationStatus {
			if asyncReplicationStatus.TargetNode != targetNodeId {
				continue
			}

			return models.AsyncReplicationStatus{
				ObjectsPropagated:       asyncReplicationStatus.ObjectsPropagated,
				StartDiffTimeUnixMillis: asyncReplicationStatus.StartDiffTimeUnixMillis,
				TargetNode:              asyncReplicationStatus.TargetNode,
			}, nil
		}
	}

	if !shardFound {
		return models.AsyncReplicationStatus{}, fmt.Errorf("shard %s not found in node %s", shardName, srcNodeId)
	}

	return models.AsyncReplicationStatus{}, fmt.Errorf("async replication status not found for shard %s in node %s", shardName, srcNodeId)
}<|MERGE_RESOLUTION|>--- conflicted
+++ resolved
@@ -37,13 +37,11 @@
 	enterrors "github.com/weaviate/weaviate/entities/errors"
 )
 
-<<<<<<< HEAD
+var _NUMCPU = runtime.GOMAXPROCS(0)
+
 type FileReplicationServiceClient protocol.FileReplicationServiceClient
 
 type FileReplicationServiceClientFactory func(ctx context.Context, address string) (FileReplicationServiceClient, error)
-=======
-var _NUMCPU = runtime.GOMAXPROCS(0)
->>>>>>> 76219d79
 
 // Copier for shard replicas, can copy a shard replica from one node to another.
 type Copier struct {
