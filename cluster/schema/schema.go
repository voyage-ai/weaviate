//                           _       _
// __      _____  __ ___   ___  __ _| |_ ___
// \ \ /\ / / _ \/ _` \ \ / / |/ _` | __/ _ \
//  \ V  V /  __/ (_| |\ V /| | (_| | ||  __/
//   \_/\_/ \___|\__,_| \_/ |_|\__,_|\__\___|
//
//  Copyright © 2016 - 2024 Weaviate B.V. All rights reserved.
//
//  CONTACT: hello@weaviate.io
//

package schema

import (
	"encoding/json"
	"errors"
	"fmt"
	"strings"
	"sync"

	"github.com/prometheus/client_golang/prometheus"
	"github.com/prometheus/client_golang/prometheus/promauto"

	command "github.com/weaviate/weaviate/cluster/proto/api"
	"github.com/weaviate/weaviate/cluster/types"
	"github.com/weaviate/weaviate/entities/models"
	entSchema "github.com/weaviate/weaviate/entities/schema"
	"github.com/weaviate/weaviate/entities/versioned"
	"github.com/weaviate/weaviate/usecases/sharding"
)

var (
	ErrClassExists   = errors.New("class already exists")
	ErrClassNotFound = errors.New("class not found")
	ErrShardNotFound = errors.New("shard not found")
	ErrMTDisabled    = errors.New("multi-tenancy is not enabled")
)

type ClassInfo struct {
	Exists            bool
	MultiTenancy      models.MultiTenancyConfig
	ReplicationFactor int
	Tenants           int
	Properties        int
	ClassVersion      uint64
	ShardVersion      uint64
}

func (ci *ClassInfo) Version() uint64 {
	return max(ci.ClassVersion, ci.ShardVersion)
}

type schema struct {
	nodeID      string
	shardReader shardReader

	// mu protects the `classes`
	mu      sync.RWMutex
	classes map[string]*metaClass

	// metrics
	// collectionsCount represents the number of collections on this specific node.
	collectionsCount prometheus.Gauge

	// shardsCount represents the number of shards (of all collections) on this specific node.
	shardsCount *prometheus.GaugeVec
}

func NewSchema(nodeID string, shardReader shardReader, reg prometheus.Registerer) *schema {
	// this also registers the prometheus metrics with given `reg` in addition to just creating it.
	r := promauto.With(reg)

	s := &schema{
		nodeID:      nodeID,
		classes:     make(map[string]*metaClass, 128),
		shardReader: shardReader,
		collectionsCount: r.NewGauge(prometheus.GaugeOpts{
			Namespace:   "weaviate",
			Name:        "schema_collections",
			Help:        "Number of collections per node",
			ConstLabels: prometheus.Labels{"nodeID": nodeID},
		}),
		shardsCount: r.NewGaugeVec(prometheus.GaugeOpts{
			Namespace:   "weaviate",
			Name:        "schema_shards",
			Help:        "Number of shards per node with corresponding status",
			ConstLabels: prometheus.Labels{"nodeID": nodeID},
		}, []string{"status"}), // status: HOT, WARM, COLD, FROZEN
	}

	return s
}

func (s *schema) ClassInfo(class string) ClassInfo {
	s.mu.RLock()
	defer s.mu.RUnlock()

	cl, ok := s.classes[class]
	if !ok {
		return ClassInfo{}
	}
	return cl.ClassInfo()
}

// ClassEqual returns the name of an existing class with a similar name, and "" otherwise
// strings.EqualFold is used to compare classes
func (s *schema) ClassEqual(name string) string {
	s.mu.RLock()
	defer s.mu.RUnlock()

	for k := range s.classes {
		if strings.EqualFold(k, name) {
			return k
		}
	}
	return ""
}

func (s *schema) MultiTenancy(class string) models.MultiTenancyConfig {
	mtc, _ := s.metaClass(class).MultiTenancyConfig()
	return mtc
}

// Read performs a read operation `reader` on the specified class and sharding state
func (s *schema) Read(class string, reader func(*models.Class, *sharding.State) error) error {
	meta := s.metaClass(class)
	if meta == nil {
		return ErrClassNotFound
	}
	return meta.RLockGuard(reader)
}

func (s *schema) metaClass(class string) *metaClass {
	s.mu.RLock()
	defer s.mu.RUnlock()
	return s.classes[class]
}

// ReadOnlyClass returns a shallow copy of a class.
// The copy is read-only and should not be modified.
func (s *schema) ReadOnlyClass(class string) (*models.Class, uint64) {
	s.mu.RLock()
	defer s.mu.RUnlock()

	meta := s.classes[class]
	if meta == nil {
		return nil, 0
	}
	return meta.CloneClass(), meta.ClassVersion
}

// ReadOnlyClass returns a shallow copy of a class.
// The copy is read-only and should not be modified.
func (s *schema) ReadOnlyClasses(classes ...string) map[string]versioned.Class {
	if len(classes) == 0 {
		return nil
	}

	vclasses := make(map[string]versioned.Class, len(classes))
	s.mu.RLock()
	defer s.mu.RUnlock()

	for _, class := range classes {
		meta := s.classes[class]
		if meta == nil {
			continue
		}
		vclasses[class] = versioned.Class{Class: meta.CloneClass(), Version: meta.ClassVersion}
	}

	return vclasses
}

// ReadOnlySchema returns a read only schema
// Changing the schema outside this package might lead to undefined behavior.
//
// it creates a shallow copy of existing classes
//
// This function assumes that class attributes are being overwritten.
// The properties attribute is the only one that might vary in size;
// therefore, we perform a shallow copy of the existing properties.
// This implementation assumes that individual properties are overwritten rather than partially updated
func (s *schema) ReadOnlySchema() models.Schema {
	cp := models.Schema{}
	s.mu.RLock()
	defer s.mu.RUnlock()

	cp.Classes = make([]*models.Class, len(s.classes))
	i := 0
	for _, meta := range s.classes {
		cp.Classes[i] = meta.CloneClass()
		i++
	}

	return cp
}

// ShardOwner returns the node owner of the specified shard
func (s *schema) ShardOwner(class, shard string) (string, uint64, error) {
	meta := s.metaClass(class)
	if meta == nil {
		return "", 0, ErrClassNotFound
	}

	return meta.ShardOwner(shard)
}

// ShardFromUUID returns shard name of the provided uuid
func (s *schema) ShardFromUUID(class string, uuid []byte) (string, uint64) {
	meta := s.metaClass(class)
	if meta == nil {
		return "", 0
	}
	return meta.ShardFromUUID(uuid)
}

// ShardReplicas returns the replica nodes of a shard
func (s *schema) ShardReplicas(class, shard string) ([]string, uint64, error) {
	meta := s.metaClass(class)
	if meta == nil {
		return nil, 0, ErrClassNotFound
	}
	return meta.ShardReplicas(shard)
}

// TenantsShards returns shard name for the provided tenant and its activity status
func (s *schema) TenantsShards(class string, tenants ...string) (map[string]string, uint64) {
	s.mu.RLock()
	defer s.mu.RUnlock()

	meta := s.classes[class]
	if meta == nil {
		return nil, 0
	}

	return meta.TenantsShards(class, tenants...)
}

func (s *schema) CopyShardingState(class string) (*sharding.State, uint64) {
	meta := s.metaClass(class)
	if meta == nil {
		return nil, 0
	}

	return meta.CopyShardingState()
}

func (s *schema) GetShardsStatus(class, tenant string) (models.ShardStatusList, error) {
	return s.shardReader.GetShardsStatus(class, tenant)
}

type shardReader interface {
	GetShardsStatus(class, tenant string) (models.ShardStatusList, error)
}

func (s *schema) len() int {
	s.mu.RLock()
	defer s.mu.RUnlock()

	return len(s.classes)
}

func (s *schema) multiTenancyEnabled(class string) (bool, *metaClass, ClassInfo, error) {
	s.mu.RLock()
	defer s.mu.RUnlock()

	meta := s.classes[class]
	if meta == nil {
		return false, nil, ClassInfo{}, ErrClassNotFound
	}
	info := s.classes[class].ClassInfo()
	if !info.MultiTenancy.Enabled {
		return false, nil, ClassInfo{}, fmt.Errorf("%w for class %q", ErrMTDisabled, class)
	}
	return true, meta, info, nil
}

func (s *schema) addClass(cls *models.Class, ss *sharding.State, v uint64) error {
	s.mu.Lock()
	defer s.mu.Unlock()

	_, exists := s.classes[cls.Class]
	if exists {
		return ErrClassExists
	}

	s.classes[cls.Class] = &metaClass{
		Class: *cls, Sharding: *ss, ClassVersion: v, ShardVersion: v,
	}

	s.collectionsCount.Inc()

	for _, shard := range ss.Physical {
		s.shardsCount.WithLabelValues(shard.Status).Inc()
	}

	return nil
}

// updateClass modifies existing class based on the givin update function
func (s *schema) updateClass(name string, f func(*metaClass) error) error {
	s.mu.Lock()
	defer s.mu.Unlock()

	meta := s.classes[name]
	if meta == nil {
		return ErrClassNotFound
	}
	return meta.LockGuard(f)
}

func (s *schema) deleteClass(name string) bool {
	s.mu.Lock()
	defer s.mu.Unlock()

	// since `delete(map, key)` is no-op if `key` doesn't exist, check before deleting
	// so that we can increment the `collectionsCount` correctly.
	class, ok := s.classes[name]
	if !ok {
		return false
	}

	// sc tracks number of shards in this collection to be deleted by status.
	sc := make(map[string]int)

	// need to decrement shards count on this class.
	for _, shard := range class.Sharding.Physical {
		sc[shard.Status]++
	}

	delete(s.classes, name)

	s.collectionsCount.Dec()
	for status, count := range sc {
		s.shardsCount.WithLabelValues(status).Sub(float64(count))
	}

	return true
}

// replaceClasses replaces the existing `schema.Classes` with given `classes`
// mainly used in cases like restoring the whole schema from backup or something.
func (s *schema) replaceClasses(classes map[string]*metaClass) {
	s.mu.Lock()
	defer s.mu.Unlock()

	s.collectionsCount.Sub(float64(len(s.classes)))
	for _, ss := range s.classes {
		for _, shard := range ss.Sharding.Physical {
			s.shardsCount.WithLabelValues(shard.Status).Dec()
		}
	}

	s.classes = classes

	s.collectionsCount.Add(float64(len(s.classes)))

	for _, ss := range s.classes {
		for _, shard := range ss.Sharding.Physical {
			s.shardsCount.WithLabelValues(shard.Status).Inc()
		}
	}
}

// replaceStatesNodeName it update the node name inside sharding states.
// WARNING: this shall be used in one node cluster environments only.
// because it will replace the shard node name if the node name got updated
// only if the replication factor is 1, otherwise it's no-op
func (s *schema) replaceStatesNodeName(new string) {
	s.mu.Lock()
	defer s.mu.Unlock()

	for _, meta := range s.classes {
		meta.LockGuard(func(mc *metaClass) error {
			if meta.Class.ReplicationConfig.Factor > 1 {
				return nil
			}

			for idx := range meta.Sharding.Physical {
				cp := meta.Sharding.Physical[idx].DeepCopy()
				cp.BelongsToNodes = []string{new}
				meta.Sharding.Physical[idx] = cp
			}
			return nil
		})
	}
}

func (s *schema) addProperty(class string, v uint64, props ...*models.Property) error {
	s.mu.Lock()
	defer s.mu.Unlock()

	meta := s.classes[class]
	if meta == nil {
		return ErrClassNotFound
	}
	return meta.AddProperty(v, props...)
}

func (s *schema) addTenants(class string, v uint64, req *command.AddTenantsRequest) error {
	req.Tenants = removeNilTenants(req.Tenants)

	ok, meta, info, err := s.multiTenancyEnabled(class)
	if !ok {
		return err
	}

	sc, err := meta.AddTenants(s.nodeID, req, int64(info.ReplicationFactor), v)
	if err != nil {
		return err
	}
	for status, count := range sc {
		s.shardsCount.WithLabelValues(status).Add(float64(count))
	}

	return nil
}

func (s *schema) deleteTenants(class string, v uint64, req *command.DeleteTenantsRequest) error {
	ok, meta, _, err := s.multiTenancyEnabled(class)
	if !ok {
		return err
	}
	sc, err := meta.DeleteTenants(req, v)
	if err != nil {
		return err
	}

	for status, count := range sc {
		s.shardsCount.WithLabelValues(status).Sub(float64(count))
	}

	return nil
}

func (s *schema) updateTenants(class string, v uint64, req *command.UpdateTenantsRequest) error {
	ok, meta, _, err := s.multiTenancyEnabled(class)
	if !ok {
		return err
	}
	sc, err := meta.UpdateTenants(s.nodeID, req, v)
	// partial update possible
	for status, count := range sc {
		// count can be positive or negative.
		s.shardsCount.WithLabelValues(status).Add(float64(count))
	}

	return err
}

func (s *schema) updateTenantsProcess(class string, v uint64, req *command.TenantProcessRequest) error {
	ok, meta, _, err := s.multiTenancyEnabled(class)
	if !ok {
		return err
	}

	sc, err := meta.UpdateTenantsProcess(s.nodeID, req, v)
	// partial update possible
	for status, count := range sc {
		// count can be positive or negative.
		s.shardsCount.WithLabelValues(status).Add(float64(count))
	}

	return err
}

func (s *schema) getTenants(class string, tenants []string) ([]*models.Tenant, error) {
	ok, meta, _, err := s.multiTenancyEnabled(class)
	if !ok {
		return nil, err
	}

	// Read tenants using the meta lock guard
	var res []*models.Tenant
	f := func(_ *models.Class, ss *sharding.State) error {
		if len(tenants) == 0 {
<<<<<<< HEAD
			res = make([]*models.TenantResponse, 0, len(ss.Physical))
			for tenant, physical := range ss.Physical {
				res = append(res, makeTenantResponse(tenant, physical))
			}
		} else {
			res = make([]*models.TenantResponse, 0, len(tenants))
			for _, tenant := range tenants {
				if physical, ok := ss.Physical[tenant]; ok {
					res = append(res, makeTenantResponse(tenant, physical))
=======
			res = make([]*models.Tenant, len(ss.Physical))
			i := 0
			for tenantName, physical := range ss.Physical {
				// Ensure we copy the belongs to nodes array to avoid it being modified
				cpy := make([]string, len(physical.BelongsToNodes))
				copy(cpy, physical.BelongsToNodes)

				res[i] = &models.Tenant{
					Name:           tenantName,
					ActivityStatus: entSchema.ActivityStatus(physical.Status),
				}

				// Increment our result iterator
				i++
			}
		} else {
			res = make([]*models.Tenant, 0, len(tenants))
			for _, tenantName := range tenants {
				if physical, ok := ss.Physical[tenantName]; ok {
					// Ensure we copy the belongs to nodes array to avoid it being modified
					cpy := make([]string, len(physical.BelongsToNodes))
					copy(cpy, physical.BelongsToNodes)
					res = append(res, &models.Tenant{
						Name:           tenantName,
						ActivityStatus: entSchema.ActivityStatus(physical.Status),
					})
>>>>>>> 221e3faf
				}
			}
		}
		return nil
	}
	return res, meta.RLockGuard(f)
}

func (s *schema) States() map[string]types.ClassState {
	s.mu.RLock()
	defer s.mu.RUnlock()

	cs := make(map[string]types.ClassState, len(s.classes))
	for _, c := range s.classes {
		cs[c.Class.Class] = types.ClassState{
			Class:  c.Class,
			Shards: c.Sharding,
		}
	}

	return cs
}

// MetaClasses is thread-safe and returns a deep copy of the meta classes and sharding states
func (s *schema) MetaClasses() map[string]*metaClass {
	s.mu.RLock()
	defer s.mu.RUnlock()

	classesCopy := make(map[string]*metaClass, len(s.classes))
	for k, v := range s.classes {
		v.RLock()
		classesCopy[k] = &metaClass{
			Class:        v.Class,
			ClassVersion: v.ClassVersion,
			Sharding:     v.Sharding.DeepCopy(),
			ShardVersion: v.ShardVersion,
		}
		v.RUnlock()
	}

	return classesCopy
}

func (s *schema) Restore(data []byte, parser Parser) error {
	var classes map[string]*metaClass
	if err := json.Unmarshal(data, &classes); err != nil {
		return fmt.Errorf("restore snapshot: decode json: %w", err)
	}

	return s.restore(classes, parser)
}

func (s *schema) RestoreLegacy(data []byte, parser Parser) error {
	snap := snapshot{}
	if err := json.Unmarshal(data, &snap); err != nil {
		return fmt.Errorf("restore snapshot: decode json: %w", err)
	}
	return s.restore(snap.Classes, parser)
}

func (s *schema) restore(classes map[string]*metaClass, parser Parser) error {
	for _, cls := range classes {
		if err := parser.ParseClass(&cls.Class); err != nil { // should not fail
			return fmt.Errorf("parsing class %q: %w", cls.Class.Class, err) // schema might be corrupted
		}
		cls.Sharding.SetLocalName(s.nodeID)
	}
	s.replaceClasses(classes)
	return nil
<<<<<<< HEAD
}

// makeTenant creates a tenant with the given name and status
func makeTenant(name, status string) models.Tenant {
	return models.Tenant{
		Name:           name,
		ActivityStatus: status,
	}
}

func makeTenantResponse(tenant string, physical sharding.Physical) *models.TenantResponse {
	// copy BelongsToNodes to avoid modification of the original slice
	cpy := make([]string, len(physical.BelongsToNodes))
	copy(cpy, physical.BelongsToNodes)

	return MakeTenantWithBelongsToNodes(tenant, entSchema.ActivityStatus(physical.Status), cpy)
}

// MakeTenantWithBelongsToNodes creates a tenant with the given name, status, and belongsToNodes
func MakeTenantWithBelongsToNodes(name, status string, belongsToNodes []string) *models.TenantResponse {
	return &models.TenantResponse{
		Tenant:         makeTenant(name, status),
		BelongsToNodes: belongsToNodes,
	}
=======
>>>>>>> 221e3faf
}<|MERGE_RESOLUTION|>--- conflicted
+++ resolved
@@ -474,17 +474,6 @@
 	var res []*models.Tenant
 	f := func(_ *models.Class, ss *sharding.State) error {
 		if len(tenants) == 0 {
-<<<<<<< HEAD
-			res = make([]*models.TenantResponse, 0, len(ss.Physical))
-			for tenant, physical := range ss.Physical {
-				res = append(res, makeTenantResponse(tenant, physical))
-			}
-		} else {
-			res = make([]*models.TenantResponse, 0, len(tenants))
-			for _, tenant := range tenants {
-				if physical, ok := ss.Physical[tenant]; ok {
-					res = append(res, makeTenantResponse(tenant, physical))
-=======
 			res = make([]*models.Tenant, len(ss.Physical))
 			i := 0
 			for tenantName, physical := range ss.Physical {
@@ -511,7 +500,6 @@
 						Name:           tenantName,
 						ActivityStatus: entSchema.ActivityStatus(physical.Status),
 					})
->>>>>>> 221e3faf
 				}
 			}
 		}
@@ -581,31 +569,4 @@
 	}
 	s.replaceClasses(classes)
 	return nil
-<<<<<<< HEAD
-}
-
-// makeTenant creates a tenant with the given name and status
-func makeTenant(name, status string) models.Tenant {
-	return models.Tenant{
-		Name:           name,
-		ActivityStatus: status,
-	}
-}
-
-func makeTenantResponse(tenant string, physical sharding.Physical) *models.TenantResponse {
-	// copy BelongsToNodes to avoid modification of the original slice
-	cpy := make([]string, len(physical.BelongsToNodes))
-	copy(cpy, physical.BelongsToNodes)
-
-	return MakeTenantWithBelongsToNodes(tenant, entSchema.ActivityStatus(physical.Status), cpy)
-}
-
-// MakeTenantWithBelongsToNodes creates a tenant with the given name, status, and belongsToNodes
-func MakeTenantWithBelongsToNodes(name, status string, belongsToNodes []string) *models.TenantResponse {
-	return &models.TenantResponse{
-		Tenant:         makeTenant(name, status),
-		BelongsToNodes: belongsToNodes,
-	}
-=======
->>>>>>> 221e3faf
 }