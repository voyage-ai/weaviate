--- conflicted
+++ resolved
@@ -11,17 +11,12 @@
 
 package resolver
 
-<<<<<<< HEAD
-// ClusterStateReader allows the resolver to compute node-id to ip addresses.
-type ClusterStateReader interface {
-=======
 const (
 	invalidAddr = "256.256.256.256:99999999"
 )
 
-// NodeToAddress allows the resolver to compute node-id to ip addresses.
-type NodeToAddress interface {
->>>>>>> 239fb73f
+// ClusterStateReader allows the resolver to compute node-id to ip addresses.
+type ClusterStateReader interface {
 	// NodeAddress resolves node id into an ip address without the port.
 	NodeAddress(id string) string
 	// NodeHostname resolves a node id into an ip address with internal cluster api port
