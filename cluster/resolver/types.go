--- conflicted
+++ resolved
@@ -11,17 +11,8 @@
 
 package resolver
 
-<<<<<<< HEAD
-const (
-	invalidAddr = "256.256.256.256:99999999"
-)
-
 // ClusterStateReader allows the resolver to compute node-id to ip addresses.
 type ClusterStateReader interface {
-=======
-// NodeToAddress allows the resolver to compute node-id to ip addresses.
-type NodeToAddress interface {
->>>>>>> 21d92d7d
 	// NodeAddress resolves node id into an ip address without the port.
 	NodeAddress(id string) string
 	// NodeHostname resolves a node id into an ip address with internal cluster api port
