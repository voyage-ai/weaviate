//                           _       _
// __      _____  __ ___   ___  __ _| |_ ___
// \ \ /\ / / _ \/ _` \ \ / / |/ _` | __/ _ \
//  \ V  V /  __/ (_| |\ V /| | (_| | ||  __/
//   \_/\_/ \___|\__,_| \_/ |_|\__,_|\__\___|
//
//  Copyright © 2016 - 2024 Weaviate B.V. All rights reserved.
//
//  CONTACT: hello@weaviate.io
//

package rest

import (
	"context"
	"encoding/json"
	"fmt"
	"net"
	"net/http"
	_ "net/http/pprof"
	"os"
	"path/filepath"
	goruntime "runtime"
	"runtime/debug"
	"strconv"
	"strings"
	"time"

	"github.com/weaviate/fgprof"

	"github.com/KimMachineGun/automemlimit/memlimit"
	openapierrors "github.com/go-openapi/errors"
	"github.com/go-openapi/runtime"
	"github.com/go-openapi/swag"
	"github.com/pbnjay/memory"
	"github.com/pkg/errors"
	"github.com/prometheus/client_golang/prometheus/promhttp"
	"github.com/sirupsen/logrus"
	"github.com/weaviate/weaviate/adapters/clients"
	"github.com/weaviate/weaviate/adapters/handlers/rest/clusterapi"
	"github.com/weaviate/weaviate/adapters/handlers/rest/operations"
	"github.com/weaviate/weaviate/adapters/handlers/rest/state"
	"github.com/weaviate/weaviate/adapters/handlers/rest/tenantactivity"
	"github.com/weaviate/weaviate/adapters/repos/classifications"
	"github.com/weaviate/weaviate/adapters/repos/db"
	"github.com/weaviate/weaviate/adapters/repos/db/inverted"
	modulestorage "github.com/weaviate/weaviate/adapters/repos/modules"
	schemarepo "github.com/weaviate/weaviate/adapters/repos/schema"
	rCluster "github.com/weaviate/weaviate/cluster"
	vectorIndex "github.com/weaviate/weaviate/entities/vectorindex"

	enterrors "github.com/weaviate/weaviate/entities/errors"
	"github.com/weaviate/weaviate/entities/moduletools"
	"github.com/weaviate/weaviate/entities/replication"
	modstgazure "github.com/weaviate/weaviate/modules/backup-azure"
	modstgfs "github.com/weaviate/weaviate/modules/backup-filesystem"
	modstggcs "github.com/weaviate/weaviate/modules/backup-gcs"
	modstgs3 "github.com/weaviate/weaviate/modules/backup-s3"
	modgenerativeanthropic "github.com/weaviate/weaviate/modules/generative-anthropic"
	modgenerativeanyscale "github.com/weaviate/weaviate/modules/generative-anyscale"
	modgenerativeaws "github.com/weaviate/weaviate/modules/generative-aws"
	modgenerativecohere "github.com/weaviate/weaviate/modules/generative-cohere"
	modgenerativedatabricks "github.com/weaviate/weaviate/modules/generative-databricks"
	modgenerativedummy "github.com/weaviate/weaviate/modules/generative-dummy"
	modgenerativefriendliai "github.com/weaviate/weaviate/modules/generative-friendliai"
	modgenerativemistral "github.com/weaviate/weaviate/modules/generative-mistral"
	modgenerativeoctoai "github.com/weaviate/weaviate/modules/generative-octoai"
	modgenerativeollama "github.com/weaviate/weaviate/modules/generative-ollama"
	modgenerativeopenai "github.com/weaviate/weaviate/modules/generative-openai"
	modgenerativepalm "github.com/weaviate/weaviate/modules/generative-palm"
	modimage "github.com/weaviate/weaviate/modules/img2vec-neural"
	modbind "github.com/weaviate/weaviate/modules/multi2vec-bind"
	modclip "github.com/weaviate/weaviate/modules/multi2vec-clip"
	modmulti2vecpalm "github.com/weaviate/weaviate/modules/multi2vec-palm"
	modner "github.com/weaviate/weaviate/modules/ner-transformers"
	modsloads3 "github.com/weaviate/weaviate/modules/offload-s3"
	modqnaopenai "github.com/weaviate/weaviate/modules/qna-openai"
	modqna "github.com/weaviate/weaviate/modules/qna-transformers"
	modcentroid "github.com/weaviate/weaviate/modules/ref2vec-centroid"
	modrerankercohere "github.com/weaviate/weaviate/modules/reranker-cohere"
	modrerankerdummy "github.com/weaviate/weaviate/modules/reranker-dummy"
	modrerankerjinaai "github.com/weaviate/weaviate/modules/reranker-jinaai"
	modrerankertransformers "github.com/weaviate/weaviate/modules/reranker-transformers"
	modrerankervoyageai "github.com/weaviate/weaviate/modules/reranker-voyageai"
	modsum "github.com/weaviate/weaviate/modules/sum-transformers"
	modspellcheck "github.com/weaviate/weaviate/modules/text-spellcheck"
	modtext2vecaws "github.com/weaviate/weaviate/modules/text2vec-aws"
	modt2vbigram "github.com/weaviate/weaviate/modules/text2vec-bigram"
	modcohere "github.com/weaviate/weaviate/modules/text2vec-cohere"
	modcontextionary "github.com/weaviate/weaviate/modules/text2vec-contextionary"
	moddatabricks "github.com/weaviate/weaviate/modules/text2vec-databricks"
	modgpt4all "github.com/weaviate/weaviate/modules/text2vec-gpt4all"
	modhuggingface "github.com/weaviate/weaviate/modules/text2vec-huggingface"
	modjinaai "github.com/weaviate/weaviate/modules/text2vec-jinaai"
	modmistral "github.com/weaviate/weaviate/modules/text2vec-mistral"
	modoctoai "github.com/weaviate/weaviate/modules/text2vec-octoai"
	modtext2vecoctoai "github.com/weaviate/weaviate/modules/text2vec-octoai"
	modollama "github.com/weaviate/weaviate/modules/text2vec-ollama"
	modopenai "github.com/weaviate/weaviate/modules/text2vec-openai"
	modtext2vecpalm "github.com/weaviate/weaviate/modules/text2vec-palm"
	modtransformers "github.com/weaviate/weaviate/modules/text2vec-transformers"
	modvoyageai "github.com/weaviate/weaviate/modules/text2vec-voyageai"
	"github.com/weaviate/weaviate/usecases/auth/authentication/composer"
	"github.com/weaviate/weaviate/usecases/backup"
	"github.com/weaviate/weaviate/usecases/classification"
	"github.com/weaviate/weaviate/usecases/cluster"
	"github.com/weaviate/weaviate/usecases/config"
	"github.com/weaviate/weaviate/usecases/memwatch"
	"github.com/weaviate/weaviate/usecases/modules"
	"github.com/weaviate/weaviate/usecases/monitoring"
	"github.com/weaviate/weaviate/usecases/objects"
	"github.com/weaviate/weaviate/usecases/replica"
	"github.com/weaviate/weaviate/usecases/scaler"
	"github.com/weaviate/weaviate/usecases/schema"
	schemaUC "github.com/weaviate/weaviate/usecases/schema"
	"github.com/weaviate/weaviate/usecases/sharding"
	"github.com/weaviate/weaviate/usecases/telemetry"
	"github.com/weaviate/weaviate/usecases/traverser"

	"github.com/getsentry/sentry-go"
)

const MinimumRequiredContextionaryVersion = "1.0.2"

func makeConfigureServer(appState *state.State) func(*http.Server, string, string) {
	return func(s *http.Server, scheme, addr string) {
		// Add properties to the config
		appState.ServerConfig.Hostname = addr
		appState.ServerConfig.Scheme = scheme
	}
}

type vectorRepo interface {
	objects.BatchVectorRepo
	traverser.VectorSearcher
	classification.VectorRepo
	scaler.BackUpper
	SetSchemaGetter(schemaUC.SchemaGetter)
	WaitForStartup(ctx context.Context) error
	Shutdown(ctx context.Context) error
}

func getCores() (int, error) {
	cpuset, err := os.ReadFile("/sys/fs/cgroup/cpuset/cpuset.cpus")
	if err != nil {
		return 0, errors.Wrap(err, "read cpuset")
	}

	cores := strings.Split(strings.TrimSpace(string(cpuset)), ",")
	return len(cores), nil
}

func MakeAppState(ctx context.Context, options *swag.CommandLineOptionsGroup) *state.State {
	appState := startupRoutine(ctx, options)

	if appState.ServerConfig.Config.Monitoring.Enabled {
		appState.TenantActivity = tenantactivity.NewHandler()

		// only monitoring tool supported at the moment is prometheus
		enterrors.GoWrapper(func() {
			mux := http.NewServeMux()
			mux.Handle("/metrics", promhttp.Handler())
			mux.Handle("/tenant-activity", appState.TenantActivity)
			http.ListenAndServe(fmt.Sprintf(":%d", appState.ServerConfig.Config.Monitoring.Port), mux)
		}, appState.Logger)
	}

	if appState.ServerConfig.Config.Sentry.Enabled {
		err := sentry.Init(sentry.ClientOptions{
			// Setup related config
			Dsn:         appState.ServerConfig.Config.Sentry.DSN,
			Debug:       appState.ServerConfig.Config.Sentry.Debug,
			Release:     "weaviate-core@" + config.ImageTag,
			Environment: appState.ServerConfig.Config.Sentry.Environment,
			// Enable tracing if requested
			EnableTracing:    !appState.ServerConfig.Config.Sentry.TracingDisabled,
			AttachStacktrace: true,
			// Sample rates based on the config
			SampleRate:         appState.ServerConfig.Config.Sentry.ErrorSampleRate,
			ProfilesSampleRate: appState.ServerConfig.Config.Sentry.ProfileSampleRate,
			TracesSampler: sentry.TracesSampler(func(ctx sentry.SamplingContext) float64 {
				// Inherit decision from parent transaction (if any) if it is sampled or not
				if ctx.Parent != nil && ctx.Parent.Sampled != sentry.SampledUndefined {
					return 1.0
				}

				// Filter out uneeded traces
				switch ctx.Span.Name {
				// We are not interested in traces related to metrics endpoint
				case "GET /metrics":
				// These are some usual internet bot that will spam the server. Won't catch them all but we can reduce
				// the number a bit
				case "GET /favicon.ico":
				case "GET /t4":
				case "GET /ab2g":
				case "PRI *":
				case "GET /api/sonicos/tfa":
				case "GET /RDWeb/Pages/en-US/login.aspx":
				case "GET /_profiler/phpinfo":
				case "POST /wsman":
				case "POST /dns-query":
				case "GET /dns-query":
					return 0.0
				}

				// Filter out graphql queries, currently we have no context intrumentation around it and it's therefore
				// just a blank line with 0 info except graphql resolve -> do -> return.
				if ctx.Span.Name == "POST /v1/graphql" {
					return 0.0
				}

				// Return the configured sample rate otherwise
				return appState.ServerConfig.Config.Sentry.TracesSampleRate
			}),
		})
		if err != nil {
			appState.Logger.
				WithField("action", "startup").WithError(err).
				Fatal("sentry initialization failed")
		}

		sentry.ConfigureScope(func(scope *sentry.Scope) {
			// Set cluster ID and cluster owner using sentry user feature to distinguish multiple clusters in the UI
			scope.SetUser(sentry.User{
				ID:       appState.ServerConfig.Config.Sentry.ClusterId,
				Username: appState.ServerConfig.Config.Sentry.ClusterOwner,
			})
			// Set any tags defined
			for key, value := range appState.ServerConfig.Config.Sentry.Tags {
				scope.SetTag(key, value)
			}
		})
	}

	limitResources(appState)

	err := registerModules(appState)
	if err != nil {
		appState.Logger.
			WithField("action", "startup").WithError(err).
			Fatal("modules didn't load")
	}

	// now that modules are loaded we can run the remaining config validation
	// which is module dependent
	if err := appState.ServerConfig.Config.Validate(appState.Modules); err != nil {
		appState.Logger.
			WithField("action", "startup").WithError(err).
			Fatal("invalid config")
	}

	appState.ClusterHttpClient = reasonableHttpClient(appState.ServerConfig.Config.Cluster.AuthConfig)
	appState.MemWatch = memwatch.NewMonitor(memwatch.LiveHeapReader, debug.SetMemoryLimit, 0.97)

	var vectorRepo vectorRepo
	// var vectorMigrator schema.Migrator
	// var migrator schema.Migrator

	if appState.ServerConfig.Config.Monitoring.Enabled {
		promMetrics := monitoring.GetMetrics()
		appState.Metrics = promMetrics
	}

	// TODO: configure http transport for efficient intra-cluster comm
	remoteIndexClient := clients.NewRemoteIndex(appState.ClusterHttpClient)
	remoteNodesClient := clients.NewRemoteNode(appState.ClusterHttpClient)
	replicationClient := clients.NewReplicationClient(appState.ClusterHttpClient)
	repo, err := db.New(appState.Logger, db.Config{
		ServerVersion:             config.ServerVersion,
		GitHash:                   config.GitHash,
		MemtablesFlushDirtyAfter:  appState.ServerConfig.Config.Persistence.MemtablesFlushDirtyAfter,
		MemtablesInitialSizeMB:    10,
		MemtablesMaxSizeMB:        appState.ServerConfig.Config.Persistence.MemtablesMaxSizeMB,
		MemtablesMinActiveSeconds: appState.ServerConfig.Config.Persistence.MemtablesMinActiveDurationSeconds,
		MemtablesMaxActiveSeconds: appState.ServerConfig.Config.Persistence.MemtablesMaxActiveDurationSeconds,
		MaxSegmentSize:            appState.ServerConfig.Config.Persistence.LSMMaxSegmentSize,
		HNSWMaxLogSize:            appState.ServerConfig.Config.Persistence.HNSWMaxLogSize,
		HNSWWaitForCachePrefill:   appState.ServerConfig.Config.HNSWStartupWaitForVectorCache,
		RootPath:                  appState.ServerConfig.Config.Persistence.DataPath,
		QueryLimit:                appState.ServerConfig.Config.QueryDefaults.Limit,
		QueryMaximumResults:       appState.ServerConfig.Config.QueryMaximumResults,
		QueryNestedRefLimit:       appState.ServerConfig.Config.QueryNestedCrossReferenceLimit,
		MaxImportGoroutinesFactor: appState.ServerConfig.Config.MaxImportGoroutinesFactor,
		TrackVectorDimensions:     appState.ServerConfig.Config.TrackVectorDimensions,
		ResourceUsage:             appState.ServerConfig.Config.ResourceUsage,
		AvoidMMap:                 appState.ServerConfig.Config.AvoidMmap,
		DisableLazyLoadShards:     appState.ServerConfig.Config.DisableLazyLoadShards,
		ForceFullReplicasSearch:   appState.ServerConfig.Config.ForceFullReplicasSearch,
		// Pass dummy replication config with minimum factor 1. Otherwise the
		// setting is not backward-compatible. The user may have created a class
		// with factor=1 before the change was introduced. Now their setup would no
		// longer start up if the required minimum is now higher than 1. We want
		// the required minimum to only apply to newly created classes - not block
		// loading existing ones.
		Replication: replication.GlobalConfig{MinimumFactor: 1},
	}, remoteIndexClient, appState.Cluster, remoteNodesClient, replicationClient, appState.Metrics, appState.MemWatch) // TODO client
	if err != nil {
		appState.Logger.
			WithField("action", "startup").WithError(err).
			Fatal("invalid new DB")
	}

	appState.DB = repo
	if appState.ServerConfig.Config.Monitoring.Enabled {
		appState.TenantActivity.SetSource(appState.DB)
	}

	setupDebugHandlers(appState)
	setupGoProfiling(appState.ServerConfig.Config, appState.Logger)

	migrator := db.NewMigrator(repo, appState.Logger)
	migrator.SetNode(appState.Cluster.LocalName())
	// TODO-offload: "offload-s3" has to come from config when enable modules more than S3
	migrator.SetOffloadProvider(appState.Modules, "offload-s3")

	vectorRepo = repo
	// migrator = vectorMigrator
	explorer := traverser.NewExplorer(repo, appState.Logger, appState.Modules, traverser.NewMetrics(appState.Metrics), appState.ServerConfig.Config)
	schemaRepo := schemarepo.NewStore(appState.ServerConfig.Config.Persistence.DataPath, appState.Logger)
	if err = schemaRepo.Open(); err != nil {
		appState.Logger.
			WithField("action", "startup").WithError(err).
			Fatal("could not initialize schema repo")
		os.Exit(1)
	}

	localClassifierRepo, err := classifications.NewRepo(
		appState.ServerConfig.Config.Persistence.DataPath, appState.Logger)
	if err != nil {
		appState.Logger.
			WithField("action", "startup").WithError(err).
			Fatal("could not initialize classifications repo")
		os.Exit(1)
	}

	// TODO: configure http transport for efficient intra-cluster comm
	classificationsTxClient := clients.NewClusterClassifications(appState.ClusterHttpClient)
	classifierRepo := classifications.NewDistributeRepo(classificationsTxClient,
		appState.Cluster, localClassifierRepo, appState.Logger)
	appState.ClassificationRepo = classifierRepo

	scaler := scaler.New(appState.Cluster, vectorRepo,
		remoteIndexClient, appState.Logger, appState.ServerConfig.Config.Persistence.DataPath)
	appState.Scaler = scaler

	server2port, err := parseNode2Port(appState)
	if len(server2port) == 0 || err != nil {
		appState.Logger.
			WithField("action", "startup").
			WithField("raft-join", appState.ServerConfig.Config.Raft.Join).
			WithError(err).
			Fatal("parsing raft-join")
		os.Exit(1)
	}

	nodeName := appState.Cluster.LocalName()
	nodeAddr, _ := appState.Cluster.NodeHostname(nodeName)
	addrs := strings.Split(nodeAddr, ":")
	dataPath := appState.ServerConfig.Config.Persistence.DataPath

	rConfig := rCluster.Config{
		WorkDir:                filepath.Join(dataPath, config.DefaultRaftDir),
		NodeID:                 nodeName,
		Host:                   addrs[0],
		RaftPort:               appState.ServerConfig.Config.Raft.Port,
		RPCPort:                appState.ServerConfig.Config.Raft.InternalRPCPort,
		RaftRPCMessageMaxSize:  appState.ServerConfig.Config.Raft.RPCMessageMaxSize,
		BootstrapTimeout:       appState.ServerConfig.Config.Raft.BootstrapTimeout,
		BootstrapExpect:        appState.ServerConfig.Config.Raft.BootstrapExpect,
		HeartbeatTimeout:       appState.ServerConfig.Config.Raft.HeartbeatTimeout,
		ElectionTimeout:        appState.ServerConfig.Config.Raft.ElectionTimeout,
		SnapshotInterval:       appState.ServerConfig.Config.Raft.SnapshotInterval,
		SnapshotThreshold:      appState.ServerConfig.Config.Raft.SnapshotThreshold,
		ConsistencyWaitTimeout: appState.ServerConfig.Config.Raft.ConsistencyWaitTimeout,
		MetadataOnlyVoters:     appState.ServerConfig.Config.Raft.MetadataOnlyVoters,
		ForceOneNodeRecovery:   appState.ServerConfig.Config.Raft.ForceOneNodeRecovery,
		DB:                     nil,
		Parser:                 schema.NewParser(appState.Cluster, vectorIndex.ParseAndValidateConfig, migrator),
		NodeNameToPortMap:      server2port,
		NodeToAddressResolver:  appState.Cluster,
		Logger:                 appState.Logger,
		IsLocalHost:            appState.ServerConfig.Config.Cluster.Localhost,
		LoadLegacySchema:       schemaRepo.LoadLegacySchema,
		SaveLegacySchema:       schemaRepo.SaveLegacySchema,
		SentryEnabled:          appState.ServerConfig.Config.Sentry.Enabled,
	}
	for _, name := range appState.ServerConfig.Config.Raft.Join[:rConfig.BootstrapExpect] {
		if strings.Contains(name, rConfig.NodeID) {
			rConfig.Voter = true
			break
		}
	}

	appState.ClusterService = rCluster.New(appState.Cluster, rConfig)
	migrator.SetCluster(appState.ClusterService.Raft)

	executor := schema.NewExecutor(migrator,
		appState.ClusterService.SchemaReader(),
		appState.Logger, backup.RestoreClassDir(dataPath),
	)

	offloadmod, _ := appState.Modules.OffloadBackend("offload-s3")
	schemaManager, err := schemaUC.NewManager(migrator,
		appState.ClusterService.Raft,
		appState.ClusterService.SchemaReader(),
		schemaRepo,
		appState.Logger, appState.Authorizer, appState.ServerConfig.Config,
		vectorIndex.ParseAndValidateConfig, appState.Modules, inverted.ValidateConfig,
		appState.Modules, appState.Cluster, scaler,
		offloadmod,
	)
	if err != nil {
		appState.Logger.
			WithField("action", "startup").WithError(err).
			Fatal("could not initialize schema manager")
		os.Exit(1)
	}

	appState.SchemaManager = schemaManager
	appState.RemoteIndexIncoming = sharding.NewRemoteIndexIncoming(repo, appState.ClusterService.SchemaReader(), appState.Modules)
	appState.RemoteNodeIncoming = sharding.NewRemoteNodeIncoming(repo)
	appState.RemoteReplicaIncoming = replica.NewRemoteReplicaIncoming(repo, appState.ClusterService.SchemaReader())

	backupManager := backup.NewHandler(appState.Logger, appState.Authorizer,
		schemaManager, repo, appState.Modules)
	appState.BackupManager = backupManager

	enterrors.GoWrapper(func() { clusterapi.Serve(appState) }, appState.Logger)

	vectorRepo.SetSchemaGetter(schemaManager)
	explorer.SetSchemaGetter(schemaManager)
	appState.Modules.SetSchemaGetter(schemaManager)

	appState.Traverser = traverser.NewTraverser(appState.ServerConfig, appState.Locks,
		appState.Logger, appState.Authorizer, vectorRepo, explorer, schemaManager,
		appState.Modules, traverser.NewMetrics(appState.Metrics),
		appState.ServerConfig.Config.MaximumConcurrentGetRequests)

	updateSchemaCallback := makeUpdateSchemaCall(appState)
	executor.RegisterSchemaUpdateCallback(updateSchemaCallback)

	// while we accept an overall longer startup, e.g. due to a recovery, we
	// still want to limit the module startup context, as that's mostly service
	// discovery / dependency checking
	moduleCtx, cancel := context.WithTimeout(ctx, 120*time.Second)
	defer cancel()

	err = initModules(moduleCtx, appState)
	if err != nil {
		appState.Logger.
			WithField("action", "startup").WithError(err).
			Fatal("modules didn't initialize")
	}

	enterrors.GoWrapper(func() {
		if err := appState.ClusterService.Open(context.Background(), executor); err != nil {
			appState.Logger.
				WithField("action", "startup").
				WithError(err).
				Fatal("could not open cloud meta store")
		}
	}, appState.Logger)

	// TODO-RAFT: refactor remove this sleep
	// this sleep was used to block GraphQL and give time to RAFT to start.
	time.Sleep(2 * time.Second)

	batchManager := objects.NewBatchManager(vectorRepo, appState.Modules,
		appState.Locks, schemaManager, appState.ServerConfig, appState.Logger,
		appState.Authorizer, appState.Metrics)
	appState.BatchManager = batchManager

	err = migrator.AdjustFilterablePropSettings(ctx)
	if err != nil {
		appState.Logger.
			WithError(err).
			WithField("action", "adjustFilterablePropSettings").
			Fatal("migration failed")
		os.Exit(1)
	}

	// FIXME to avoid import cycles, tasks are passed as strings
	reindexTaskNames := []string{}
	var reindexCtx context.Context
	reindexCtx, appState.ReindexCtxCancel = context.WithCancel(context.Background())
	reindexFinished := make(chan error, 1)

	if appState.ServerConfig.Config.ReindexSetToRoaringsetAtStartup {
		reindexTaskNames = append(reindexTaskNames, "ShardInvertedReindexTaskSetToRoaringSet")
	}
	if appState.ServerConfig.Config.IndexMissingTextFilterableAtStartup {
		reindexTaskNames = append(reindexTaskNames, "ShardInvertedReindexTaskMissingTextFilterable")
	}
	if len(reindexTaskNames) > 0 {
		// start reindexing inverted indexes (if requested by user) in the background
		// allowing db to complete api configuration and start handling requests
		enterrors.GoWrapper(func() {
			appState.Logger.
				WithField("action", "startup").
				Info("Reindexing inverted indexes")
			reindexFinished <- migrator.InvertedReindex(reindexCtx, reindexTaskNames...)
		}, appState.Logger)
	}

	configureServer = makeConfigureServer(appState)

	// Add dimensions to all the objects in the database, if requested by the user
	if appState.ServerConfig.Config.ReindexVectorDimensionsAtStartup {
		appState.Logger.
			WithField("action", "startup").
			Info("Reindexing dimensions")
		migrator.RecalculateVectorDimensions(ctx)
	}

	// Add recount properties of all the objects in the database, if requested by the user
	if appState.ServerConfig.Config.RecountPropertiesAtStartup {
		migrator.RecountProperties(ctx)
	}

	return appState
}

func parseNode2Port(appState *state.State) (m map[string]int, err error) {
	m = make(map[string]int, len(appState.ServerConfig.Config.Raft.Join))
	for _, raftNamePort := range appState.ServerConfig.Config.Raft.Join {
		np := strings.Split(raftNamePort, ":")
		if np[0] == appState.Cluster.LocalName() {
			m[np[0]] = appState.ServerConfig.Config.Raft.Port
			continue
		}
		if m[np[0]], err = strconv.Atoi(np[1]); err != nil {
			return m, fmt.Errorf("expect integer as raft port: got %s:: %w", raftNamePort, err)
		}
	}

	return m, nil
}

// parseVotersNames parses names of all voters.
// If we reach this point, we assume that the configuration is valid
func parseVotersNames(cfg config.Raft) (m map[string]struct{}) {
	m = make(map[string]struct{}, cfg.BootstrapExpect)
	for _, raftNamePort := range cfg.Join[:cfg.BootstrapExpect] {
		m[strings.Split(raftNamePort, ":")[0]] = struct{}{}
	}
	return m
}

func configureAPI(api *operations.WeaviateAPI) http.Handler {
	ctx := context.Background()
	ctx, cancel := context.WithTimeout(ctx, 60*time.Minute)
	defer cancel()

	config.ServerVersion = parseVersionFromSwaggerSpec()
	appState := MakeAppState(ctx, connectorOptionGroup)

	appState.Logger.WithFields(logrus.Fields{
		"server_version":   config.ServerVersion,
		"docker_image_tag": config.ImageTag,
	}).Infof("configured versions")

	api.ServeError = openapierrors.ServeError

	api.JSONConsumer = runtime.JSONConsumer()

	api.OidcAuth = composer.New(
		appState.ServerConfig.Config.Authentication,
		appState.APIKey, appState.OIDC)

	api.Logger = func(msg string, args ...interface{}) {
		appState.Logger.WithFields(logrus.Fields{"action": "restapi_management", "docker_image_tag": config.ImageTag}).Infof(msg, args...)
	}

	classifier := classification.New(appState.SchemaManager, appState.ClassificationRepo, appState.DB, // the DB is the vectorrepo
		appState.Authorizer,
		appState.Logger, appState.Modules)

	setupSchemaHandlers(api, appState.SchemaManager, appState.Metrics, appState.Logger)
	objectsManager := objects.NewManager(appState.Locks,
		appState.SchemaManager, appState.ServerConfig, appState.Logger,
		appState.Authorizer, appState.DB, appState.Modules,
		objects.NewMetrics(appState.Metrics), appState.MemWatch)
	setupObjectHandlers(api, objectsManager, appState.ServerConfig.Config, appState.Logger,
		appState.Modules, appState.Metrics)
	setupObjectBatchHandlers(api, appState.BatchManager, appState.Metrics, appState.Logger)
	setupGraphQLHandlers(api, appState, appState.SchemaManager, appState.ServerConfig.Config.DisableGraphQL,
		appState.Metrics, appState.Logger)
	setupMiscHandlers(api, appState.ServerConfig, appState.SchemaManager, appState.Modules,
		appState.Metrics, appState.Logger)
	setupClassificationHandlers(api, classifier, appState.Metrics, appState.Logger)
	backupScheduler := backup.NewScheduler(
		appState.Authorizer,
		clients.NewClusterBackups(appState.ClusterHttpClient),
		appState.DB, appState.Modules,
		membership{appState.Cluster, appState.ClusterService},
		appState.SchemaManager,
		appState.Logger)
	setupBackupHandlers(api, backupScheduler, appState.Metrics, appState.Logger)
	setupNodesHandlers(api, appState.SchemaManager, appState.DB, appState)

	grpcServer := createGrpcServer(appState)
	setupMiddlewares := makeSetupMiddlewares(appState)
	setupGlobalMiddleware := makeSetupGlobalMiddleware(appState)

	telemeter := telemetry.New(appState.DB, appState.SchemaManager, appState.Logger)
	if telemetryEnabled(appState) {
		enterrors.GoWrapper(func() {
			if err := telemeter.Start(context.Background()); err != nil {
				appState.Logger.
					WithField("action", "startup").
					Errorf("telemetry failed to start: %s", err.Error())
			}
		}, appState.Logger)
	}

	api.ServerShutdown = func() {
		if telemetryEnabled(appState) {
			ctx, cancel := context.WithTimeout(context.Background(), 10*time.Second)
			defer cancel()
			// must be shutdown before the db, to ensure the
			// termination payload contains the correct
			// object count
			if err := telemeter.Stop(ctx); err != nil {
				appState.Logger.WithField("action", "stop_telemetry").
					Errorf("failed to stop telemetry: %s", err.Error())
			}
		}

		// stop reindexing on server shutdown
		appState.ReindexCtxCancel()

		// gracefully stop gRPC server
		grpcServer.GracefulStop()

		if appState.ServerConfig.Config.Sentry.Enabled {
			sentry.Flush(2 * time.Second)
		}

		ctx, cancel := context.WithTimeout(context.Background(), 60*time.Second)
		defer cancel()

		if err := appState.ClusterService.Close(ctx); err != nil {
			panic(err)
		}
	}

	startGrpcServer(grpcServer, appState)

	return setupGlobalMiddleware(api.Serve(setupMiddlewares))
}

// TODO: Split up and don't write into global variables. Instead return an appState
func startupRoutine(ctx context.Context, options *swag.CommandLineOptionsGroup) *state.State {
	appState := &state.State{}

	logger := logger()
	appState.Logger = logger

	logger.WithField("action", "startup").WithField("startup_time_left", timeTillDeadline(ctx)).
		Debug("created startup context, nothing done so far")

	// Load the config using the flags
	serverConfig := &config.WeaviateConfig{}
	appState.ServerConfig = serverConfig
	err := serverConfig.LoadConfig(options, logger)
	if err != nil {
		logger.WithField("action", "startup").WithError(err).Error("could not load config")
		logger.Exit(1)
	}
	dataPath := serverConfig.Config.Persistence.DataPath
	if err := os.MkdirAll(dataPath, 0o777); err != nil {
		logger.WithField("action", "startup").
			WithField("path", dataPath).Error("cannot create data directory")
		logger.Exit(1)
	}

	monitoring.InitConfig(serverConfig.Config.Monitoring)

	if serverConfig.Config.DisableGraphQL {
		logger.WithFields(logrus.Fields{
			"action":          "startup",
			"disable_graphql": true,
		}).Warnf("GraphQL API disabled, relying only on gRPC API for querying. " +
			"This is considered experimental and will likely experience breaking changes " +
			"before reaching general availability")
	}

	logger.WithFields(logrus.Fields{
		"action":                    "startup",
		"default_vectorizer_module": serverConfig.Config.DefaultVectorizerModule,
	}).Infof("the default vectorizer modules is set to %q, as a result all new "+
		"schema classes without an explicit vectorizer setting, will use this "+
		"vectorizer", serverConfig.Config.DefaultVectorizerModule)

	logger.WithFields(logrus.Fields{
		"action":              "startup",
		"auto_schema_enabled": serverConfig.Config.AutoSchema.Enabled,
	}).Infof("auto schema enabled setting is set to \"%v\"", serverConfig.Config.AutoSchema.Enabled)

	logger.WithField("action", "startup").WithField("startup_time_left", timeTillDeadline(ctx)).
		Debug("config loaded")

	appState.OIDC = configureOIDC(appState)
	appState.APIKey = configureAPIKey(appState)
	appState.AnonymousAccess = configureAnonymousAccess(appState)
	appState.Authorizer = configureAuthorizer(appState)

	logger.WithField("action", "startup").WithField("startup_time_left", timeTillDeadline(ctx)).
		Debug("configured OIDC and anonymous access client")

	appState.Locks = &dummyLock{}

	logger.WithField("action", "startup").WithField("startup_time_left", timeTillDeadline(ctx)).
		Debug("initialized schema")

	var nonStorageNodes map[string]struct{}
	if cfg := serverConfig.Config.Raft; cfg.MetadataOnlyVoters {
		nonStorageNodes = parseVotersNames(cfg)
	}
	clusterState, err := cluster.Init(serverConfig.Config.Cluster, dataPath, nonStorageNodes, logger)
	if err != nil {
		logger.WithField("action", "startup").WithError(err).
			Error("could not init cluster state")
		logger.Exit(1)
	}

	appState.Cluster = clusterState
	appState.Logger.
		WithField("action", "startup").
		Debug("startup routine complete")

	return appState
}

// logger does not parse the regular config object, as logging needs to be
// configured before the configuration is even loaded/parsed. We are thus
// "manually" reading the desired env vars and set reasonable defaults if they
// are not set.
//
// Defaults to log level info and json format
func logger() *logrus.Logger {
	logger := logrus.New()
	logger.SetFormatter(&WeaviateTextFormatter{
		config.GitHash,
		config.ImageTag,
		config.ServerVersion,
		goruntime.Version(),
		&logrus.TextFormatter{},
	})

	if os.Getenv("LOG_FORMAT") != "text" {
		logger.SetFormatter(&WeaviateJSONFormatter{
			config.GitHash,
			config.ImageTag,
			config.ServerVersion,
			goruntime.Version(),
			&logrus.JSONFormatter{},
		})
	}
	switch os.Getenv("LOG_LEVEL") {
	case "panic":
		logger.SetLevel(logrus.PanicLevel)
	case "fatal":
		logger.SetLevel(logrus.FatalLevel)
	case "error":
		logger.SetLevel(logrus.ErrorLevel)
	case "warn":
		logger.SetLevel(logrus.WarnLevel)
	case "warning":
		logger.SetLevel(logrus.WarnLevel)
	case "debug":
		logger.SetLevel(logrus.DebugLevel)
	case "trace":
		logger.SetLevel(logrus.TraceLevel)
	default:
		logger.SetLevel(logrus.InfoLevel)
	}

	return logger
}

type dummyLock struct{}

func (d *dummyLock) LockConnector() (func() error, error) {
	return func() error { return nil }, nil
}

func (d *dummyLock) LockSchema() (func() error, error) {
	return func() error { return nil }, nil
}

// everything hard-coded right now, to be made dynamic (from go plugins later)
func registerModules(appState *state.State) error {
	appState.Logger.
		WithField("action", "startup").
		Debug("start registering modules")

	appState.Modules = modules.NewProvider(appState.Logger)

	// Default modules
	defaultVectorizers := []string{
		modtext2vecaws.Name,
		modcohere.Name,
		moddatabricks.Name,
		modhuggingface.Name,
		modjinaai.Name,
		modoctoai.Name,
		modopenai.Name,
		modtext2vecpalm.Name,
		modmulti2vecpalm.Name,
		modvoyageai.Name,
	}
	defaultGenerative := []string{
		modgenerativeanyscale.Name,
		modgenerativeaws.Name,
		modgenerativecohere.Name,
<<<<<<< HEAD
=======
		modgenerativedatabricks.Name,
>>>>>>> 73e2fb79
		modgenerativefriendliai.Name,
		modgenerativemistral.Name,
		modgenerativeoctoai.Name,
		modgenerativeopenai.Name,
		modgenerativepalm.Name,
		modgenerativeanthropic.Name,
	}
	defaultOthers := []string{
		modrerankercohere.Name,
		modrerankervoyageai.Name,
	}

	defaultModules := append(defaultVectorizers, defaultGenerative...)
	defaultModules = append(defaultModules, defaultOthers...)

	var modules []string

	if len(appState.ServerConfig.Config.EnableModules) > 0 {
		modules = strings.Split(appState.ServerConfig.Config.EnableModules, ",")
	}

	if appState.ServerConfig.Config.EnableApiBasedModules {
		// Concatenate modules with default modules
		modules = append(modules, defaultModules...)
	}

	enabledModules := map[string]bool{}
	for _, module := range modules {
		enabledModules[strings.TrimSpace(module)] = true
	}

	if _, ok := enabledModules[modt2vbigram.Name]; ok {
		appState.Modules.Register(modt2vbigram.New())
		appState.Logger.
			WithField("action", "startup").
			WithField("module", modt2vbigram.Name).
			Debug("enabled module")
	}

	if _, ok := enabledModules[modcontextionary.Name]; ok {
		appState.Modules.Register(modcontextionary.New())
		appState.Logger.
			WithField("action", "startup").
			WithField("module", modcontextionary.Name).
			Debug("enabled module")
	}

	if _, ok := enabledModules[modtransformers.Name]; ok {
		appState.Modules.Register(modtransformers.New())
		appState.Logger.
			WithField("action", "startup").
			WithField("module", modtransformers.Name).
			Debug("enabled module")
	}

	if _, ok := enabledModules[modgpt4all.Name]; ok {
		appState.Modules.Register(modgpt4all.New())
		appState.Logger.
			WithField("action", "startup").
			WithField("module", modgpt4all.Name).
			Debug("enabled module")
	}

	if _, ok := enabledModules[modrerankervoyageai.Name]; ok {
		appState.Modules.Register(modrerankervoyageai.New())
		appState.Logger.
			WithField("action", "startup").
			WithField("module", modrerankervoyageai.Name).
			Debug("enabled module")
	}

	if _, ok := enabledModules[modrerankertransformers.Name]; ok {
		appState.Modules.Register(modrerankertransformers.New())
		appState.Logger.
			WithField("action", "startup").
			WithField("module", modrerankertransformers.Name).
			Debug("enabled module")
	}

	if _, ok := enabledModules[modrerankercohere.Name]; ok {
		appState.Modules.Register(modrerankercohere.New())
		appState.Logger.
			WithField("action", "startup").
			WithField("module", modrerankercohere.Name).
			Debug("enabled module")
	}

	if _, ok := enabledModules[modrerankerdummy.Name]; ok {
		appState.Modules.Register(modrerankerdummy.New())
		appState.Logger.
			WithField("action", "startup").
			WithField("module", modrerankerdummy.Name).
			Debug("enabled module")
	}

	if _, ok := enabledModules[modrerankerjinaai.Name]; ok {
		appState.Modules.Register(modrerankerjinaai.New())
		appState.Logger.
			WithField("action", "startup").
			WithField("module", modrerankerjinaai.Name).
			Debug("enabled module")
	}

	if _, ok := enabledModules[modqna.Name]; ok {
		appState.Modules.Register(modqna.New())
		appState.Logger.
			WithField("action", "startup").
			WithField("module", modqna.Name).
			Debug("enabled module")
	}

	if _, ok := enabledModules[modsum.Name]; ok {
		appState.Modules.Register(modsum.New())
		appState.Logger.
			WithField("action", "startup").
			WithField("module", modsum.Name).
			Debug("enabled module")
	}

	if _, ok := enabledModules[modimage.Name]; ok {
		appState.Modules.Register(modimage.New())
		appState.Logger.
			WithField("action", "startup").
			WithField("module", modimage.Name).
			Debug("enabled module")
	}

	if _, ok := enabledModules[modner.Name]; ok {
		appState.Modules.Register(modner.New())
		appState.Logger.
			WithField("action", "startup").
			WithField("module", modner.Name).
			Debug("enabled module")
	}

	if _, ok := enabledModules[modspellcheck.Name]; ok {
		appState.Modules.Register(modspellcheck.New())
		appState.Logger.
			WithField("action", "startup").
			WithField("module", modspellcheck.Name).
			Debug("enabled module")
	}

	if _, ok := enabledModules[modclip.Name]; ok {
		appState.Modules.Register(modclip.New())
		appState.Logger.
			WithField("action", "startup").
			WithField("module", modclip.Name).
			Debug("enabled module")
	}

	if _, ok := enabledModules[modmulti2vecpalm.Name]; ok {
		appState.Modules.Register(modmulti2vecpalm.New())
		appState.Logger.
			WithField("action", "startup").
			WithField("module", modmulti2vecpalm.Name).
			Debug("enabled module")
	}

	if _, ok := enabledModules[modopenai.Name]; ok {
		appState.Modules.Register(modopenai.New())
		appState.Logger.
			WithField("action", "startup").
			WithField("module", modopenai.Name).
			Debug("enabled module")
	}

	if _, ok := enabledModules[moddatabricks.Name]; ok {
		appState.Modules.Register(moddatabricks.New())
		appState.Logger.
			WithField("action", "startup").
			WithField("module", moddatabricks.Name).
			Debug("enabled module")
	}

	if _, ok := enabledModules[modqnaopenai.Name]; ok {
		appState.Modules.Register(modqnaopenai.New())
		appState.Logger.
			WithField("action", "startup").
			WithField("module", modqnaopenai.Name).
			Debug("enabled module")
	}

	if _, ok := enabledModules[modgenerativecohere.Name]; ok {
		appState.Modules.Register(modgenerativecohere.New())
		appState.Logger.
			WithField("action", "startup").
			WithField("module", modgenerativecohere.Name).
			Debug("enabled module")
	}

	if _, ok := enabledModules[modgenerativefriendliai.Name]; ok {
		appState.Modules.Register(modgenerativefriendliai.New())
		appState.Logger.
			WithField("action", "startup").
			WithField("module", modgenerativefriendliai.Name).
			Debug("enabled module")
	}

	if _, ok := enabledModules[modgenerativemistral.Name]; ok {
		appState.Modules.Register(modgenerativemistral.New())
		appState.Logger.
			WithField("action", "startup").
			WithField("module", modgenerativemistral.Name).
			Debug("enabled module")
	}

	if _, ok := enabledModules[modgenerativeopenai.Name]; ok {
		appState.Modules.Register(modgenerativeopenai.New())
		appState.Logger.
			WithField("action", "startup").
			WithField("module", modgenerativeopenai.Name).
			Debug("enabled module")
	}

	if _, ok := enabledModules[modgenerativedatabricks.Name]; ok {
		appState.Modules.Register(modgenerativedatabricks.New())
		appState.Logger.
			WithField("action", "startup").
			WithField("module", modgenerativedatabricks.Name).
			Debug("enabled module")
	}

	if _, ok := enabledModules[modgenerativeollama.Name]; ok {
		appState.Modules.Register(modgenerativeollama.New())
		appState.Logger.
			WithField("action", "startup").
			WithField("module", modgenerativeollama.Name).
			Debug("enabled module")
	}

	if _, ok := enabledModules[modgenerativedummy.Name]; ok {
		appState.Modules.Register(modgenerativedummy.New())
		appState.Logger.
			WithField("action", "startup").
			WithField("module", modgenerativedummy.Name).
			Debug("enabled module")
	}

	if _, ok := enabledModules[modgenerativeaws.Name]; ok {
		appState.Modules.Register(modgenerativeaws.New())
		appState.Logger.
			WithField("action", "startup").
			WithField("module", modgenerativeaws.Name).
			Debug("enabled module")
	}

	if _, ok := enabledModules[modhuggingface.Name]; ok {
		appState.Modules.Register(modhuggingface.New())
		appState.Logger.
			WithField("action", "startup").
			WithField("module", modhuggingface.Name).
			Debug("enabled module")
	}

	if _, ok := enabledModules[modgenerativepalm.Name]; ok {
		appState.Modules.Register(modgenerativepalm.New())
		appState.Logger.
			WithField("action", "startup").
			WithField("module", modgenerativepalm.Name).
			Debug("enabled module")
	}

	if _, ok := enabledModules[modgenerativeanyscale.Name]; ok {
		appState.Modules.Register(modgenerativeanyscale.New())
		appState.Logger.
			WithField("action", "startup").
			WithField("module", modgenerativeanyscale.Name).
			Debug("enabled module")
	}

	if _, ok := enabledModules[modgenerativeanthropic.Name]; ok {
		appState.Modules.Register(modgenerativeanthropic.New())
		appState.Logger.
			WithField("action", "startup").
			WithField("module", modgenerativeanthropic.Name).
			Debug("enabled module")

	}
	if _, ok := enabledModules[modtext2vecpalm.Name]; ok {
		appState.Modules.Register(modtext2vecpalm.New())
		appState.Logger.
			WithField("action", "startup").
			WithField("module", modtext2vecpalm.Name).
			Debug("enabled module")
	}

	if _, ok := enabledModules[modtext2vecaws.Name]; ok {
		appState.Modules.Register(modtext2vecaws.New())
		appState.Logger.
			WithField("action", "startup").
			WithField("module", modtext2vecaws.Name).
			Debug("enabled module")
	}

	if _, ok := enabledModules[modstgfs.Name]; ok {
		appState.Modules.Register(modstgfs.New())
		appState.Logger.
			WithField("action", "startup").
			WithField("module", modstgfs.Name).
			Debug("enabled module")
	}

	if _, ok := enabledModules[modstgs3.Name]; ok {
		appState.Modules.Register(modstgs3.New())
		appState.Logger.
			WithField("action", "startup").
			WithField("module", modstgs3.Name).
			Debug("enabled module")
	}

	if _, ok := enabledModules[modsloads3.Name]; ok {
		appState.Modules.Register(modsloads3.New())
		appState.Logger.
			WithField("action", "startup").
			WithField("module", modsloads3.Name).
			Debug("enabled module")
	}

	if _, ok := enabledModules[modstggcs.Name]; ok {
		appState.Modules.Register(modstggcs.New())
		appState.Logger.
			WithField("action", "startup").
			WithField("module", modstggcs.Name).
			Debug("enabled module")
	}

	if _, ok := enabledModules[modstgazure.Name]; ok {
		appState.Modules.Register(modstgazure.New())
		appState.Logger.
			WithField("action", "startup").
			WithField("module", modstgazure.Name).
			Debug("enabled module")
	}

	if _, ok := enabledModules[modcentroid.Name]; ok {
		appState.Modules.Register(modcentroid.New())
		appState.Logger.
			WithField("action", "startup").
			WithField("module", modcentroid.Name).
			Debug("enabled module")
	}

	if _, ok := enabledModules[modcohere.Name]; ok {
		appState.Modules.Register(modcohere.New())
		appState.Logger.
			WithField("action", "startup").
			WithField("module", modcohere.Name).
			Debug("enabled module")
	}

	if _, ok := enabledModules[modvoyageai.Name]; ok {
		appState.Modules.Register(modvoyageai.New())
		appState.Logger.
			WithField("action", "startup").
			WithField("module", modvoyageai.Name).
			Debug("enabled module")
	}

	if _, ok := enabledModules[modmistral.Name]; ok {
		appState.Modules.Register(modmistral.New())
		appState.Logger.
			WithField("action", "startup").
			WithField("module", modmistral.Name).
			Debug("enabled module")
	}

	if _, ok := enabledModules[modbind.Name]; ok {
		appState.Modules.Register(modbind.New())
		appState.Logger.
			WithField("action", "startup").
			WithField("module", modbind.Name).
			Debug("enabled module")
	}

	if _, ok := enabledModules[modjinaai.Name]; ok {
		appState.Modules.Register(modjinaai.New())
		appState.Logger.
			WithField("action", "startup").
			WithField("module", modjinaai.Name).
			Debug("enabled module")
	}

	if _, ok := enabledModules[modollama.Name]; ok {
		appState.Modules.Register(modollama.New())
		appState.Logger.
			WithField("action", "startup").
			WithField("module", modollama.Name).
			Debug("enabled module")
	}

	if _, ok := enabledModules[modgenerativeoctoai.Name]; ok {
		appState.Modules.Register(modgenerativeoctoai.New())
		appState.Logger.
			WithField("action", "startup").
			WithField("module", modgenerativeoctoai.Name).
			Debug("enabled module")
	}

	if _, ok := enabledModules[modtext2vecoctoai.Name]; ok {
		appState.Modules.Register(modtext2vecoctoai.New())
		appState.Logger.
			WithField("action", "startup").
			WithField("module", modtext2vecoctoai.Name).
			Debug("enabled module")
	}

	appState.Logger.
		WithField("action", "startup").
		Debug("completed registering modules")

	return nil
}

func initModules(ctx context.Context, appState *state.State) error {
	storageProvider, err := modulestorage.NewRepo(
		appState.ServerConfig.Config.Persistence.DataPath, appState.Logger)
	if err != nil {
		return errors.Wrap(err, "init storage provider")
	}

	// TODO: gh-1481 don't pass entire appState in, but only what's needed. Probably only
	// config?
	moduleParams := moduletools.NewInitParams(storageProvider, appState,
		appState.ServerConfig.Config, appState.Logger)

	appState.Logger.
		WithField("action", "startup").
		Debug("start initializing modules")
	if err := appState.Modules.Init(ctx, moduleParams, appState.Logger); err != nil {
		return errors.Wrap(err, "init modules")
	}

	appState.Logger.
		WithField("action", "startup").
		Debug("finished initializing modules")

	return nil
}

type clientWithAuth struct {
	r         http.RoundTripper
	basicAuth cluster.BasicAuth
}

func (c clientWithAuth) RoundTrip(r *http.Request) (*http.Response, error) {
	r.SetBasicAuth(c.basicAuth.Username, c.basicAuth.Password)
	return c.r.RoundTrip(r)
}

func reasonableHttpClient(authConfig cluster.AuthConfig) *http.Client {
	t := &http.Transport{
		Proxy: http.ProxyFromEnvironment,
		DialContext: (&net.Dialer{
			Timeout:   30 * time.Second,
			KeepAlive: 120 * time.Second,
		}).DialContext,
		MaxIdleConnsPerHost:   100,
		MaxIdleConns:          100,
		IdleConnTimeout:       90 * time.Second,
		TLSHandshakeTimeout:   10 * time.Second,
		ExpectContinueTimeout: 1 * time.Second,
	}
	if authConfig.BasicAuth.Enabled() {
		return &http.Client{Transport: clientWithAuth{r: t, basicAuth: authConfig.BasicAuth}}
	}
	return &http.Client{Transport: t}
}

func setupGoProfiling(config config.Config, logger logrus.FieldLogger) {
	if config.Profiling.Disabled {
		return
	}

	functionsToIgnoreInProfiling := []string{
		"raft",
		"http2",
		"memberlist",
		"selectgo", // various tickers
		"cluster",
		"rest",
		"signal_recv",
		"backgroundRead",
		"SetupGoProfiling",
		"serve",
		"Serve",
		"batchWorker",
	}
	http.DefaultServeMux.Handle("/debug/fgprof", fgprof.Handler(functionsToIgnoreInProfiling...))
	enterrors.GoWrapper(func() {
		portNumber := config.Profiling.Port
		if portNumber == 0 {
			fmt.Println(http.ListenAndServe(":6060", nil))
		} else {
			http.ListenAndServe(fmt.Sprintf(":%d", portNumber), nil)
		}
	}, logger)

	if config.Profiling.BlockProfileRate > 0 {
		goruntime.SetBlockProfileRate(config.Profiling.BlockProfileRate)
	}

	if config.Profiling.MutexProfileFraction > 0 {
		goruntime.SetMutexProfileFraction(config.Profiling.MutexProfileFraction)
	}
}

func parseVersionFromSwaggerSpec() string {
	spec := struct {
		Info struct {
			Version string `json:"version"`
		} `json:"info"`
	}{}

	err := json.Unmarshal(SwaggerJSON, &spec)
	if err != nil {
		panic(err)
	}

	return spec.Info.Version
}

func limitResources(appState *state.State) {
	if os.Getenv("LIMIT_RESOURCES") == "true" {
		appState.Logger.Info("Limiting resources:  memory: 80%, cores: all but one")
		if os.Getenv("GOMAXPROCS") == "" {
			// Fetch the number of cores from the cgroups cpuset
			// and parse it into an int
			cores, err := getCores()
			if err == nil {
				appState.Logger.WithField("cores", cores).
					Warn("GOMAXPROCS not set, and unable to read from cgroups, setting to number of cores")
				goruntime.GOMAXPROCS(cores)
			} else {
				cores = goruntime.NumCPU() - 1
				if cores > 0 {
					appState.Logger.WithField("cores", cores).
						Warnf("Unable to read from cgroups: %v, setting to max cores to: %v", err, cores)
					goruntime.GOMAXPROCS(cores)
				}
			}
		}

		limit, err := memlimit.SetGoMemLimit(0.8)
		if err != nil {
			appState.Logger.WithError(err).Warnf("Unable to set memory limit from cgroups: %v", err)
			// Set memory limit to 90% of the available memory
			limit := int64(float64(memory.TotalMemory()) * 0.8)
			debug.SetMemoryLimit(limit)
			appState.Logger.WithField("limit", limit).Info("Set memory limit based on available memory")
		} else {
			appState.Logger.WithField("limit", limit).Info("Set memory limit")
		}
	} else {
		appState.Logger.Info("No resource limits set, weaviate will use all available memory and CPU. " +
			"To limit resources, set LIMIT_RESOURCES=true")
	}
}

func telemetryEnabled(state *state.State) bool {
	return !state.ServerConfig.Config.DisableTelemetry
}

type membership struct {
	*cluster.State
	raft *rCluster.Service
}

func (m membership) LeaderID() string {
	_, id := m.raft.LeaderWithID()
	return id
}<|MERGE_RESOLUTION|>--- conflicted
+++ resolved
@@ -814,10 +814,7 @@
 		modgenerativeanyscale.Name,
 		modgenerativeaws.Name,
 		modgenerativecohere.Name,
-<<<<<<< HEAD
-=======
 		modgenerativedatabricks.Name,
->>>>>>> 73e2fb79
 		modgenerativefriendliai.Name,
 		modgenerativemistral.Name,
 		modgenerativeoctoai.Name,
