//                           _       _
// __      _____  __ ___   ___  __ _| |_ ___
// \ \ /\ / / _ \/ _` \ \ / / |/ _` | __/ _ \
//  \ V  V /  __/ (_| |\ V /| | (_| | ||  __/
//   \_/\_/ \___|\__,_| \_/ |_|\__,_|\__\___|
//
//  Copyright © 2016 - 2024 Weaviate B.V. All rights reserved.
//
//  CONTACT: hello@weaviate.io
//

package rest

import (
	"context"
	"encoding/json"
	"fmt"
	"net"
	"net/http"
	_ "net/http/pprof"
	"os"
	"path/filepath"
	goruntime "runtime"
	"runtime/debug"
	"strconv"
	"strings"
	"time"

	"github.com/weaviate/fgprof"

	"github.com/KimMachineGun/automemlimit/memlimit"
	openapierrors "github.com/go-openapi/errors"
	"github.com/go-openapi/runtime"
	"github.com/go-openapi/swag"
	"github.com/pbnjay/memory"
	"github.com/pkg/errors"
	"github.com/prometheus/client_golang/prometheus/promhttp"
	"github.com/sirupsen/logrus"
	"github.com/weaviate/weaviate/adapters/clients"
	"github.com/weaviate/weaviate/adapters/handlers/rest/clusterapi"
	"github.com/weaviate/weaviate/adapters/handlers/rest/operations"
	"github.com/weaviate/weaviate/adapters/handlers/rest/state"
	"github.com/weaviate/weaviate/adapters/handlers/rest/tenantactivity"
	"github.com/weaviate/weaviate/adapters/repos/classifications"
	"github.com/weaviate/weaviate/adapters/repos/db"
	"github.com/weaviate/weaviate/adapters/repos/db/inverted"
	modulestorage "github.com/weaviate/weaviate/adapters/repos/modules"
	schemarepo "github.com/weaviate/weaviate/adapters/repos/schema"
	rCluster "github.com/weaviate/weaviate/cluster"
	vectorIndex "github.com/weaviate/weaviate/entities/vectorindex"

	enterrors "github.com/weaviate/weaviate/entities/errors"
	"github.com/weaviate/weaviate/entities/moduletools"
	"github.com/weaviate/weaviate/entities/replication"
	modstgazure "github.com/weaviate/weaviate/modules/backup-azure"
	modstgfs "github.com/weaviate/weaviate/modules/backup-filesystem"
	modstggcs "github.com/weaviate/weaviate/modules/backup-gcs"
	modstgs3 "github.com/weaviate/weaviate/modules/backup-s3"
	modgenerativeanthropic "github.com/weaviate/weaviate/modules/generative-anthropic"
	modgenerativeanyscale "github.com/weaviate/weaviate/modules/generative-anyscale"
	modgenerativeaws "github.com/weaviate/weaviate/modules/generative-aws"
	modgenerativecohere "github.com/weaviate/weaviate/modules/generative-cohere"
	modgenerativedummy "github.com/weaviate/weaviate/modules/generative-dummy"
	modgenerativemistral "github.com/weaviate/weaviate/modules/generative-mistral"
	modgenerativeoctoai "github.com/weaviate/weaviate/modules/generative-octoai"
	modgenerativeollama "github.com/weaviate/weaviate/modules/generative-ollama"
	modgenerativeopenai "github.com/weaviate/weaviate/modules/generative-openai"
	modgenerativepalm "github.com/weaviate/weaviate/modules/generative-palm"
	modimage "github.com/weaviate/weaviate/modules/img2vec-neural"
	modbind "github.com/weaviate/weaviate/modules/multi2vec-bind"
	modclip "github.com/weaviate/weaviate/modules/multi2vec-clip"
	modmulti2vecpalm "github.com/weaviate/weaviate/modules/multi2vec-palm"
	modner "github.com/weaviate/weaviate/modules/ner-transformers"
	modsloads3 "github.com/weaviate/weaviate/modules/offload-s3"
	modqnaopenai "github.com/weaviate/weaviate/modules/qna-openai"
	modqna "github.com/weaviate/weaviate/modules/qna-transformers"
	modcentroid "github.com/weaviate/weaviate/modules/ref2vec-centroid"
	modrerankercohere "github.com/weaviate/weaviate/modules/reranker-cohere"
	modrerankerdummy "github.com/weaviate/weaviate/modules/reranker-dummy"
	modrerankerjinaai "github.com/weaviate/weaviate/modules/reranker-jinaai"
	modrerankertransformers "github.com/weaviate/weaviate/modules/reranker-transformers"
	modrerankervoyageai "github.com/weaviate/weaviate/modules/reranker-voyageai"
	modsum "github.com/weaviate/weaviate/modules/sum-transformers"
	modspellcheck "github.com/weaviate/weaviate/modules/text-spellcheck"
	modtext2vecaws "github.com/weaviate/weaviate/modules/text2vec-aws"
	modt2vbigram "github.com/weaviate/weaviate/modules/text2vec-bigram"
	modcohere "github.com/weaviate/weaviate/modules/text2vec-cohere"
	modcontextionary "github.com/weaviate/weaviate/modules/text2vec-contextionary"
	modgpt4all "github.com/weaviate/weaviate/modules/text2vec-gpt4all"
	modhuggingface "github.com/weaviate/weaviate/modules/text2vec-huggingface"
	modjinaai "github.com/weaviate/weaviate/modules/text2vec-jinaai"
	modoctoai "github.com/weaviate/weaviate/modules/text2vec-octoai"
	modtext2vecoctoai "github.com/weaviate/weaviate/modules/text2vec-octoai"
	modollama "github.com/weaviate/weaviate/modules/text2vec-ollama"
	modopenai "github.com/weaviate/weaviate/modules/text2vec-openai"
	modtext2vecpalm "github.com/weaviate/weaviate/modules/text2vec-palm"
	modtransformers "github.com/weaviate/weaviate/modules/text2vec-transformers"
	modvoyageai "github.com/weaviate/weaviate/modules/text2vec-voyageai"
	"github.com/weaviate/weaviate/usecases/auth/authentication/composer"
	"github.com/weaviate/weaviate/usecases/backup"
	"github.com/weaviate/weaviate/usecases/classification"
	"github.com/weaviate/weaviate/usecases/cluster"
	"github.com/weaviate/weaviate/usecases/config"
	"github.com/weaviate/weaviate/usecases/memwatch"
	"github.com/weaviate/weaviate/usecases/modules"
	"github.com/weaviate/weaviate/usecases/monitoring"
	"github.com/weaviate/weaviate/usecases/objects"
	"github.com/weaviate/weaviate/usecases/replica"
	"github.com/weaviate/weaviate/usecases/scaler"
	"github.com/weaviate/weaviate/usecases/schema"
	schemaUC "github.com/weaviate/weaviate/usecases/schema"
	"github.com/weaviate/weaviate/usecases/sharding"
	"github.com/weaviate/weaviate/usecases/telemetry"
	"github.com/weaviate/weaviate/usecases/traverser"

	"github.com/getsentry/sentry-go"
)

const MinimumRequiredContextionaryVersion = "1.0.2"

func makeConfigureServer(appState *state.State) func(*http.Server, string, string) {
	return func(s *http.Server, scheme, addr string) {
		// Add properties to the config
		appState.ServerConfig.Hostname = addr
		appState.ServerConfig.Scheme = scheme
	}
}

type vectorRepo interface {
	objects.BatchVectorRepo
	traverser.VectorSearcher
	classification.VectorRepo
	scaler.BackUpper
	SetSchemaGetter(schemaUC.SchemaGetter)
	WaitForStartup(ctx context.Context) error
	Shutdown(ctx context.Context) error
}

func getCores() (int, error) {
	cpuset, err := os.ReadFile("/sys/fs/cgroup/cpuset/cpuset.cpus")
	if err != nil {
		return 0, errors.Wrap(err, "read cpuset")
	}

	cores := strings.Split(strings.TrimSpace(string(cpuset)), ",")
	return len(cores), nil
}

func MakeAppState(ctx context.Context, options *swag.CommandLineOptionsGroup) *state.State {
	appState := startupRoutine(ctx, options)

	if appState.ServerConfig.Config.Monitoring.Enabled {
		appState.TenantActivity = tenantactivity.NewHandler()

		// only monitoring tool supported at the moment is prometheus
		enterrors.GoWrapper(func() {
			mux := http.NewServeMux()
			mux.Handle("/metrics", promhttp.Handler())
			mux.Handle("/tenant-activity", appState.TenantActivity)
			http.ListenAndServe(fmt.Sprintf(":%d", appState.ServerConfig.Config.Monitoring.Port), mux)
		}, appState.Logger)
	}

	if appState.ServerConfig.Config.Sentry.Enabled {
		err := sentry.Init(sentry.ClientOptions{
			// Setup related config
			Dsn:         appState.ServerConfig.Config.Sentry.DSN,
			Debug:       appState.ServerConfig.Config.Sentry.Debug,
			Release:     "weaviate-core@" + config.DockerImageTag,
			Environment: appState.ServerConfig.Config.Sentry.Environment,
			// Enable tracing if requested
			EnableTracing:    !appState.ServerConfig.Config.Sentry.TracingDisabled,
			AttachStacktrace: true,
			// Sample rates based on the config
			SampleRate:         appState.ServerConfig.Config.Sentry.ErrorSampleRate,
			ProfilesSampleRate: appState.ServerConfig.Config.Sentry.ProfileSampleRate,
			TracesSampler: sentry.TracesSampler(func(ctx sentry.SamplingContext) float64 {
				// Inherit decision from parent transaction (if any) if it is sampled or not
				if ctx.Parent != nil && ctx.Parent.Sampled != sentry.SampledUndefined {
					return 1.0
				}

				// Filter out uneeded traces
				switch ctx.Span.Name {
				// We are not interested in traces related to metrics endpoint
				case "GET /metrics":
				// These are some usual internet bot that will spam the server. Won't catch them all but we can reduce
				// the number a bit
				case "GET /favicon.ico":
				case "GET /t4":
				case "GET /ab2g":
				case "PRI *":
				case "GET /api/sonicos/tfa":
				case "GET /RDWeb/Pages/en-US/login.aspx":
				case "GET /_profiler/phpinfo":
				case "POST /wsman":
				case "POST /dns-query":
				case "GET /dns-query":
					return 0.0
				}

				// Filter out graphql queries, currently we have no context intrumentation around it and it's therefore
				// just a blank line with 0 info except graphql resolve -> do -> return.
				if ctx.Span.Name == "POST /v1/graphql" {
					return 0.0
				}

				// Return the configured sample rate otherwise
				return appState.ServerConfig.Config.Sentry.TracesSampleRate
			}),
		})
		if err != nil {
			appState.Logger.
				WithField("action", "startup").WithError(err).
				Fatal("sentry initialization failed")
		}

		sentry.ConfigureScope(func(scope *sentry.Scope) {
			// Set cluster ID and cluster owner using sentry user feature to distinguish multiple clusters in the UI
			scope.SetUser(sentry.User{
				ID:       appState.ServerConfig.Config.Sentry.ClusterId,
				Username: appState.ServerConfig.Config.Sentry.ClusterOwner,
			})
			// Set any tags defined
			for key, value := range appState.ServerConfig.Config.Sentry.Tags {
				scope.SetTag(key, value)
			}
		})
	}

	limitResources(appState)

	err := registerModules(appState)
	if err != nil {
		appState.Logger.
			WithField("action", "startup").WithError(err).
			Fatal("modules didn't load")
	}

	// now that modules are loaded we can run the remaining config validation
	// which is module dependent
	if err := appState.ServerConfig.Config.Validate(appState.Modules); err != nil {
		appState.Logger.
			WithField("action", "startup").WithError(err).
			Fatal("invalid config")
	}

	appState.ClusterHttpClient = reasonableHttpClient(appState.ServerConfig.Config.Cluster.AuthConfig)
	appState.MemWatch = memwatch.NewMonitor(memwatch.LiveHeapReader, debug.SetMemoryLimit, 0.97)

	var vectorRepo vectorRepo
	// var vectorMigrator schema.Migrator
	// var migrator schema.Migrator

	if appState.ServerConfig.Config.Monitoring.Enabled {
		promMetrics := monitoring.GetMetrics()
		appState.Metrics = promMetrics
	}

	// TODO: configure http transport for efficient intra-cluster comm
	remoteIndexClient := clients.NewRemoteIndex(appState.ClusterHttpClient)
	remoteNodesClient := clients.NewRemoteNode(appState.ClusterHttpClient)
	replicationClient := clients.NewReplicationClient(appState.ClusterHttpClient)
	repo, err := db.New(appState.Logger, db.Config{
		ServerVersion:             config.ServerVersion,
		GitHash:                   config.GitHash,
		MemtablesFlushDirtyAfter:  appState.ServerConfig.Config.Persistence.MemtablesFlushDirtyAfter,
		MemtablesInitialSizeMB:    10,
		MemtablesMaxSizeMB:        appState.ServerConfig.Config.Persistence.MemtablesMaxSizeMB,
		MemtablesMinActiveSeconds: appState.ServerConfig.Config.Persistence.MemtablesMinActiveDurationSeconds,
		MemtablesMaxActiveSeconds: appState.ServerConfig.Config.Persistence.MemtablesMaxActiveDurationSeconds,
		MaxSegmentSize:            appState.ServerConfig.Config.Persistence.LSMMaxSegmentSize,
		HNSWMaxLogSize:            appState.ServerConfig.Config.Persistence.HNSWMaxLogSize,
		HNSWWaitForCachePrefill:   appState.ServerConfig.Config.HNSWStartupWaitForVectorCache,
		RootPath:                  appState.ServerConfig.Config.Persistence.DataPath,
		QueryLimit:                appState.ServerConfig.Config.QueryDefaults.Limit,
		QueryMaximumResults:       appState.ServerConfig.Config.QueryMaximumResults,
		QueryNestedRefLimit:       appState.ServerConfig.Config.QueryNestedCrossReferenceLimit,
		MaxImportGoroutinesFactor: appState.ServerConfig.Config.MaxImportGoroutinesFactor,
		TrackVectorDimensions:     appState.ServerConfig.Config.TrackVectorDimensions,
		ResourceUsage:             appState.ServerConfig.Config.ResourceUsage,
		AvoidMMap:                 appState.ServerConfig.Config.AvoidMmap,
		DisableLazyLoadShards:     appState.ServerConfig.Config.DisableLazyLoadShards,
		ForceFullReplicasSearch:   appState.ServerConfig.Config.ForceFullReplicasSearch,
		// Pass dummy replication config with minimum factor 1. Otherwise the
		// setting is not backward-compatible. The user may have created a class
		// with factor=1 before the change was introduced. Now their setup would no
		// longer start up if the required minimum is now higher than 1. We want
		// the required minimum to only apply to newly created classes - not block
		// loading existing ones.
		Replication: replication.GlobalConfig{MinimumFactor: 1},
	}, remoteIndexClient, appState.Cluster, remoteNodesClient, replicationClient, appState.Metrics, appState.MemWatch) // TODO client
	if err != nil {
		appState.Logger.
			WithField("action", "startup").WithError(err).
			Fatal("invalid new DB")
	}

	appState.DB = repo
	if appState.ServerConfig.Config.Monitoring.Enabled {
		appState.TenantActivity.SetSource(appState.DB)
	}

	setupDebugHandlers(appState)
	setupGoProfiling(appState.ServerConfig.Config, appState.Logger)

	migrator := db.NewMigrator(repo, appState.Logger)
	migrator.SetNode(appState.Cluster.LocalName())
	// TODO-offload: "offload-s3" has to come from config when enable modules more than S3
	migrator.SetOffloadProvider(appState.Modules, "offload-s3")

	vectorRepo = repo
	// migrator = vectorMigrator
	explorer := traverser.NewExplorer(repo, appState.Logger, appState.Modules, traverser.NewMetrics(appState.Metrics), appState.ServerConfig.Config)
	schemaRepo := schemarepo.NewStore(appState.ServerConfig.Config.Persistence.DataPath, appState.Logger)
	if err = schemaRepo.Open(); err != nil {
		appState.Logger.
			WithField("action", "startup").WithError(err).
			Fatal("could not initialize schema repo")
		os.Exit(1)
	}

	localClassifierRepo, err := classifications.NewRepo(
		appState.ServerConfig.Config.Persistence.DataPath, appState.Logger)
	if err != nil {
		appState.Logger.
			WithField("action", "startup").WithError(err).
			Fatal("could not initialize classifications repo")
		os.Exit(1)
	}

	// TODO: configure http transport for efficient intra-cluster comm
	classificationsTxClient := clients.NewClusterClassifications(appState.ClusterHttpClient)
	classifierRepo := classifications.NewDistributeRepo(classificationsTxClient,
		appState.Cluster, localClassifierRepo, appState.Logger)
	appState.ClassificationRepo = classifierRepo

	scaler := scaler.New(appState.Cluster, vectorRepo,
		remoteIndexClient, appState.Logger, appState.ServerConfig.Config.Persistence.DataPath)
	appState.Scaler = scaler

	server2port, err := parseNode2Port(appState)
	if len(server2port) == 0 || err != nil {
		appState.Logger.
			WithField("action", "startup").
			WithField("raft-join", appState.ServerConfig.Config.Raft.Join).
			WithError(err).
			Fatal("parsing raft-join")
		os.Exit(1)
	}

	nodeName := appState.Cluster.LocalName()
	nodeAddr, _ := appState.Cluster.NodeHostname(nodeName)
	addrs := strings.Split(nodeAddr, ":")
	dataPath := appState.ServerConfig.Config.Persistence.DataPath

	rConfig := rCluster.Config{
		WorkDir:                filepath.Join(dataPath, config.DefaultRaftDir),
		NodeID:                 nodeName,
		Host:                   addrs[0],
		RaftPort:               appState.ServerConfig.Config.Raft.Port,
		RPCPort:                appState.ServerConfig.Config.Raft.InternalRPCPort,
		RaftRPCMessageMaxSize:  appState.ServerConfig.Config.Raft.RPCMessageMaxSize,
		BootstrapTimeout:       appState.ServerConfig.Config.Raft.BootstrapTimeout,
		BootstrapExpect:        appState.ServerConfig.Config.Raft.BootstrapExpect,
		HeartbeatTimeout:       appState.ServerConfig.Config.Raft.HeartbeatTimeout,
		ElectionTimeout:        appState.ServerConfig.Config.Raft.ElectionTimeout,
		SnapshotInterval:       appState.ServerConfig.Config.Raft.SnapshotInterval,
		SnapshotThreshold:      appState.ServerConfig.Config.Raft.SnapshotThreshold,
		ConsistencyWaitTimeout: appState.ServerConfig.Config.Raft.ConsistencyWaitTimeout,
		MetadataOnlyVoters:     appState.ServerConfig.Config.Raft.MetadataOnlyVoters,
		DB:                     nil,
		Parser:                 schema.NewParser(appState.Cluster, vectorIndex.ParseAndValidateConfig, migrator),
		NodeNameToPortMap:      server2port,
		NodeToAddressResolver:  appState.Cluster,
		Logger:                 appState.Logger,
		IsLocalHost:            appState.ServerConfig.Config.Cluster.Localhost,
		LoadLegacySchema:       schemaRepo.LoadLegacySchema,
		SaveLegacySchema:       schemaRepo.SaveLegacySchema,
		SentryEnabled:          appState.ServerConfig.Config.Sentry.Enabled,
	}
	for _, name := range appState.ServerConfig.Config.Raft.Join[:rConfig.BootstrapExpect] {
		if strings.Contains(name, rConfig.NodeID) {
			rConfig.Voter = true
			break
		}
	}

	appState.ClusterService = rCluster.New(rConfig)
	migrator.SetCluster(appState.ClusterService.Raft)

	executor := schema.NewExecutor(migrator,
		appState.ClusterService.SchemaReader(),
		appState.Logger, backup.RestoreClassDir(dataPath),
	)
	schemaManager, err := schemaUC.NewManager(migrator,
		appState.ClusterService.Raft,
		appState.ClusterService.SchemaReader(),
		schemaRepo,
		appState.Logger, appState.Authorizer, appState.ServerConfig.Config,
		vectorIndex.ParseAndValidateConfig, appState.Modules, inverted.ValidateConfig,
		appState.Modules, appState.Cluster, scaler,
	)
	if err != nil {
		appState.Logger.
			WithField("action", "startup").WithError(err).
			Fatal("could not initialize schema manager")
		os.Exit(1)
	}

	appState.SchemaManager = schemaManager
	appState.RemoteIndexIncoming = sharding.NewRemoteIndexIncoming(repo, appState.ClusterService.SchemaReader(), appState.Modules)
	appState.RemoteNodeIncoming = sharding.NewRemoteNodeIncoming(repo)
	appState.RemoteReplicaIncoming = replica.NewRemoteReplicaIncoming(repo, appState.ClusterService.SchemaReader())

	backupManager := backup.NewHandler(appState.Logger, appState.Authorizer,
		schemaManager, repo, appState.Modules)
	appState.BackupManager = backupManager

	enterrors.GoWrapper(func() { clusterapi.Serve(appState) }, appState.Logger)

	vectorRepo.SetSchemaGetter(schemaManager)
	explorer.SetSchemaGetter(schemaManager)
	appState.Modules.SetSchemaGetter(schemaManager)

	appState.Traverser = traverser.NewTraverser(appState.ServerConfig, appState.Locks,
		appState.Logger, appState.Authorizer, vectorRepo, explorer, schemaManager,
		appState.Modules, traverser.NewMetrics(appState.Metrics),
		appState.ServerConfig.Config.MaximumConcurrentGetRequests)

	updateSchemaCallback := makeUpdateSchemaCall(appState)
	executor.RegisterSchemaUpdateCallback(updateSchemaCallback)

	// while we accept an overall longer startup, e.g. due to a recovery, we
	// still want to limit the module startup context, as that's mostly service
	// discovery / dependency checking
	moduleCtx, cancel := context.WithTimeout(ctx, 120*time.Second)
	defer cancel()

	err = initModules(moduleCtx, appState)
	if err != nil {
		appState.Logger.
			WithField("action", "startup").WithError(err).
			Fatal("modules didn't initialize")
	}

	enterrors.GoWrapper(func() {
		if err := appState.ClusterService.Open(context.Background(), executor); err != nil {
			appState.Logger.
				WithField("action", "startup").
				WithError(err).
				Fatal("could not open cloud meta store")
		}
	}, appState.Logger)

	// TODO-RAFT: refactor remove this sleep
	// this sleep was used to block GraphQL and give time to RAFT to start.
	time.Sleep(2 * time.Second)

	batchManager := objects.NewBatchManager(vectorRepo, appState.Modules,
		appState.Locks, schemaManager, appState.ServerConfig, appState.Logger,
		appState.Authorizer, appState.Metrics)
	appState.BatchManager = batchManager

	err = migrator.AdjustFilterablePropSettings(ctx)
	if err != nil {
		appState.Logger.
			WithError(err).
			WithField("action", "adjustFilterablePropSettings").
			Fatal("migration failed")
		os.Exit(1)
	}

	// FIXME to avoid import cycles, tasks are passed as strings
	reindexTaskNames := []string{}
	var reindexCtx context.Context
	reindexCtx, appState.ReindexCtxCancel = context.WithCancel(context.Background())
	reindexFinished := make(chan error, 1)

	if appState.ServerConfig.Config.ReindexSetToRoaringsetAtStartup {
		reindexTaskNames = append(reindexTaskNames, "ShardInvertedReindexTaskSetToRoaringSet")
	}
	if appState.ServerConfig.Config.IndexMissingTextFilterableAtStartup {
		reindexTaskNames = append(reindexTaskNames, "ShardInvertedReindexTaskMissingTextFilterable")
	}
	if len(reindexTaskNames) > 0 {
		// start reindexing inverted indexes (if requested by user) in the background
		// allowing db to complete api configuration and start handling requests
		enterrors.GoWrapper(func() {
			appState.Logger.
				WithField("action", "startup").
				Info("Reindexing inverted indexes")
			reindexFinished <- migrator.InvertedReindex(reindexCtx, reindexTaskNames...)
		}, appState.Logger)
	}

	configureServer = makeConfigureServer(appState)

	// Add dimensions to all the objects in the database, if requested by the user
	if appState.ServerConfig.Config.ReindexVectorDimensionsAtStartup {
		appState.Logger.
			WithField("action", "startup").
			Info("Reindexing dimensions")
		migrator.RecalculateVectorDimensions(ctx)
	}

	// Add recount properties of all the objects in the database, if requested by the user
	if appState.ServerConfig.Config.RecountPropertiesAtStartup {
		migrator.RecountProperties(ctx)
	}

	return appState
}

func parseNode2Port(appState *state.State) (m map[string]int, err error) {
	m = make(map[string]int, len(appState.ServerConfig.Config.Raft.Join))
	for _, raftNamePort := range appState.ServerConfig.Config.Raft.Join {
		np := strings.Split(raftNamePort, ":")
		if np[0] == appState.Cluster.LocalName() {
			m[np[0]] = appState.ServerConfig.Config.Raft.Port
			continue
		}
		if m[np[0]], err = strconv.Atoi(np[1]); err != nil {
			return m, fmt.Errorf("expect integer as raft port: got %s:: %w", raftNamePort, err)
		}
	}

	return m, nil
}

// parseVotersNames parses names of all voters.
// If we reach this point, we assume that the configuration is valid
func parseVotersNames(cfg config.Raft) (m map[string]struct{}) {
	m = make(map[string]struct{}, cfg.BootstrapExpect)
	for _, raftNamePort := range cfg.Join[:cfg.BootstrapExpect] {
		m[strings.Split(raftNamePort, ":")[0]] = struct{}{}
	}
	return m
}

func configureAPI(api *operations.WeaviateAPI) http.Handler {
	ctx := context.Background()
	ctx, cancel := context.WithTimeout(ctx, 60*time.Minute)
	defer cancel()

	config.ServerVersion = parseVersionFromSwaggerSpec()
	appState := MakeAppState(ctx, connectorOptionGroup)

	appState.Logger.WithFields(logrus.Fields{
		"server_version":   config.ServerVersion,
		"docker_image_tag": config.DockerImageTag,
	}).Infof("configured versions")

	api.ServeError = openapierrors.ServeError

	api.JSONConsumer = runtime.JSONConsumer()

	api.OidcAuth = composer.New(
		appState.ServerConfig.Config.Authentication,
		appState.APIKey, appState.OIDC)

	api.Logger = func(msg string, args ...interface{}) {
		appState.Logger.WithFields(logrus.Fields{"action": "restapi_management", "docker_image_tag": config.DockerImageTag}).Infof(msg, args...)
	}

	classifier := classification.New(appState.SchemaManager, appState.ClassificationRepo, appState.DB, // the DB is the vectorrepo
		appState.Authorizer,
		appState.Logger, appState.Modules)

	setupSchemaHandlers(api, appState.SchemaManager, appState.Metrics, appState.Logger)
	objectsManager := objects.NewManager(appState.Locks,
		appState.SchemaManager, appState.ServerConfig, appState.Logger,
		appState.Authorizer, appState.DB, appState.Modules,
		objects.NewMetrics(appState.Metrics), appState.MemWatch)
	setupObjectHandlers(api, objectsManager, appState.ServerConfig.Config, appState.Logger,
		appState.Modules, appState.Metrics)
	setupObjectBatchHandlers(api, appState.BatchManager, appState.Metrics, appState.Logger)
	setupGraphQLHandlers(api, appState, appState.SchemaManager, appState.ServerConfig.Config.DisableGraphQL,
		appState.Metrics, appState.Logger)
	setupMiscHandlers(api, appState.ServerConfig, appState.SchemaManager, appState.Modules,
		appState.Metrics, appState.Logger)
	setupClassificationHandlers(api, classifier, appState.Metrics, appState.Logger)
	backupScheduler := backup.NewScheduler(
		appState.Authorizer,
		clients.NewClusterBackups(appState.ClusterHttpClient),
		appState.DB, appState.Modules,
		membership{appState.Cluster, appState.ClusterService},
		appState.SchemaManager,
		appState.Logger)
	setupBackupHandlers(api, backupScheduler, appState.Metrics, appState.Logger)
	setupNodesHandlers(api, appState.SchemaManager, appState.DB, appState)

	grpcServer := createGrpcServer(appState)
	setupMiddlewares := makeSetupMiddlewares(appState)
	setupGlobalMiddleware := makeSetupGlobalMiddleware(appState)

	telemeter := telemetry.New(appState.DB, appState.SchemaManager, appState.Logger)
	if telemetryEnabled(appState) {
		enterrors.GoWrapper(func() {
			if err := telemeter.Start(context.Background()); err != nil {
				appState.Logger.
					WithField("action", "startup").
					Errorf("telemetry failed to start: %s", err.Error())
			}
		}, appState.Logger)
	}

	api.ServerShutdown = func() {
		if telemetryEnabled(appState) {
			ctx, cancel := context.WithTimeout(context.Background(), 10*time.Second)
			defer cancel()
			// must be shutdown before the db, to ensure the
			// termination payload contains the correct
			// object count
			if err := telemeter.Stop(ctx); err != nil {
				appState.Logger.WithField("action", "stop_telemetry").
					Errorf("failed to stop telemetry: %s", err.Error())
			}
		}

		// stop reindexing on server shutdown
		appState.ReindexCtxCancel()

		// gracefully stop gRPC server
		grpcServer.GracefulStop()

		if appState.ServerConfig.Config.Sentry.Enabled {
			sentry.Flush(2 * time.Second)
		}

		ctx, cancel := context.WithTimeout(context.Background(), 60*time.Second)
		defer cancel()

		if err := appState.ClusterService.Close(ctx); err != nil {
			panic(err)
		}
	}

	startGrpcServer(grpcServer, appState)

	return setupGlobalMiddleware(api.Serve(setupMiddlewares))
}

// TODO: Split up and don't write into global variables. Instead return an appState
func startupRoutine(ctx context.Context, options *swag.CommandLineOptionsGroup) *state.State {
	appState := &state.State{}

	logger := logger()
	appState.Logger = logger

	logger.WithField("action", "startup").WithField("startup_time_left", timeTillDeadline(ctx)).
		Debug("created startup context, nothing done so far")

	// Load the config using the flags
	serverConfig := &config.WeaviateConfig{}
	appState.ServerConfig = serverConfig
	err := serverConfig.LoadConfig(options, logger)
	if err != nil {
		logger.WithField("action", "startup").WithError(err).Error("could not load config")
		logger.Exit(1)
	}
	dataPath := serverConfig.Config.Persistence.DataPath
	if err := os.MkdirAll(dataPath, 0o777); err != nil {
		logger.WithField("action", "startup").
			WithField("path", dataPath).Error("cannot create data directory")
		logger.Exit(1)
	}

	monitoring.InitConfig(serverConfig.Config.Monitoring)

	if serverConfig.Config.DisableGraphQL {
		logger.WithFields(logrus.Fields{
			"action":          "startup",
			"disable_graphql": true,
		}).Warnf("GraphQL API disabled, relying only on gRPC API for querying. " +
			"This is considered experimental and will likely experience breaking changes " +
			"before reaching general availability")
	}

	logger.WithFields(logrus.Fields{
		"action":                    "startup",
		"default_vectorizer_module": serverConfig.Config.DefaultVectorizerModule,
	}).Infof("the default vectorizer modules is set to %q, as a result all new "+
		"schema classes without an explicit vectorizer setting, will use this "+
		"vectorizer", serverConfig.Config.DefaultVectorizerModule)

	logger.WithFields(logrus.Fields{
		"action":              "startup",
		"auto_schema_enabled": serverConfig.Config.AutoSchema.Enabled,
	}).Infof("auto schema enabled setting is set to \"%v\"", serverConfig.Config.AutoSchema.Enabled)

	logger.WithField("action", "startup").WithField("startup_time_left", timeTillDeadline(ctx)).
		Debug("config loaded")

	appState.OIDC = configureOIDC(appState)
	appState.APIKey = configureAPIKey(appState)
	appState.AnonymousAccess = configureAnonymousAccess(appState)
	appState.Authorizer = configureAuthorizer(appState)

	logger.WithField("action", "startup").WithField("startup_time_left", timeTillDeadline(ctx)).
		Debug("configured OIDC and anonymous access client")

	appState.Locks = &dummyLock{}

	logger.WithField("action", "startup").WithField("startup_time_left", timeTillDeadline(ctx)).
		Debug("initialized schema")

	var nonStorageNodes map[string]struct{}
	if cfg := serverConfig.Config.Raft; cfg.MetadataOnlyVoters {
		nonStorageNodes = parseVotersNames(cfg)
	}
	clusterState, err := cluster.Init(serverConfig.Config.Cluster, dataPath, nonStorageNodes, logger)
	if err != nil {
		logger.WithField("action", "startup").WithError(err).
			Error("could not init cluster state")
		logger.Exit(1)
	}

	appState.Cluster = clusterState
	appState.Logger.
		WithField("action", "startup").
		Debug("startup routine complete")

	return appState
}

// logger does not parse the regular config object, as logging needs to be
// configured before the configuration is even loaded/parsed. We are thus
// "manually" reading the desired env vars and set reasonable defaults if they
// are not set.
//
// Defaults to log level info and json format
func logger() *logrus.Logger {
	logger := logrus.New()
	if os.Getenv("LOG_FORMAT") != "text" {
		logger.SetFormatter(&logrus.JSONFormatter{})
	}
	switch os.Getenv("LOG_LEVEL") {
	case "panic":
		logger.SetLevel(logrus.PanicLevel)
	case "fatal":
		logger.SetLevel(logrus.FatalLevel)
	case "error":
		logger.SetLevel(logrus.ErrorLevel)
	case "warn":
		logger.SetLevel(logrus.WarnLevel)
	case "warning":
		logger.SetLevel(logrus.WarnLevel)
	case "debug":
		logger.SetLevel(logrus.DebugLevel)
	case "trace":
		logger.SetLevel(logrus.TraceLevel)
	default:
		logger.SetLevel(logrus.InfoLevel)
	}

	return logger
}

type dummyLock struct{}

func (d *dummyLock) LockConnector() (func() error, error) {
	return func() error { return nil }, nil
}

func (d *dummyLock) LockSchema() (func() error, error) {
	return func() error { return nil }, nil
}

// everything hard-coded right now, to be made dynamic (from go plugins later)
func registerModules(appState *state.State) error {
	appState.Logger.
		WithField("action", "startup").
		Debug("start registering modules")

	appState.Modules = modules.NewProvider(appState.Logger)

	// Default modules
	defaultVectorizers := []string{
		modtext2vecaws.Name,
		modcohere.Name,
		modhuggingface.Name,
		modjinaai.Name,
		modoctoai.Name,
		modopenai.Name,
		modtext2vecpalm.Name,
		modmulti2vecpalm.Name,
		modvoyageai.Name,
	}
	defaultGenerative := []string{
		modgenerativeanyscale.Name,
		modgenerativeaws.Name,
		modgenerativecohere.Name,
		modgenerativemistral.Name,
		modgenerativeoctoai.Name,
		modgenerativeopenai.Name,
		modgenerativepalm.Name,
		modgenerativeanthropic.Name,
	}
	defaultOthers := []string{
		modrerankercohere.Name,
		modrerankervoyageai.Name,
	}

	defaultModules := append(defaultVectorizers, defaultGenerative...)
	defaultModules = append(defaultModules, defaultOthers...)

	var modules []string

	if len(appState.ServerConfig.Config.EnableModules) > 0 {
		modules = strings.Split(appState.ServerConfig.Config.EnableModules, ",")
	}

	if appState.ServerConfig.Config.EnableApiBasedModules {
		// Concatenate modules with default modules
		modules = append(modules, defaultModules...)
	}

	enabledModules := map[string]bool{}
	for _, module := range modules {
		enabledModules[strings.TrimSpace(module)] = true
	}

	if _, ok := enabledModules[modt2vbigram.Name]; ok {
		appState.Modules.Register(modt2vbigram.New())
		appState.Logger.
			WithField("action", "startup").
			WithField("module", modt2vbigram.Name).
			Debug("enabled module")
	}

	if _, ok := enabledModules[modcontextionary.Name]; ok {
		appState.Modules.Register(modcontextionary.New())
		appState.Logger.
			WithField("action", "startup").
			WithField("module", modcontextionary.Name).
			Debug("enabled module")
	}

	if _, ok := enabledModules[modtransformers.Name]; ok {
		appState.Modules.Register(modtransformers.New())
		appState.Logger.
			WithField("action", "startup").
			WithField("module", modtransformers.Name).
			Debug("enabled module")
	}

	if _, ok := enabledModules[modgpt4all.Name]; ok {
		appState.Modules.Register(modgpt4all.New())
		appState.Logger.
			WithField("action", "startup").
			WithField("module", modgpt4all.Name).
			Debug("enabled module")
	}

	if _, ok := enabledModules[modrerankervoyageai.Name]; ok {
		appState.Modules.Register(modrerankervoyageai.New())
		appState.Logger.
			WithField("action", "startup").
			WithField("module", modrerankervoyageai.Name).
			Debug("enabled module")
	}

	if _, ok := enabledModules[modrerankertransformers.Name]; ok {
		appState.Modules.Register(modrerankertransformers.New())
		appState.Logger.
			WithField("action", "startup").
			WithField("module", modrerankertransformers.Name).
			Debug("enabled module")
	}

	if _, ok := enabledModules[modrerankercohere.Name]; ok {
		appState.Modules.Register(modrerankercohere.New())
		appState.Logger.
			WithField("action", "startup").
			WithField("module", modrerankercohere.Name).
			Debug("enabled module")
	}

	if _, ok := enabledModules[modrerankerdummy.Name]; ok {
		appState.Modules.Register(modrerankerdummy.New())
		appState.Logger.
			WithField("action", "startup").
			WithField("module", modrerankerdummy.Name).
			Debug("enabled module")
	}

	if _, ok := enabledModules[modrerankerjinaai.Name]; ok {
		appState.Modules.Register(modrerankerjinaai.New())
		appState.Logger.
			WithField("action", "startup").
			WithField("module", modrerankerjinaai.Name).
			Debug("enabled module")
	}

	if _, ok := enabledModules[modqna.Name]; ok {
		appState.Modules.Register(modqna.New())
		appState.Logger.
			WithField("action", "startup").
			WithField("module", modqna.Name).
			Debug("enabled module")
	}

	if _, ok := enabledModules[modsum.Name]; ok {
		appState.Modules.Register(modsum.New())
		appState.Logger.
			WithField("action", "startup").
			WithField("module", modsum.Name).
			Debug("enabled module")
	}

	if _, ok := enabledModules[modimage.Name]; ok {
		appState.Modules.Register(modimage.New())
		appState.Logger.
			WithField("action", "startup").
			WithField("module", modimage.Name).
			Debug("enabled module")
	}

	if _, ok := enabledModules[modner.Name]; ok {
		appState.Modules.Register(modner.New())
		appState.Logger.
			WithField("action", "startup").
			WithField("module", modner.Name).
			Debug("enabled module")
	}

	if _, ok := enabledModules[modspellcheck.Name]; ok {
		appState.Modules.Register(modspellcheck.New())
		appState.Logger.
			WithField("action", "startup").
			WithField("module", modspellcheck.Name).
			Debug("enabled module")
	}

	if _, ok := enabledModules[modclip.Name]; ok {
		appState.Modules.Register(modclip.New())
		appState.Logger.
			WithField("action", "startup").
			WithField("module", modclip.Name).
			Debug("enabled module")
	}

	if _, ok := enabledModules[modmulti2vecpalm.Name]; ok {
		appState.Modules.Register(modmulti2vecpalm.New())
		appState.Logger.
			WithField("action", "startup").
			WithField("module", modmulti2vecpalm.Name).
			Debug("enabled module")
	}

	if _, ok := enabledModules[modopenai.Name]; ok {
		appState.Modules.Register(modopenai.New())
		appState.Logger.
			WithField("action", "startup").
			WithField("module", modopenai.Name).
			Debug("enabled module")
	}

	if _, ok := enabledModules[modqnaopenai.Name]; ok {
		appState.Modules.Register(modqnaopenai.New())
		appState.Logger.
			WithField("action", "startup").
			WithField("module", modqnaopenai.Name).
			Debug("enabled module")
	}

	if _, ok := enabledModules[modgenerativecohere.Name]; ok {
		appState.Modules.Register(modgenerativecohere.New())
		appState.Logger.
			WithField("action", "startup").
			WithField("module", modgenerativecohere.Name).
			Debug("enabled module")
	}

	if _, ok := enabledModules[modgenerativemistral.Name]; ok {
		appState.Modules.Register(modgenerativemistral.New())
		appState.Logger.
			WithField("action", "startup").
			WithField("module", modgenerativemistral.Name).
			Debug("enabled module")
	}

	if _, ok := enabledModules[modgenerativeopenai.Name]; ok {
		appState.Modules.Register(modgenerativeopenai.New())
		appState.Logger.
			WithField("action", "startup").
			WithField("module", modgenerativeopenai.Name).
			Debug("enabled module")
	}

	if _, ok := enabledModules[modgenerativeollama.Name]; ok {
		appState.Modules.Register(modgenerativeollama.New())
		appState.Logger.
			WithField("action", "startup").
			WithField("module", modgenerativeollama.Name).
			Debug("enabled module")
	}

	if _, ok := enabledModules[modgenerativedummy.Name]; ok {
		appState.Modules.Register(modgenerativedummy.New())
		appState.Logger.
			WithField("action", "startup").
			WithField("module", modgenerativedummy.Name).
			Debug("enabled module")
	}

	if _, ok := enabledModules[modgenerativeaws.Name]; ok {
		appState.Modules.Register(modgenerativeaws.New())
		appState.Logger.
			WithField("action", "startup").
			WithField("module", modgenerativeaws.Name).
			Debug("enabled module")
	}

	if _, ok := enabledModules[modhuggingface.Name]; ok {
		appState.Modules.Register(modhuggingface.New())
		appState.Logger.
			WithField("action", "startup").
			WithField("module", modhuggingface.Name).
			Debug("enabled module")
	}

	if _, ok := enabledModules[modgenerativepalm.Name]; ok {
		appState.Modules.Register(modgenerativepalm.New())
		appState.Logger.
			WithField("action", "startup").
			WithField("module", modgenerativepalm.Name).
			Debug("enabled module")
	}

	if _, ok := enabledModules[modgenerativeanyscale.Name]; ok {
		appState.Modules.Register(modgenerativeanyscale.New())
		appState.Logger.
			WithField("action", "startup").
			WithField("module", modgenerativeanyscale.Name).
			Debug("enabled module")
	}

	if _, ok := enabledModules[modgenerativeanthropic.Name]; ok {
		appState.Modules.Register(modgenerativeanthropic.New())
		appState.Logger.
			WithField("action", "startup").
			WithField("module", modgenerativeanthropic.Name).
			Debug("enabled module")

	}
	if _, ok := enabledModules[modtext2vecpalm.Name]; ok {
		appState.Modules.Register(modtext2vecpalm.New())
		appState.Logger.
			WithField("action", "startup").
			WithField("module", modtext2vecpalm.Name).
			Debug("enabled module")
	}

	if _, ok := enabledModules[modtext2vecaws.Name]; ok {
		appState.Modules.Register(modtext2vecaws.New())
		appState.Logger.
			WithField("action", "startup").
			WithField("module", modtext2vecaws.Name).
			Debug("enabled module")
	}

	if _, ok := enabledModules[modstgfs.Name]; ok {
		appState.Modules.Register(modstgfs.New())
		appState.Logger.
			WithField("action", "startup").
			WithField("module", modstgfs.Name).
			Debug("enabled module")
	}

	if _, ok := enabledModules[modstgs3.Name]; ok {
		appState.Modules.Register(modstgs3.New())
		appState.Logger.
			WithField("action", "startup").
			WithField("module", modstgs3.Name).
			Debug("enabled module")
	}

	if _, ok := enabledModules[modsloads3.Name]; ok {
		appState.Modules.Register(modsloads3.New())
		appState.Logger.
			WithField("action", "startup").
			WithField("module", modsloads3.Name).
			Debug("enabled module")
	}

	if _, ok := enabledModules[modstggcs.Name]; ok {
		appState.Modules.Register(modstggcs.New())
		appState.Logger.
			WithField("action", "startup").
			WithField("module", modstggcs.Name).
			Debug("enabled module")
	}

	if _, ok := enabledModules[modstgazure.Name]; ok {
		appState.Modules.Register(modstgazure.New())
		appState.Logger.
			WithField("action", "startup").
			WithField("module", modstgazure.Name).
			Debug("enabled module")
	}

	if _, ok := enabledModules[modcentroid.Name]; ok {
		appState.Modules.Register(modcentroid.New())
		appState.Logger.
			WithField("action", "startup").
			WithField("module", modcentroid.Name).
			Debug("enabled module")
	}

	if _, ok := enabledModules[modcohere.Name]; ok {
		appState.Modules.Register(modcohere.New())
		appState.Logger.
			WithField("action", "startup").
			WithField("module", modcohere.Name).
			Debug("enabled module")
	}

	if _, ok := enabledModules[modvoyageai.Name]; ok {
		appState.Modules.Register(modvoyageai.New())
		appState.Logger.
			WithField("action", "startup").
			WithField("module", modvoyageai.Name).
			Debug("enabled module")
	}

	if _, ok := enabledModules[modbind.Name]; ok {
		appState.Modules.Register(modbind.New())
		appState.Logger.
			WithField("action", "startup").
			WithField("module", modbind.Name).
			Debug("enabled module")
	}

	if _, ok := enabledModules[modjinaai.Name]; ok {
		appState.Modules.Register(modjinaai.New())
		appState.Logger.
			WithField("action", "startup").
			WithField("module", modjinaai.Name).
			Debug("enabled module")
	}

	if _, ok := enabledModules[modollama.Name]; ok {
		appState.Modules.Register(modollama.New())
		appState.Logger.
			WithField("action", "startup").
			WithField("module", modollama.Name).
			Debug("enabled module")
	}

	if _, ok := enabledModules[modgenerativeoctoai.Name]; ok {
		appState.Modules.Register(modgenerativeoctoai.New())
		appState.Logger.
			WithField("action", "startup").
			WithField("module", modgenerativeoctoai.Name).
			Debug("enabled module")
	}

	if _, ok := enabledModules[modtext2vecoctoai.Name]; ok {
		appState.Modules.Register(modtext2vecoctoai.New())
		appState.Logger.
			WithField("action", "startup").
			WithField("module", modtext2vecoctoai.Name).
			Debug("enabled module")
	}

	appState.Logger.
		WithField("action", "startup").
		Debug("completed registering modules")

	return nil
}

func initModules(ctx context.Context, appState *state.State) error {
	storageProvider, err := modulestorage.NewRepo(
		appState.ServerConfig.Config.Persistence.DataPath, appState.Logger)
	if err != nil {
		return errors.Wrap(err, "init storage provider")
	}

	// TODO: gh-1481 don't pass entire appState in, but only what's needed. Probably only
	// config?
	moduleParams := moduletools.NewInitParams(storageProvider, appState,
		appState.ServerConfig.Config, appState.Logger)

	appState.Logger.
		WithField("action", "startup").
		Debug("start initializing modules")
	if err := appState.Modules.Init(ctx, moduleParams, appState.Logger); err != nil {
		return errors.Wrap(err, "init modules")
	}

	appState.Logger.
		WithField("action", "startup").
		Debug("finished initializing modules")

	return nil
}

type clientWithAuth struct {
	r         http.RoundTripper
	basicAuth cluster.BasicAuth
}

func (c clientWithAuth) RoundTrip(r *http.Request) (*http.Response, error) {
	r.SetBasicAuth(c.basicAuth.Username, c.basicAuth.Password)
	return c.r.RoundTrip(r)
}

func reasonableHttpClient(authConfig cluster.AuthConfig) *http.Client {
	t := &http.Transport{
		Proxy: http.ProxyFromEnvironment,
		DialContext: (&net.Dialer{
			Timeout:   30 * time.Second,
			KeepAlive: 120 * time.Second,
		}).DialContext,
		MaxIdleConnsPerHost:   100,
		MaxIdleConns:          100,
		IdleConnTimeout:       90 * time.Second,
		TLSHandshakeTimeout:   10 * time.Second,
		ExpectContinueTimeout: 1 * time.Second,
	}
	if authConfig.BasicAuth.Enabled() {
		return &http.Client{Transport: clientWithAuth{r: t, basicAuth: authConfig.BasicAuth}}
	}
	return &http.Client{Transport: t}
}

func setupGoProfiling(config config.Config, logger logrus.FieldLogger) {
<<<<<<< HEAD
	if config.Profiling.Disabled {
		return
	}

=======
	functionsToIgnoreInProfiling := []string{
		"raft",
		"http2",
		"memberlist",
		"selectgo", // various tickers
		"cluster",
		"rest",
		"signal_recv",
		"backgroundRead",
		"SetupGoProfiling",
		"serve",
		"Serve",
		"batchWorker",
	}
	http.DefaultServeMux.Handle("/debug/fgprof", fgprof.Handler(functionsToIgnoreInProfiling...))
>>>>>>> 26914eed
	enterrors.GoWrapper(func() {
		portNumber := config.Profiling.Port
		if portNumber == 0 {
			fmt.Println(http.ListenAndServe(":6060", nil))
		} else {
			http.ListenAndServe(fmt.Sprintf(":%d", portNumber), nil)
		}
	}, logger)

	if config.Profiling.BlockProfileRate > 0 {
		goruntime.SetBlockProfileRate(config.Profiling.BlockProfileRate)
	}

	if config.Profiling.MutexProfileFraction > 0 {
		goruntime.SetMutexProfileFraction(config.Profiling.MutexProfileFraction)
	}
}

func parseVersionFromSwaggerSpec() string {
	spec := struct {
		Info struct {
			Version string `json:"version"`
		} `json:"info"`
	}{}

	err := json.Unmarshal(SwaggerJSON, &spec)
	if err != nil {
		panic(err)
	}

	return spec.Info.Version
}

func limitResources(appState *state.State) {
	if os.Getenv("LIMIT_RESOURCES") == "true" {
		appState.Logger.Info("Limiting resources:  memory: 80%, cores: all but one")
		if os.Getenv("GOMAXPROCS") == "" {
			// Fetch the number of cores from the cgroups cpuset
			// and parse it into an int
			cores, err := getCores()
			if err == nil {
				appState.Logger.WithField("cores", cores).
					Warn("GOMAXPROCS not set, and unable to read from cgroups, setting to number of cores")
				goruntime.GOMAXPROCS(cores)
			} else {
				cores = goruntime.NumCPU() - 1
				if cores > 0 {
					appState.Logger.WithField("cores", cores).
						Warnf("Unable to read from cgroups: %v, setting to max cores to: %v", err, cores)
					goruntime.GOMAXPROCS(cores)
				}
			}
		}

		limit, err := memlimit.SetGoMemLimit(0.8)
		if err != nil {
			appState.Logger.WithError(err).Warnf("Unable to set memory limit from cgroups: %v", err)
			// Set memory limit to 90% of the available memory
			limit := int64(float64(memory.TotalMemory()) * 0.8)
			debug.SetMemoryLimit(limit)
			appState.Logger.WithField("limit", limit).Info("Set memory limit based on available memory")
		} else {
			appState.Logger.WithField("limit", limit).Info("Set memory limit")
		}
	} else {
		appState.Logger.Info("No resource limits set, weaviate will use all available memory and CPU. " +
			"To limit resources, set LIMIT_RESOURCES=true")
	}
}

func telemetryEnabled(state *state.State) bool {
	return !state.ServerConfig.Config.DisableTelemetry
}

type membership struct {
	*cluster.State
	raft *rCluster.Service
}

func (m membership) LeaderID() string {
	_, id := m.raft.LeaderWithID()
	return id
}<|MERGE_RESOLUTION|>--- conflicted
+++ resolved
@@ -1228,12 +1228,10 @@
 }
 
 func setupGoProfiling(config config.Config, logger logrus.FieldLogger) {
-<<<<<<< HEAD
 	if config.Profiling.Disabled {
 		return
 	}
 
-=======
 	functionsToIgnoreInProfiling := []string{
 		"raft",
 		"http2",
@@ -1249,7 +1247,6 @@
 		"batchWorker",
 	}
 	http.DefaultServeMux.Handle("/debug/fgprof", fgprof.Handler(functionsToIgnoreInProfiling...))
->>>>>>> 26914eed
 	enterrors.GoWrapper(func() {
 		portNumber := config.Profiling.Port
 		if portNumber == 0 {
