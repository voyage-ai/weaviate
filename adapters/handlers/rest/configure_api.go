//                           _       _
// __      _____  __ ___   ___  __ _| |_ ___
// \ \ /\ / / _ \/ _` \ \ / / |/ _` | __/ _ \
//  \ V  V /  __/ (_| |\ V /| | (_| | ||  __/
//   \_/\_/ \___|\__,_| \_/ |_|\__,_|\__\___|
//
//  Copyright © 2016 - 2025 Weaviate B.V. All rights reserved.
//
//  CONTACT: hello@weaviate.io
//

package rest

import (
	"context"
	"encoding/json"
	"fmt"
	"net"
	"net/http"
	_ "net/http/pprof"
	"os"
	"path/filepath"
	"regexp"
	goruntime "runtime"
	"runtime/debug"
	"strconv"
	"strings"
	"time"

	"github.com/KimMachineGun/automemlimit/memlimit"
	armonmetrics "github.com/armon/go-metrics"
	armonprometheus "github.com/armon/go-metrics/prometheus"
	"github.com/getsentry/sentry-go"
	openapierrors "github.com/go-openapi/errors"
	"github.com/go-openapi/runtime"
	"github.com/go-openapi/swag"
	"github.com/pbnjay/memory"
	"github.com/pkg/errors"
	"github.com/prometheus/client_golang/prometheus"
	"github.com/prometheus/client_golang/prometheus/collectors"
	"github.com/prometheus/client_golang/prometheus/collectors/version"
	"github.com/prometheus/client_golang/prometheus/promhttp"
	"github.com/sirupsen/logrus"
	"google.golang.org/grpc"
	"google.golang.org/grpc/credentials"
	"google.golang.org/grpc/credentials/insecure"

	"github.com/weaviate/fgprof"
	"github.com/weaviate/weaviate/adapters/clients"
	"github.com/weaviate/weaviate/adapters/handlers/rest/authz"
	"github.com/weaviate/weaviate/adapters/handlers/rest/clusterapi"
<<<<<<< HEAD
	"github.com/weaviate/weaviate/adapters/handlers/rest/clusterapi/grpc/generated/protocol"
=======
	clusterapigrpc "github.com/weaviate/weaviate/adapters/handlers/rest/clusterapi/grpc"
>>>>>>> 76219d79
	"github.com/weaviate/weaviate/adapters/handlers/rest/db_users"
	"github.com/weaviate/weaviate/adapters/handlers/rest/operations"
	replicationHandlers "github.com/weaviate/weaviate/adapters/handlers/rest/replication"
	"github.com/weaviate/weaviate/adapters/handlers/rest/state"
	"github.com/weaviate/weaviate/adapters/handlers/rest/tenantactivity"
	"github.com/weaviate/weaviate/adapters/repos/classifications"
	"github.com/weaviate/weaviate/adapters/repos/db"
	"github.com/weaviate/weaviate/adapters/repos/db/inverted"
	"github.com/weaviate/weaviate/adapters/repos/db/roaringset"
	modulestorage "github.com/weaviate/weaviate/adapters/repos/modules"
	schemarepo "github.com/weaviate/weaviate/adapters/repos/schema"
	rCluster "github.com/weaviate/weaviate/cluster"
	"github.com/weaviate/weaviate/cluster/distributedtask"
	"github.com/weaviate/weaviate/cluster/replication/copier"
	"github.com/weaviate/weaviate/cluster/usage"
	"github.com/weaviate/weaviate/entities/concurrency"
	entconfig "github.com/weaviate/weaviate/entities/config"
	enterrors "github.com/weaviate/weaviate/entities/errors"
	"github.com/weaviate/weaviate/entities/modulecapabilities"
	"github.com/weaviate/weaviate/entities/moduletools"
	"github.com/weaviate/weaviate/entities/replication"
	vectorIndex "github.com/weaviate/weaviate/entities/vectorindex"
	grpcconn "github.com/weaviate/weaviate/grpc/conn"
	modstgazure "github.com/weaviate/weaviate/modules/backup-azure"
	modstgfs "github.com/weaviate/weaviate/modules/backup-filesystem"
	modstggcs "github.com/weaviate/weaviate/modules/backup-gcs"
	modstgs3 "github.com/weaviate/weaviate/modules/backup-s3"
	modgenerativeanthropic "github.com/weaviate/weaviate/modules/generative-anthropic"
	modgenerativeanyscale "github.com/weaviate/weaviate/modules/generative-anyscale"
	modgenerativeaws "github.com/weaviate/weaviate/modules/generative-aws"
	modgenerativecohere "github.com/weaviate/weaviate/modules/generative-cohere"
	modgenerativecontextualai "github.com/weaviate/weaviate/modules/generative-contextualai"
	modgenerativedatabricks "github.com/weaviate/weaviate/modules/generative-databricks"
	modgenerativedummy "github.com/weaviate/weaviate/modules/generative-dummy"
	modgenerativefriendliai "github.com/weaviate/weaviate/modules/generative-friendliai"
	modgenerativegoogle "github.com/weaviate/weaviate/modules/generative-google"
	modgenerativemistral "github.com/weaviate/weaviate/modules/generative-mistral"
	modgenerativenvidia "github.com/weaviate/weaviate/modules/generative-nvidia"
	modgenerativeoctoai "github.com/weaviate/weaviate/modules/generative-octoai"
	modgenerativeollama "github.com/weaviate/weaviate/modules/generative-ollama"
	modgenerativeopenai "github.com/weaviate/weaviate/modules/generative-openai"
	modgenerativexai "github.com/weaviate/weaviate/modules/generative-xai"
	modimage "github.com/weaviate/weaviate/modules/img2vec-neural"
	modmulti2multivecjinaai "github.com/weaviate/weaviate/modules/multi2multivec-jinaai"
	modmulti2multivecweaviate "github.com/weaviate/weaviate/modules/multi2multivec-weaviate"
	modmulti2vecaws "github.com/weaviate/weaviate/modules/multi2vec-aws"
	modbind "github.com/weaviate/weaviate/modules/multi2vec-bind"
	modclip "github.com/weaviate/weaviate/modules/multi2vec-clip"
	modmulti2veccohere "github.com/weaviate/weaviate/modules/multi2vec-cohere"
	modmulti2vecgoogle "github.com/weaviate/weaviate/modules/multi2vec-google"
	modmulti2vecjinaai "github.com/weaviate/weaviate/modules/multi2vec-jinaai"
	modmulti2vecnvidia "github.com/weaviate/weaviate/modules/multi2vec-nvidia"
	modmulti2vecvoyageai "github.com/weaviate/weaviate/modules/multi2vec-voyageai"
	modner "github.com/weaviate/weaviate/modules/ner-transformers"
	modsloads3 "github.com/weaviate/weaviate/modules/offload-s3"
	modqnaopenai "github.com/weaviate/weaviate/modules/qna-openai"
	modqna "github.com/weaviate/weaviate/modules/qna-transformers"
	modcentroid "github.com/weaviate/weaviate/modules/ref2vec-centroid"
	modrerankercohere "github.com/weaviate/weaviate/modules/reranker-cohere"
	modrerankercontextualai "github.com/weaviate/weaviate/modules/reranker-contextualai"
	modrerankerdummy "github.com/weaviate/weaviate/modules/reranker-dummy"
	modrerankerjinaai "github.com/weaviate/weaviate/modules/reranker-jinaai"
	modrerankernvidia "github.com/weaviate/weaviate/modules/reranker-nvidia"
	modrerankertransformers "github.com/weaviate/weaviate/modules/reranker-transformers"
	modrerankervoyageai "github.com/weaviate/weaviate/modules/reranker-voyageai"
	modsum "github.com/weaviate/weaviate/modules/sum-transformers"
	modspellcheck "github.com/weaviate/weaviate/modules/text-spellcheck"
	modtext2multivecjinaai "github.com/weaviate/weaviate/modules/text2multivec-jinaai"
	modtext2vecaws "github.com/weaviate/weaviate/modules/text2vec-aws"
	modt2vbigram "github.com/weaviate/weaviate/modules/text2vec-bigram"
	modcohere "github.com/weaviate/weaviate/modules/text2vec-cohere"
	modcontextionary "github.com/weaviate/weaviate/modules/text2vec-contextionary"
	moddatabricks "github.com/weaviate/weaviate/modules/text2vec-databricks"
	modtext2vecgoogle "github.com/weaviate/weaviate/modules/text2vec-google"
	modgpt4all "github.com/weaviate/weaviate/modules/text2vec-gpt4all"
	modhuggingface "github.com/weaviate/weaviate/modules/text2vec-huggingface"
	modjinaai "github.com/weaviate/weaviate/modules/text2vec-jinaai"
	modmistral "github.com/weaviate/weaviate/modules/text2vec-mistral"
	modt2vmodel2vec "github.com/weaviate/weaviate/modules/text2vec-model2vec"
	modmorph "github.com/weaviate/weaviate/modules/text2vec-morph"
	modnvidia "github.com/weaviate/weaviate/modules/text2vec-nvidia"
	modtext2vecoctoai "github.com/weaviate/weaviate/modules/text2vec-octoai"
	modollama "github.com/weaviate/weaviate/modules/text2vec-ollama"
	modopenai "github.com/weaviate/weaviate/modules/text2vec-openai"
	modtransformers "github.com/weaviate/weaviate/modules/text2vec-transformers"
	modvoyageai "github.com/weaviate/weaviate/modules/text2vec-voyageai"
	modweaviateembed "github.com/weaviate/weaviate/modules/text2vec-weaviate"
	modusagegcs "github.com/weaviate/weaviate/modules/usage-gcs"
	modusages3 "github.com/weaviate/weaviate/modules/usage-s3"
	"github.com/weaviate/weaviate/usecases/auth/authentication/apikey"
	"github.com/weaviate/weaviate/usecases/auth/authentication/composer"
	"github.com/weaviate/weaviate/usecases/backup"
	"github.com/weaviate/weaviate/usecases/build"
	"github.com/weaviate/weaviate/usecases/classification"
	"github.com/weaviate/weaviate/usecases/cluster"
	"github.com/weaviate/weaviate/usecases/config"
	configRuntime "github.com/weaviate/weaviate/usecases/config/runtime"
	"github.com/weaviate/weaviate/usecases/memwatch"
	"github.com/weaviate/weaviate/usecases/modules"
	"github.com/weaviate/weaviate/usecases/monitoring"
	"github.com/weaviate/weaviate/usecases/objects"
	"github.com/weaviate/weaviate/usecases/replica"
	"github.com/weaviate/weaviate/usecases/schema"
	"github.com/weaviate/weaviate/usecases/sharding"
	"github.com/weaviate/weaviate/usecases/telemetry"
	"github.com/weaviate/weaviate/usecases/telemetry/opentelemetry"
	"github.com/weaviate/weaviate/usecases/traverser"
)

const MinimumRequiredContextionaryVersion = "1.0.2"

func makeConfigureServer(appState *state.State) func(*http.Server, string, string) {
	return func(s *http.Server, scheme, addr string) {
		// Add properties to the config
		appState.ServerConfig.Hostname = addr
		appState.ServerConfig.Scheme = scheme
	}
}

type vectorRepo interface {
	objects.BatchVectorRepo
	traverser.VectorSearcher
	classification.VectorRepo
	SetSchemaGetter(schema.SchemaGetter)
	WaitForStartup(ctx context.Context) error
	Shutdown(ctx context.Context) error
}

func getCores() (int, error) {
	cpuset, err := os.ReadFile("/sys/fs/cgroup/cpuset/cpuset.cpus")
	if err != nil {
		return 0, errors.Wrap(err, "read cpuset")
	}
	return calcCPUs(strings.TrimSpace(string(cpuset)))
}

func calcCPUs(cpuString string) (int, error) {
	cores := 0
	if cpuString == "" {
		return 0, nil
	}

	// Split by comma to handle multiple ranges
	ranges := strings.Split(cpuString, ",")
	for _, r := range ranges {
		// Check if it's a range (contains a hyphen)
		if strings.Contains(r, "-") {
			parts := strings.Split(r, "-")
			if len(parts) != 2 {
				return 0, fmt.Errorf("invalid CPU range format: %s", r)
			}
			start, err := strconv.Atoi(parts[0])
			if err != nil {
				return 0, fmt.Errorf("invalid start of CPU range: %s", parts[0])
			}
			end, err := strconv.Atoi(parts[1])
			if err != nil {
				return 0, fmt.Errorf("invalid end of CPU range: %s", parts[1])
			}
			cores += end - start + 1
		} else {
			// Single CPU
			cores++
		}
	}

	return cores, nil
}

func MakeAppState(ctx context.Context, options *swag.CommandLineOptionsGroup) *state.State {
	build.Version = ParseVersionFromSwaggerSpec() // Version is always static and loaded from swagger spec.

	// config.ServerVersion is deprecated: It's there to be backward compatible
	// use build.Version instead.
	config.ServerVersion = build.Version

	appState := startupRoutine(ctx, options)

	// this is before initRuntimeOverrides to be able to init module configs
	// as runtime overrides are applied after initModules
	if err := registerModules(appState); err != nil {
		appState.Logger.
			WithField("action", "startup").WithError(err).
			Fatal("modules didn't load")
	}

	// while we accept an overall longer startup, e.g. due to a recovery, we
	// still want to limit the module startup context, as that's mostly service
	// discovery / dependency checking
	moduleCtx, cancel := context.WithTimeout(ctx, 120*time.Second)
	defer cancel()

	if err := initModules(moduleCtx, appState); err != nil {
		appState.Logger.
			WithField("action", "startup").WithError(err).
			Fatal("modules didn't initialize")
	}
	// now that modules are loaded we can run the remaining config validation
	// which is module dependent
	if err := appState.ServerConfig.Config.ValidateModules(appState.Modules); err != nil {
		appState.Logger.
			WithField("action", "startup").WithError(err).
			Fatal("invalid config")
	}

	// initializing at the top to reflect the config changes before we pass on to different components.
	initRuntimeOverrides(appState)

	// Initialize OpenTelemetry tracing
	if err := opentelemetry.Init(appState.Logger); err != nil {
		appState.Logger.
			WithField("action", "startup").WithError(err).
			Error("failed to initialize OpenTelemetry")
	}

	if appState.ServerConfig.Config.Monitoring.Enabled {
		appState.HTTPServerMetrics = monitoring.NewHTTPServerMetrics(monitoring.DefaultMetricsNamespace, prometheus.DefaultRegisterer)
		appState.GRPCServerMetrics = monitoring.NewGRPCServerMetrics(monitoring.DefaultMetricsNamespace, prometheus.DefaultRegisterer)

		appState.TenantActivity = tenantactivity.NewHandler()

		// Since we are scraping prometheus.DefaultRegisterer, it already has
		// a go collector configured by default in internal module init().
		// However, the go collector configured by default is missing some interesting metrics,
		// therefore, we have to first unregister it so there are no duplicate metric declarations
		// and then register extended collector once again.
		prometheus.Unregister(collectors.NewGoCollector())
		prometheus.MustRegister(collectors.NewGoCollector(
			collectors.WithGoCollectorRuntimeMetrics(collectors.GoRuntimeMetricsRule{
				Matcher: regexp.MustCompile(`/sched/latencies:seconds`),
			}),
		))

		// export build tags to prometheus metric
		build.SetPrometheusBuildInfo()
		prometheus.MustRegister(version.NewCollector(build.AppName))

		opts := armonprometheus.PrometheusOpts{
			Expiration: 0, // never expire any metrics,
			Registerer: prometheus.DefaultRegisterer,
		}

		sink, err := armonprometheus.NewPrometheusSinkFrom(opts)
		if err != nil {
			appState.Logger.WithField("action", "startup").WithError(err).Fatal("failed to create prometheus sink for raft metrics")
		}

		cfg := armonmetrics.DefaultConfig("weaviate_internal") // to differentiate it's coming from internal/dependency packages.
		cfg.EnableHostname = false                             // no `host` label
		cfg.EnableHostnameLabel = false                        // no `hostname` label
		cfg.EnableServiceLabel = false                         // no `service` label
		cfg.EnableRuntimeMetrics = false                       // runtime metrics already provided by prometheus
		cfg.EnableTypePrefix = true                            // to have some meaningful suffix to identify type of metrics.
		cfg.TimerGranularity = time.Second                     // time should always in seconds

		_, err = armonmetrics.NewGlobal(cfg, sink)
		if err != nil {
			appState.Logger.WithField("action", "startup").WithError(err).Fatal("failed to create metric registry raft metrics")
		}

		// only monitoring tool supported at the moment is prometheus
		enterrors.GoWrapper(func() {
			mux := http.NewServeMux()
			mux.Handle("/metrics", promhttp.Handler())
			mux.Handle("/tenant-activity", appState.TenantActivity)
			http.ListenAndServe(fmt.Sprintf(":%d", appState.ServerConfig.Config.Monitoring.Port), mux)
		}, appState.Logger)
	}

	if appState.ServerConfig.Config.Sentry.Enabled {
		err := sentry.Init(sentry.ClientOptions{
			// Setup related config
			Dsn:         appState.ServerConfig.Config.Sentry.DSN,
			Debug:       appState.ServerConfig.Config.Sentry.Debug,
			Release:     "weaviate-core@" + build.Version,
			Environment: appState.ServerConfig.Config.Sentry.Environment,
			// Enable tracing if requested
			EnableTracing:    !appState.ServerConfig.Config.Sentry.TracingDisabled,
			AttachStacktrace: true,
			// Sample rates based on the config
			SampleRate:         appState.ServerConfig.Config.Sentry.ErrorSampleRate,
			ProfilesSampleRate: appState.ServerConfig.Config.Sentry.ProfileSampleRate,
			TracesSampler: sentry.TracesSampler(func(ctx sentry.SamplingContext) float64 {
				// Inherit decision from parent transaction (if any) if it is sampled or not
				if ctx.Parent != nil && ctx.Parent.Sampled != sentry.SampledUndefined {
					return 1.0
				}

				// Filter out uneeded traces
				switch ctx.Span.Name {
				// We are not interested in traces related to metrics endpoint
				case "GET /metrics":
				// These are some usual internet bot that will spam the server. Won't catch them all but we can reduce
				// the number a bit
				case "GET /favicon.ico":
				case "GET /t4":
				case "GET /ab2g":
				case "PRI *":
				case "GET /api/sonicos/tfa":
				case "GET /RDWeb/Pages/en-US/login.aspx":
				case "GET /_profiler/phpinfo":
				case "POST /wsman":
				case "POST /dns-query":
				case "GET /dns-query":
					return 0.0
				}

				// Filter out graphql queries, currently we have no context intrumentation around it and it's therefore
				// just a blank line with 0 info except graphql resolve -> do -> return.
				if ctx.Span.Name == "POST /v1/graphql" {
					return 0.0
				}

				// Return the configured sample rate otherwise
				return appState.ServerConfig.Config.Sentry.TracesSampleRate
			}),
		})
		if err != nil {
			appState.Logger.
				WithField("action", "startup").WithError(err).
				Fatal("sentry initialization failed")
		}

		sentry.ConfigureScope(func(scope *sentry.Scope) {
			// Set cluster ID and cluster owner using sentry user feature to distinguish multiple clusters in the UI
			scope.SetUser(sentry.User{
				ID:       appState.ServerConfig.Config.Sentry.ClusterId,
				Username: appState.ServerConfig.Config.Sentry.ClusterOwner,
			})
			// Set any tags defined
			for key, value := range appState.ServerConfig.Config.Sentry.Tags {
				scope.SetTag(key, value)
			}
		})
	}

	limitResources(appState)

	appState.ClusterHttpClient = reasonableHttpClient(appState.ServerConfig.Config.Cluster.AuthConfig, appState.ServerConfig.Config.MinimumInternalTimeout)
	appState.MemWatch = memwatch.NewMonitor(memwatch.LiveHeapReader, debug.SetMemoryLimit, 0.97)

	var vectorRepo vectorRepo
	// var vectorMigrator schema.Migrator
	// var migrator schema.Migrator

	metricsRegisterer := monitoring.NoopRegisterer
	if appState.ServerConfig.Config.Monitoring.Enabled {
		promMetrics := monitoring.GetMetrics()
		metricsRegisterer = promMetrics.Registerer
		appState.Metrics = promMetrics
	}

	// TODO: configure http transport for efficient intra-cluster comm
	remoteIndexClient := clients.NewRemoteIndex(appState.ClusterHttpClient)
	remoteNodesClient := clients.NewRemoteNode(appState.ClusterHttpClient)
	replicationClient := clients.NewReplicationClient(appState.ClusterHttpClient)
	repo, err := db.New(appState.Logger, appState.Cluster.LocalName(), db.Config{
		ServerVersion:                       config.ServerVersion,
		GitHash:                             build.Revision,
		MemtablesFlushDirtyAfter:            appState.ServerConfig.Config.Persistence.MemtablesFlushDirtyAfter,
		MemtablesInitialSizeMB:              10,
		MemtablesMaxSizeMB:                  appState.ServerConfig.Config.Persistence.MemtablesMaxSizeMB,
		MemtablesMinActiveSeconds:           appState.ServerConfig.Config.Persistence.MemtablesMinActiveDurationSeconds,
		MemtablesMaxActiveSeconds:           appState.ServerConfig.Config.Persistence.MemtablesMaxActiveDurationSeconds,
		MinMMapSize:                         appState.ServerConfig.Config.Persistence.MinMMapSize,
		LazySegmentsDisabled:                appState.ServerConfig.Config.Persistence.LazySegmentsDisabled,
		SegmentInfoIntoFileNameEnabled:      appState.ServerConfig.Config.Persistence.SegmentInfoIntoFileNameEnabled,
		WriteMetadataFilesEnabled:           appState.ServerConfig.Config.Persistence.WriteMetadataFilesEnabled,
		MaxReuseWalSize:                     appState.ServerConfig.Config.Persistence.MaxReuseWalSize,
		SegmentsCleanupIntervalSeconds:      appState.ServerConfig.Config.Persistence.LSMSegmentsCleanupIntervalSeconds,
		SeparateObjectsCompactions:          appState.ServerConfig.Config.Persistence.LSMSeparateObjectsCompactions,
		MaxSegmentSize:                      appState.ServerConfig.Config.Persistence.LSMMaxSegmentSize,
		CycleManagerRoutinesFactor:          appState.ServerConfig.Config.Persistence.LSMCycleManagerRoutinesFactor,
		IndexRangeableInMemory:              appState.ServerConfig.Config.Persistence.IndexRangeableInMemory,
		RootPath:                            appState.ServerConfig.Config.Persistence.DataPath,
		QueryLimit:                          appState.ServerConfig.Config.QueryDefaults.Limit,
		QueryMaximumResults:                 appState.ServerConfig.Config.QueryMaximumResults,
		QueryHybridMaximumResults:           appState.ServerConfig.Config.QueryHybridMaximumResults,
		QueryNestedRefLimit:                 appState.ServerConfig.Config.QueryNestedCrossReferenceLimit,
		MaxImportGoroutinesFactor:           appState.ServerConfig.Config.MaxImportGoroutinesFactor,
		TrackVectorDimensions:               appState.ServerConfig.Config.TrackVectorDimensions || appState.Modules.UsageEnabled(),
		TrackVectorDimensionsInterval:       appState.ServerConfig.Config.TrackVectorDimensionsInterval,
		UsageEnabled:                        appState.Modules.UsageEnabled(),
		ResourceUsage:                       appState.ServerConfig.Config.ResourceUsage,
		AvoidMMap:                           appState.ServerConfig.Config.AvoidMmap,
		DisableLazyLoadShards:               appState.ServerConfig.Config.DisableLazyLoadShards,
		ForceFullReplicasSearch:             appState.ServerConfig.Config.ForceFullReplicasSearch,
		TransferInactivityTimeout:           appState.ServerConfig.Config.TransferInactivityTimeout,
		LSMEnableSegmentsChecksumValidation: appState.ServerConfig.Config.Persistence.LSMEnableSegmentsChecksumValidation,
		// Pass dummy replication config with minimum factor 1. Otherwise the
		// setting is not backward-compatible. The user may have created a class
		// with factor=1 before the change was introduced. Now their setup would no
		// longer start up if the required minimum is now higher than 1. We want
		// the required minimum to only apply to newly created classes - not block
		// loading existing ones.
		Replication: replication.GlobalConfig{
			MinimumFactor:            1,
			AsyncReplicationDisabled: appState.ServerConfig.Config.Replication.AsyncReplicationDisabled,
		},
		MaximumConcurrentShardLoads:                  appState.ServerConfig.Config.MaximumConcurrentShardLoads,
		HNSWMaxLogSize:                               appState.ServerConfig.Config.Persistence.HNSWMaxLogSize,
		HNSWDisableSnapshots:                         appState.ServerConfig.Config.Persistence.HNSWDisableSnapshots,
		HNSWSnapshotIntervalSeconds:                  appState.ServerConfig.Config.Persistence.HNSWSnapshotIntervalSeconds,
		HNSWSnapshotOnStartup:                        appState.ServerConfig.Config.Persistence.HNSWSnapshotOnStartup,
		HNSWSnapshotMinDeltaCommitlogsNumber:         appState.ServerConfig.Config.Persistence.HNSWSnapshotMinDeltaCommitlogsNumber,
		HNSWSnapshotMinDeltaCommitlogsSizePercentage: appState.ServerConfig.Config.Persistence.HNSWSnapshotMinDeltaCommitlogsSizePercentage,
		HNSWWaitForCachePrefill:                      appState.ServerConfig.Config.HNSWStartupWaitForVectorCache,
		HNSWFlatSearchConcurrency:                    appState.ServerConfig.Config.HNSWFlatSearchConcurrency,
		HNSWAcornFilterRatio:                         appState.ServerConfig.Config.HNSWAcornFilterRatio,
		HNSWGeoIndexEF:                               appState.ServerConfig.Config.HNSWGeoIndexEF,
		VisitedListPoolMaxSize:                       appState.ServerConfig.Config.HNSWVisitedListPoolMaxSize,
		TenantActivityReadLogLevel:                   appState.ServerConfig.Config.TenantActivityReadLogLevel,
		TenantActivityWriteLogLevel:                  appState.ServerConfig.Config.TenantActivityWriteLogLevel,
		QuerySlowLogEnabled:                          appState.ServerConfig.Config.QuerySlowLogEnabled,
		QuerySlowLogThreshold:                        appState.ServerConfig.Config.QuerySlowLogThreshold,
		InvertedSorterDisabled:                       appState.ServerConfig.Config.InvertedSorterDisabled,
		MaintenanceModeEnabled:                       appState.Cluster.MaintenanceModeEnabledForLocalhost,
<<<<<<< HEAD
		AsyncIndexingEnabled:                         appState.ServerConfig.Config.AsyncIndexingEnabled,
		HFreshEnabled:                                appState.ServerConfig.Config.HFreshEnabled,
=======
		SPFreshEnabled:                               appState.ServerConfig.Config.SPFreshEnabled,
		OperationalMode:                              appState.ServerConfig.Config.OperationalMode,
>>>>>>> 76219d79
	}, remoteIndexClient, appState.Cluster, remoteNodesClient, replicationClient, appState.Metrics, appState.MemWatch, nil, nil, nil) // TODO client
	if err != nil {
		appState.Logger.
			WithField("action", "startup").WithError(err).
			Fatal("invalid new DB")
	}

	appState.DB = repo
	if appState.ServerConfig.Config.Monitoring.Enabled {
		appState.TenantActivity.SetSource(appState.DB)
	}

	setupDebugHandlers(appState)
	setupGoProfiling(appState.ServerConfig.Config, appState.Logger)

	migrator := db.NewMigrator(repo, appState.Logger, appState.Cluster.LocalName())
	migrator.SetNode(appState.Cluster.LocalName())
	// TODO-offload: "offload-s3" has to come from config when enable modules more than S3
	migrator.SetOffloadProvider(appState.Modules, "offload-s3")
	appState.Migrator = migrator

	vectorRepo = repo
	// migrator = vectorMigrator
	explorer := traverser.NewExplorer(repo, appState.Logger, appState.Modules, traverser.NewMetrics(appState.Metrics), appState.ServerConfig.Config)
	schemaRepo := schemarepo.NewStore(appState.ServerConfig.Config.Persistence.DataPath, appState.Logger)
	if err = schemaRepo.Open(); err != nil {
		appState.Logger.
			WithField("action", "startup").WithError(err).
			Fatal("could not initialize schema repo")
		os.Exit(1)
	}

	localClassifierRepo, err := classifications.NewRepo(
		appState.ServerConfig.Config.Persistence.DataPath, appState.Logger)
	if err != nil {
		appState.Logger.
			WithField("action", "startup").WithError(err).
			Fatal("could not initialize classifications repo")
		os.Exit(1)
	}

	// TODO: configure http transport for efficient intra-cluster comm
	classificationsTxClient := clients.NewClusterClassifications(appState.ClusterHttpClient)
	classifierRepo := classifications.NewDistributeRepo(classificationsTxClient,
		appState.Cluster, localClassifierRepo, appState.Logger)
	appState.ClassificationRepo = classifierRepo

	server2port, err := parseNode2Port(appState)
	if len(server2port) == 0 || err != nil {
		appState.Logger.
			WithField("action", "startup").
			WithField("raft-join", appState.ServerConfig.Config.Raft.Join).
			WithError(err).
			Fatal("parsing raft-join")
		os.Exit(1)
	}

	nodeName := appState.Cluster.LocalName()
	dataPath := appState.ServerConfig.Config.Persistence.DataPath

	schemaParser := schema.NewParser(appState.Cluster, vectorIndex.ParseAndValidateConfig, migrator, appState.Modules, appState.ServerConfig.Config.DefaultQuantization)

<<<<<<< HEAD
	grpcConfig := appState.ServerConfig.Config.GRPC
	authConfig := appState.ServerConfig.Config.Cluster.AuthConfig

	var creds credentials.TransportCredentials

	useTLS := len(grpcConfig.CertFile) > 0

	if useTLS {
		creds = credentials.NewClientTLSFromCert(nil, "")
	} else {
		creds = insecure.NewCredentials() // use insecure credentials for testing
	}

	opts := []grpc.DialOption{grpc.WithTransportCredentials(creds)}

	if authConfig.BasicAuth.Enabled() {
		authHeader := grpcconn.BasicAuthHeader(authConfig.BasicAuth.Username, authConfig.BasicAuth.Password)
		opts = append(opts,
			grpc.WithUnaryInterceptor(grpcconn.BasicAuthUnaryInterceptor(authHeader)),
			grpc.WithStreamInterceptor(grpcconn.BasicAuthStreamInterceptor(authHeader)),
		)
	}

	grpcMaxOpenConns := appState.ServerConfig.Config.GRPC.MaxOpenConns
	grpcIddleConnTimeout := appState.ServerConfig.Config.GRPC.IdleConnTimeout

	appState.GRPCConnManager = grpcconn.NewConnManager(grpcMaxOpenConns, grpcIddleConnTimeout,
		metricsRegisterer, appState.Logger, opts...)

	remoteClientFactory := func(ctx context.Context, address string) (copier.FileReplicationServiceClient, error) {
		clientConn, err := appState.GRPCConnManager.GetConn(address)
=======
	remoteClientFactory := func(ctx context.Context, address string) (copier.FileReplicationServiceClient, error) {
		authConfig := appState.ServerConfig.Config.Cluster.AuthConfig
		maxSize := clusterapigrpc.GetMaxMessageSize(appState.ServerConfig.Config.ReplicationEngineFileCopyChunkSize)

		clientConn, err := grpc.NewClient(address,
			grpc.WithTransportCredentials(insecure.NewCredentials()),
			grpc.WithDefaultCallOptions(
				grpc.MaxCallRecvMsgSize(maxSize),
				grpc.MaxCallSendMsgSize(maxSize),
			),
			grpc.WithInitialWindowSize(int32(maxSize)),
			grpc.WithInitialConnWindowSize(clusterapigrpc.INITIAL_CONN_WINDOW),
		)
>>>>>>> 76219d79
		if err != nil {
			return nil, fmt.Errorf("failed to get gRPC connection: %w", err)
		}
		return protocol.NewFileReplicationServiceClient(clientConn), nil
	}

	var nodeSelector cluster.NodeSelector = appState.Cluster

	replicaCopier := copier.New(remoteClientFactory, remoteIndexClient, nodeSelector,
		appState.ServerConfig.Config.ReplicationEngineFileCopyWorkers, dataPath, appState.DB, nodeName, appState.Logger)

	rConfig := rCluster.Config{
		WorkDir:                         filepath.Join(dataPath, config.DefaultRaftDir),
		NodeID:                          nodeName,
		Host:                            appState.Cluster.LocalAddr(),
		BindAddr:                        appState.Cluster.LocalBindAddr(),
		RaftPort:                        appState.ServerConfig.Config.Raft.Port,
		RPCPort:                         appState.ServerConfig.Config.Raft.InternalRPCPort,
		RaftRPCMessageMaxSize:           appState.ServerConfig.Config.Raft.RPCMessageMaxSize,
		BootstrapTimeout:                appState.ServerConfig.Config.Raft.BootstrapTimeout,
		BootstrapExpect:                 appState.ServerConfig.Config.Raft.BootstrapExpect,
		HeartbeatTimeout:                appState.ServerConfig.Config.Raft.HeartbeatTimeout,
		ElectionTimeout:                 appState.ServerConfig.Config.Raft.ElectionTimeout,
		LeaderLeaseTimeout:              appState.ServerConfig.Config.Raft.LeaderLeaseTimeout,
		TimeoutsMultiplier:              appState.ServerConfig.Config.Raft.TimeoutsMultiplier.Get(),
		SnapshotInterval:                appState.ServerConfig.Config.Raft.SnapshotInterval,
		SnapshotThreshold:               appState.ServerConfig.Config.Raft.SnapshotThreshold,
		TrailingLogs:                    appState.ServerConfig.Config.Raft.TrailingLogs,
		ConsistencyWaitTimeout:          appState.ServerConfig.Config.Raft.ConsistencyWaitTimeout,
		MetadataOnlyVoters:              appState.ServerConfig.Config.Raft.MetadataOnlyVoters,
		EnableOneNodeRecovery:           appState.ServerConfig.Config.Raft.EnableOneNodeRecovery,
		ForceOneNodeRecovery:            appState.ServerConfig.Config.Raft.ForceOneNodeRecovery,
		DB:                              nil,
		Parser:                          schemaParser,
		NodeNameToPortMap:               server2port,
		NodeSelector:                    appState.Cluster,
		Logger:                          appState.Logger,
		IsLocalHost:                     appState.ServerConfig.Config.Cluster.Localhost,
		LoadLegacySchema:                schemaRepo.LoadLegacySchema,
		SentryEnabled:                   appState.ServerConfig.Config.Sentry.Enabled,
		AuthzController:                 appState.AuthzController,
		RBAC:                            appState.RBAC,
		DynamicUserController:           appState.APIKey.Dynamic,
		ReplicaCopier:                   replicaCopier,
		AuthNConfig:                     appState.ServerConfig.Config.Authentication,
		ReplicationEngineMaxWorkers:     appState.ServerConfig.Config.ReplicationEngineMaxWorkers,
		DistributedTasks:                appState.ServerConfig.Config.DistributedTasks,
		ReplicaMovementEnabled:          appState.ServerConfig.Config.ReplicaMovementEnabled,
		ReplicaMovementMinimumAsyncWait: appState.ServerConfig.Config.ReplicaMovementMinimumAsyncWait,
		DrainSleep:                      appState.ServerConfig.Config.Raft.DrainSleep.Get(),
	}
	for _, name := range appState.ServerConfig.Config.Raft.Join[:rConfig.BootstrapExpect] {
		if strings.Contains(name, rConfig.NodeID) {
			rConfig.Voter = true
			break
		}
	}

	appState.ClusterService = rCluster.New(rConfig, appState.AuthzController, appState.AuthzSnapshotter, appState.GRPCServerMetrics)
	migrator.SetCluster(appState.ClusterService.Raft)

	executor := schema.NewExecutor(migrator,
		appState.ClusterService.SchemaReader(),
		appState.Logger, backup.RestoreClassDir(dataPath),
	)

	offloadmod, _ := appState.Modules.OffloadBackend("offload-s3")

	collectionRetrievalStrategyConfigFlag := configRuntime.NewFeatureFlag(
		configRuntime.CollectionRetrievalStrategyLDKey,
		string(configRuntime.LeaderOnly),
		appState.LDIntegration,
		configRuntime.CollectionRetrievalStrategyEnvVariable,
		appState.Logger,
	)

	schemaManager, err := schema.NewManager(migrator,
		appState.ClusterService.Raft,
		appState.ClusterService.SchemaReader(),
		schemaRepo,
		appState.Logger, appState.Authorizer, &appState.ServerConfig.Config.SchemaHandlerConfig, appState.ServerConfig.Config,
		vectorIndex.ParseAndValidateConfig, appState.Modules, inverted.ValidateConfig,
		appState.Modules, appState.Cluster,
		offloadmod, *schemaParser,
		collectionRetrievalStrategyConfigFlag,
	)
	if err != nil {
		appState.Logger.
			WithField("action", "startup").WithError(err).
			Fatal("could not initialize schema manager")
		os.Exit(1)
	}

	appState.SchemaManager = schemaManager
	repo.SetNodeSelector(appState.ClusterService.NodeSelector())
	repo.SetSchemaReader(appState.ClusterService.SchemaReader())
	repo.SetReplicationFSM(appState.ClusterService.ReplicationFsm())
	repo.SetSchemaGetter(appState.SchemaManager)

	// initialize needed services after all components are ready
	postInitModules(appState)

	appState.RemoteIndexIncoming = sharding.NewRemoteIndexIncoming(repo, appState.ClusterService.SchemaReader(), appState.Modules)
	appState.RemoteNodeIncoming = sharding.NewRemoteNodeIncoming(repo)
	appState.RemoteReplicaIncoming = replica.NewRemoteReplicaIncoming(repo, appState.ClusterService.SchemaReader())

	backupManager := backup.NewHandler(appState.Logger, appState.Authorizer,
		schemaManager, repo, appState.Modules, appState.RBAC, appState.APIKey.Dynamic)
	appState.BackupManager = backupManager

	appState.InternalServer = clusterapi.NewServer(appState)
	enterrors.GoWrapper(func() { appState.InternalServer.Serve() }, appState.Logger)

	vectorRepo.SetSchemaGetter(schemaManager)
	explorer.SetSchemaGetter(schemaManager)
	appState.Modules.SetSchemaGetter(schemaManager)

	appState.Traverser = traverser.NewTraverser(appState.ServerConfig,
		appState.Logger, appState.Authorizer, vectorRepo, explorer, schemaManager,
		appState.Modules, traverser.NewMetrics(appState.Metrics),
		appState.ServerConfig.Config.MaximumConcurrentGetRequests)

	updateSchemaCallback := makeUpdateSchemaCall(appState)
	executor.RegisterSchemaUpdateCallback(updateSchemaCallback)

	bitmapBufPool, bitmapBufPoolClose := configureBitmapBufPool(appState)
	repo.WithBitmapBufPool(bitmapBufPool, bitmapBufPoolClose)

	var reindexCtx context.Context
	reindexCtx, appState.ReindexCtxCancel = context.WithCancelCause(context.Background())
	reindexer := configureReindexer(appState, reindexCtx)
	repo.WithReindexer(reindexer)

	metaStoreReadyErr := fmt.Errorf("meta store ready")
	metaStoreFailedErr := fmt.Errorf("meta store failed")
	storeReadyCtx, storeReadyCancel := context.WithCancelCause(context.Background())
	enterrors.GoWrapper(func() {
		if err := appState.ClusterService.Open(context.Background(), executor); err != nil {
			appState.Logger.
				WithField("action", "startup").
				WithError(err).
				Fatal("could not open cloud meta store")
			storeReadyCancel(metaStoreFailedErr)
		} else {
			storeReadyCancel(metaStoreReadyErr)
		}
	}, appState.Logger)

	// TODO-RAFT: refactor remove this sleep
	// this sleep was used to block GraphQL and give time to RAFT to start.
	time.Sleep(2 * time.Second)

	appState.AutoSchemaManager = objects.NewAutoSchemaManager(schemaManager, vectorRepo, appState.ServerConfig, appState.Authorizer,
		appState.Logger, prometheus.DefaultRegisterer)
	batchManager := objects.NewBatchManager(vectorRepo, appState.Modules,
		schemaManager, appState.ServerConfig, appState.Logger,
		appState.Authorizer, appState.Metrics, appState.AutoSchemaManager)
	appState.BatchManager = batchManager

	err = migrator.AdjustFilterablePropSettings(ctx)
	if err != nil {
		appState.Logger.
			WithError(err).
			WithField("action", "adjustFilterablePropSettings").
			Fatal("migration failed")
		os.Exit(1)
	}

	// FIXME to avoid import cycles, tasks are passed as strings
	reindexTaskNamesWithArgs := map[string]any{}
	reindexFinished := make(chan error, 1)

	if appState.ServerConfig.Config.ReindexSetToRoaringsetAtStartup {
		reindexTaskNamesWithArgs["ShardInvertedReindexTaskSetToRoaringSet"] = nil
	}
	if appState.ServerConfig.Config.IndexMissingTextFilterableAtStartup {
		reindexTaskNamesWithArgs["ShardInvertedReindexTaskMissingTextFilterable"] = nil
	}
	if len(appState.ServerConfig.Config.ReindexIndexesAtStartup) > 0 {
		reindexTaskNamesWithArgs["ShardInvertedReindexTask_SpecifiedIndex"] = appState.ServerConfig.Config.ReindexIndexesAtStartup
	}

	if len(reindexTaskNamesWithArgs) > 0 {
		// start reindexing inverted indexes (if requested by user) in the background
		// allowing db to complete api configuration and start handling requests
		enterrors.GoWrapper(func() {
			// wait until meta store is ready, as reindex tasks needs schema
			<-storeReadyCtx.Done()
			if errors.Is(context.Cause(storeReadyCtx), metaStoreReadyErr) {
				appState.Logger.
					WithField("action", "startup").
					Info("Reindexing inverted indexes")
				reindexFinished <- migrator.InvertedReindex(reindexCtx, reindexTaskNamesWithArgs)
			}
		}, appState.Logger)
	}

	configureServer = makeConfigureServer(appState)

	// Add dimensions to all the objects in the database, if requested by the user
	if appState.ServerConfig.Config.ReindexVectorDimensionsAtStartup && repo.GetConfig().TrackVectorDimensions {
		appState.Logger.
			WithField("action", "startup").
			Info("Reindexing dimensions")
		migrator.RecalculateVectorDimensions(ctx)
	}

	// Add recount properties of all the objects in the database, if requested by the user
	if appState.ServerConfig.Config.RecountPropertiesAtStartup {
		migrator.RecountProperties(ctx)
	}

	if appState.ServerConfig.Config.DistributedTasks.Enabled {
		appState.DistributedTaskScheduler = distributedtask.NewScheduler(distributedtask.SchedulerParams{
			CompletionRecorder: appState.ClusterService.Raft,
			TasksLister:        appState.ClusterService.Raft,
			Providers:          map[string]distributedtask.Provider{},
			Logger:             appState.Logger,
			MetricsRegisterer:  metricsRegisterer,
			LocalNode:          appState.Cluster.LocalName(),
			TickInterval:       appState.ServerConfig.Config.DistributedTasks.SchedulerTickInterval,

			// Using a single global value for now to keep it simple. If there is a need
			// this can be changed to provide a value per provider.
			CompletedTaskTTL: appState.ServerConfig.Config.DistributedTasks.CompletedTaskTTL,
		})
		enterrors.GoWrapper(func() {
			// Do not launch scheduler until the full RAFT state is restored to avoid needlessly starting
			// and stopping tasks.
			// Additionally, not-ready RAFT state could lead to lose of local task metadata.
			<-storeReadyCtx.Done()
			if !errors.Is(context.Cause(storeReadyCtx), metaStoreReadyErr) {
				return
			}
			if err = appState.DistributedTaskScheduler.Start(ctx); err != nil {
				appState.Logger.WithError(err).WithField("action", "startup").
					Error("failed to start distributed task scheduler")
			}
		}, appState.Logger)
	}

	return appState
}

func configureBitmapBufPool(appState *state.State) (pool roaringset.BitmapBufPool, close func()) {
	return roaringset.NewBitmapBufPoolDefault(appState.Logger, appState.Metrics,
		appState.ServerConfig.Config.QueryBitmapBufsMaxBufSize,
		appState.ServerConfig.Config.QueryBitmapBufsMaxMemory)
}

func configureReindexer(appState *state.State, reindexCtx context.Context) db.ShardReindexerV3 {
	tasks := []db.ShardReindexTaskV3{}
	logger := appState.Logger.WithField("action", "reindexV3")
	cfg := appState.ServerConfig.Config
	concurrency := concurrency.TimesFloatNUMCPU(cfg.ReindexerGoroutinesFactor)

	if cfg.ReindexMapToBlockmaxAtStartup {
		tasks = append(tasks, db.NewShardInvertedReindexTaskMapToBlockmax(
			logger,
			cfg.ReindexMapToBlockmaxConfig.SwapBuckets,
			cfg.ReindexMapToBlockmaxConfig.UnswapBuckets,
			cfg.ReindexMapToBlockmaxConfig.TidyBuckets,
			cfg.ReindexMapToBlockmaxConfig.ReloadShards,
			cfg.ReindexMapToBlockmaxConfig.Rollback,
			cfg.ReindexMapToBlockmaxConfig.ConditionalStart,
			time.Second*time.Duration(cfg.ReindexMapToBlockmaxConfig.ProcessingDurationSeconds),
			time.Second*time.Duration(cfg.ReindexMapToBlockmaxConfig.PauseDurationSeconds),
			time.Millisecond*time.Duration(cfg.ReindexMapToBlockmaxConfig.PerObjectDelayMilliseconds),
			concurrency, cfg.ReindexMapToBlockmaxConfig.Selected, appState.SchemaManager,
		))
	}

	if len(tasks) == 0 {
		return db.NewShardReindexerV3Noop()
	}

	reindexer := db.NewShardReindexerV3(reindexCtx, logger, appState.DB.GetIndex, concurrency)
	for i := range tasks {
		reindexer.RegisterTask(tasks[i])
	}
	reindexer.Init()
	return reindexer
}

func parseNode2Port(appState *state.State) (m map[string]int, err error) {
	m = make(map[string]int, len(appState.ServerConfig.Config.Raft.Join))
	for _, raftNamePort := range appState.ServerConfig.Config.Raft.Join {
		np := strings.Split(raftNamePort, ":")
		if np[0] == appState.Cluster.LocalName() {
			m[np[0]] = appState.ServerConfig.Config.Raft.Port
			continue
		}
		if m[np[0]], err = strconv.Atoi(np[1]); err != nil {
			return m, fmt.Errorf("expect integer as raft port: got %s:: %w", raftNamePort, err)
		}
	}

	return m, nil
}

// parseVotersNames parses names of all voters.
// If we reach this point, we assume that the configuration is valid
func parseVotersNames(cfg config.Raft) (m map[string]struct{}) {
	m = make(map[string]struct{}, cfg.BootstrapExpect)
	for _, raftNamePort := range cfg.Join[:cfg.BootstrapExpect] {
		m[strings.Split(raftNamePort, ":")[0]] = struct{}{}
	}
	return m
}

func configureAPI(api *operations.WeaviateAPI) http.Handler {
	ctx := context.Background()
	ctx, cancel := context.WithTimeout(ctx, 60*time.Minute)
	defer cancel()

	appState := MakeAppState(ctx, connectorOptionGroup)

	appState.Logger.WithFields(logrus.Fields{
		"server_version": config.ServerVersion,
		"version":        build.Version,
	}).Infof("configured versions")

	api.ServeError = openapierrors.ServeError

	api.JSONConsumer = runtime.JSONConsumer()

	api.OidcAuth = composer.New(
		appState.ServerConfig.Config.Authentication,
		appState.APIKey, appState.OIDC)

	api.Logger = func(msg string, args ...interface{}) {
		appState.Logger.WithFields(logrus.Fields{"action": "restapi_management", "version": build.Version}).Infof(msg, args...)
	}

	classifier := classification.New(appState.SchemaManager, appState.ClassificationRepo, appState.DB, // the DB is the vectorrepo
		appState.Authorizer,
		appState.Logger, appState.Modules)

	setupAuthnHandlers(api,
		appState.ClusterService.Raft,
		appState.ServerConfig.Config.Authorization.Rbac,
		appState.Logger)
	authz.SetupHandlers(api,
		appState.ClusterService.Raft,
		appState.SchemaManager,
		appState.ServerConfig.Config.Authentication.APIKey,
		appState.ServerConfig.Config.Authentication.OIDC,
		appState.ServerConfig.Config.Authorization.Rbac,
		appState.Metrics,
		appState.Authorizer,
		appState.Logger)

	replicationHandlers.SetupHandlers(appState.ServerConfig.Config.ReplicaMovementEnabled, api, appState.ClusterService.Raft, appState.Metrics, appState.Authorizer, appState.Logger)

	remoteDbUsers := clients.NewRemoteUser(appState.ClusterHttpClient, appState.Cluster)
	db_users.SetupHandlers(api, appState.ClusterService.Raft, appState.Authorizer, appState.ServerConfig.Config.Authentication, appState.ServerConfig.Config.Authorization, remoteDbUsers, appState.SchemaManager, appState.Logger)

	setupSchemaHandlers(api, appState.SchemaManager, appState.Metrics, appState.Logger)
	setupAliasesHandlers(api, appState.SchemaManager, appState.Metrics, appState.Logger)
	objectsManager := objects.NewManager(appState.SchemaManager, appState.ServerConfig, appState.Logger,
		appState.Authorizer, appState.DB, appState.Modules,
		objects.NewMetrics(appState.Metrics), appState.MemWatch, appState.AutoSchemaManager)
	setupObjectHandlers(api, objectsManager, appState.ServerConfig.Config, appState.Logger,
		appState.Modules, appState.Metrics)
	setupObjectBatchHandlers(api, appState.BatchManager, appState.Metrics, appState.Logger)
	setupGraphQLHandlers(api, appState, appState.SchemaManager, appState.ServerConfig.Config.DisableGraphQL,
		appState.Metrics, appState.Logger)
	setupMiscHandlers(api, appState.ServerConfig, appState.Modules,
		appState.Metrics, appState.Logger)
	setupClassificationHandlers(api, classifier, appState.Metrics, appState.Logger)
	backupScheduler := startBackupScheduler(appState)
	setupBackupHandlers(api, backupScheduler, appState.Metrics, appState.Logger)
	setupNodesHandlers(api, appState.SchemaManager, appState.DB, appState)
	if appState.ServerConfig.Config.DistributedTasks.Enabled {
		setupDistributedTasksHandlers(api, appState.Authorizer, appState.ClusterService.Raft)
	}

	var grpcInstrument []grpc.ServerOption
	if appState.ServerConfig.Config.Monitoring.Enabled {
		grpcInstrument = monitoring.InstrumentGrpc(appState.GRPCServerMetrics)
	}

	grpcServer, batchDrain := createGrpcServer(appState, grpcInstrument...)

	setupMiddlewares := makeSetupMiddlewares(appState)
	setupGlobalMiddleware := makeSetupGlobalMiddleware(appState, api.Context())

	telemeter := telemetry.New(appState.DB, appState.SchemaManager, appState.Logger)
	if telemetryEnabled(appState) {
		enterrors.GoWrapper(func() {
			if err := telemeter.Start(context.Background()); err != nil {
				appState.Logger.
					WithField("action", "startup").
					Errorf("telemetry failed to start: %s", err.Error())
			}
		}, appState.Logger)
	}
	if entconfig.Enabled(os.Getenv("ENABLE_CLEANUP_UNFINISHED_BACKUPS")) {
		enterrors.GoWrapper(
			func() {
				// cleanup unfinished backups on startup
				ctx, cancel := context.WithTimeout(context.Background(), time.Minute)
				defer cancel()
				backupScheduler.CleanupUnfinishedBackups(ctx)
			}, appState.Logger)
	}

	api.PreServerShutdown = func() {
		batchDrain()
	}

	api.ServerShutdown = func() {
		// leave memberlist first to announce node graceful departure
		if err := appState.Cluster.Leave(); err != nil {
			appState.Logger.WithError(err).Error("leave node from cluster")
		}

		// drain any ongoing operations
		time.Sleep(appState.ServerConfig.Config.Raft.DrainSleep.Get())

		if telemetryEnabled(appState) {
			ctx, cancel := context.WithTimeout(context.Background(), 10*time.Second)
			defer cancel()
			// must be shutdown before the db, to ensure the
			// termination payload contains the correct
			// object count
			if err := telemeter.Stop(ctx); err != nil {
				appState.Logger.WithField("action", "stop_telemetry").
					Errorf("failed to stop telemetry: %s", err.Error())
			}
		}

		// Shutdown OTEL tracing
		if err := opentelemetry.Shutdown(ctx); err != nil {
			appState.Logger.WithField("action", "stop_opentelemetry").
				Errorf("failed to stop opentelemetry: %s", err.Error())
		}

		// stop reindexing on server shutdown
		appState.ReindexCtxCancel(fmt.Errorf("server shutdown"))

		if appState.DistributedTaskScheduler != nil {
			appState.DistributedTaskScheduler.Close()
		}

		// close grpc client connections
		appState.GRPCConnManager.Close()

		// gracefully stop gRPC server
		grpcServer.GracefulStop()

		if appState.ServerConfig.Config.Sentry.Enabled {
			sentry.Flush(2 * time.Second)
		}

		ctx, cancel := context.WithTimeout(context.Background(), 60*time.Second)
		defer cancel()

		if err := appState.InternalServer.Close(ctx); err != nil {
			appState.Logger.
				WithError(err).
				WithField("action", "shutdown internal server").
				Errorf("failed to gracefully shutdown")
		}

		if err := appState.ClusterService.Close(ctx); err != nil {
			appState.Logger.
				WithError(err).
				WithField("action", "shutdown cluster service").
				Errorf("failed to gracefully shutdown")
		}

		if err := appState.APIKey.Dynamic.Close(); err != nil {
			appState.Logger.
				WithError(err).
				WithField("action", "shutdown db users").
				Errorf("failed to gracefully shutdown")
		}

		if err := appState.Modules.Close(); err != nil {
			appState.Logger.
				WithError(err).
				WithField("action", "shutdown modules").
				Errorf("failed to gracefully shutdown")
		}
	}

	startGrpcServer(grpcServer, appState)

	return setupGlobalMiddleware(api.Serve(setupMiddlewares))
}

func startBackupScheduler(appState *state.State) *backup.Scheduler {
	backupScheduler := backup.NewScheduler(
		appState.Authorizer,
		clients.NewClusterBackups(appState.ClusterHttpClient),
		appState.DB, appState.Modules,
		membership{appState.Cluster, appState.ClusterService},
		appState.SchemaManager,
		appState.Logger)
	return backupScheduler
}

// TODO: Split up and don't write into global variables. Instead return an appState
func startupRoutine(ctx context.Context, options *swag.CommandLineOptionsGroup) *state.State {
	appState := &state.State{}

	logger := logger()
	appState.Logger = logger

	logger.WithField("action", "startup").WithField("startup_time_left", timeTillDeadline(ctx)).
		Debug("created startup context, nothing done so far")

	ldInteg, err := configRuntime.ConfigureLDIntegration()
	if err != nil {
		logger.WithField("action", "startup").Infof("Feature flag LD integration disabled: %s", err)
	}
	appState.LDIntegration = ldInteg
	// Load the config using the flags
	serverConfig := &config.WeaviateConfig{}
	appState.ServerConfig = serverConfig
	err = serverConfig.LoadConfig(options, logger)
	if err != nil {
		logger.WithField("action", "startup").WithError(err).Error("could not load config")
		logger.Exit(1)
	}
	dataPath := serverConfig.Config.Persistence.DataPath
	if err := os.MkdirAll(dataPath, 0o777); err != nil {
		logger.WithField("action", "startup").
			WithField("path", dataPath).Error("cannot create data directory")
		logger.Exit(1)
	}

	monitoring.InitConfig(serverConfig.Config.Monitoring)

	if serverConfig.Config.DisableGraphQL {
		logger.WithFields(logrus.Fields{
			"action":          "startup",
			"disable_graphql": true,
		}).Warnf("GraphQL API disabled, relying only on gRPC API for querying. " +
			"This is considered experimental and will likely experience breaking changes " +
			"before reaching general availability")
	}

	logger.WithFields(logrus.Fields{
		"action":                    "startup",
		"default_vectorizer_module": serverConfig.Config.DefaultVectorizerModule,
	}).Infof("the default vectorizer modules is set to %q, as a result all new "+
		"schema classes without an explicit vectorizer setting, will use this "+
		"vectorizer", serverConfig.Config.DefaultVectorizerModule)

	logger.WithFields(logrus.Fields{
		"action":              "startup",
		"auto_schema_enabled": serverConfig.Config.AutoSchema.Enabled,
	}).Infof("auto schema enabled setting is set to \"%v\"", serverConfig.Config.AutoSchema.Enabled)

	logger.WithField("action", "startup").WithField("startup_time_left", timeTillDeadline(ctx)).
		Debug("config loaded")

	appState.OIDC = configureOIDC(appState)
	appState.APIKey = configureAPIKey(appState)
	appState.APIKeyRemote = apikey.NewRemoteApiKey(appState.APIKey)
	appState.AnonymousAccess = configureAnonymousAccess(appState)
	if err = configureAuthorizer(appState); err != nil {
		logger.WithField("action", "startup").WithField("error", err).Error("cannot configure authorizer")
		logger.Exit(1)
	}

	logger.WithField("action", "startup").WithField("startup_time_left", timeTillDeadline(ctx)).
		Debug("configured OIDC and anonymous access client")

	logger.WithField("action", "startup").WithField("startup_time_left", timeTillDeadline(ctx)).
		Debug("initialized schema")

	var nonStorageNodes map[string]struct{}
	if cfg := serverConfig.Config.Raft; cfg.MetadataOnlyVoters {
		nonStorageNodes = parseVotersNames(cfg)
	}

	clusterState, err := cluster.Init(serverConfig.Config.Cluster, serverConfig.Config.Raft.TimeoutsMultiplier.Get(), dataPath, nonStorageNodes, logger)
	if err != nil {
		logger.WithField("action", "startup").WithError(err).
			Error("could not init cluster state")
		logger.Exit(1)
	}

	appState.Cluster = clusterState
	appState.Logger.
		WithField("action", "startup").
		Debug("startup routine complete")

	return appState
}

// logger does not parse the regular config object, as logging needs to be
// configured before the configuration is even loaded/parsed. We are thus
// "manually" reading the desired env vars and set reasonable defaults if they
// are not set.
//
// Defaults to log level info and json format
func logger() *logrus.Logger {
	logger := logrus.New()
	logger.SetFormatter(NewWeaviateTextFormatter())

	if os.Getenv("LOG_FORMAT") != "text" {
		logger.SetFormatter(NewWeaviateJSONFormatter())
	}
	logLevelStr := os.Getenv("LOG_LEVEL")
	level, err := logLevelFromString(logLevelStr)
	if errors.Is(err, errlogLevelNotRecognized) {
		logger.WithField("log_level_env", logLevelStr).Warn("log level not recognized, defaulting to info")
		level = logrus.InfoLevel
	}
	logger.SetLevel(level)
	return logger
}

// everything hard-coded right now, to be made dynamic (from go plugins later)
func registerModules(appState *state.State) error {
	appState.Logger.
		WithField("action", "startup").
		Debug("start registering modules")

	appState.Modules = modules.NewProvider(appState.Logger, appState.ServerConfig.Config)

	// Default modules
	defaultVectorizers := []string{
		modtext2vecaws.Name,
		modmulti2veccohere.Name,
		modcohere.Name,
		moddatabricks.Name,
		modtext2vecgoogle.Name,
		modmulti2vecgoogle.Name,
		modhuggingface.Name,
		modjinaai.Name,
		modmulti2vecjinaai.Name,
		modmistral.Name,
		modtext2vecoctoai.Name,
		modopenai.Name,
		modmorph.Name,
		modvoyageai.Name,
		modmulti2vecvoyageai.Name,
		modweaviateembed.Name,
		modtext2multivecjinaai.Name,
		modnvidia.Name,
		modmulti2vecnvidia.Name,
		modmulti2multivecjinaai.Name,
		modmulti2multivecweaviate.Name,
		modmulti2vecaws.Name,
	}
	defaultGenerative := []string{
		modgenerativeanthropic.Name,
		modgenerativeanyscale.Name,
		modgenerativeaws.Name,
		modgenerativecohere.Name,
		modgenerativecontextualai.Name,
		modgenerativedatabricks.Name,
		modgenerativefriendliai.Name,
		modgenerativegoogle.Name,
		modgenerativemistral.Name,
		modgenerativenvidia.Name,
		modgenerativeoctoai.Name,
		modgenerativeopenai.Name,
		modgenerativexai.Name,
	}
	defaultOthers := []string{
		modrerankercohere.Name,
		modrerankercontextualai.Name,
		modrerankervoyageai.Name,
		modrerankerjinaai.Name,
		modrerankernvidia.Name,
	}

	defaultModules := append(defaultVectorizers, defaultGenerative...)
	defaultModules = append(defaultModules, defaultOthers...)

	var modules []string

	if len(appState.ServerConfig.Config.EnableModules) > 0 {
		modules = strings.Split(appState.ServerConfig.Config.EnableModules, ",")
	}

	if appState.ServerConfig.Config.EnableApiBasedModules {
		// Concatenate modules with default modules
		modules = append(modules, defaultModules...)
	}

	enabledModules := map[string]bool{}
	for _, module := range modules {
		enabledModules[strings.TrimSpace(module)] = true
	}

	if _, ok := enabledModules[modt2vbigram.Name]; ok {
		appState.Modules.Register(modt2vbigram.New())
		appState.Logger.
			WithField("action", "startup").
			WithField("module", modt2vbigram.Name).
			Debug("enabled module")
	}

	if _, ok := enabledModules[modcontextionary.Name]; ok {
		appState.Modules.Register(modcontextionary.New())
		appState.Logger.
			WithField("action", "startup").
			WithField("module", modcontextionary.Name).
			Debug("enabled module")
	}

	if _, ok := enabledModules[modt2vmodel2vec.Name]; ok {
		appState.Modules.Register(modt2vmodel2vec.New())
		appState.Logger.
			WithField("action", "startup").
			WithField("module", modt2vmodel2vec.Name).
			Debug("enabled module")
	}

	if _, ok := enabledModules[modtransformers.Name]; ok {
		appState.Modules.Register(modtransformers.New())
		appState.Logger.
			WithField("action", "startup").
			WithField("module", modtransformers.Name).
			Debug("enabled module")
	}

	if _, ok := enabledModules[modgpt4all.Name]; ok {
		appState.Modules.Register(modgpt4all.New())
		appState.Logger.
			WithField("action", "startup").
			WithField("module", modgpt4all.Name).
			Debug("enabled module")
	}

	if _, ok := enabledModules[modrerankervoyageai.Name]; ok {
		appState.Modules.Register(modrerankervoyageai.New())
		appState.Logger.
			WithField("action", "startup").
			WithField("module", modrerankervoyageai.Name).
			Debug("enabled module")
	}

	if _, ok := enabledModules[modrerankertransformers.Name]; ok {
		appState.Modules.Register(modrerankertransformers.New())
		appState.Logger.
			WithField("action", "startup").
			WithField("module", modrerankertransformers.Name).
			Debug("enabled module")
	}

	if _, ok := enabledModules[modrerankercohere.Name]; ok {
		appState.Modules.Register(modrerankercohere.New())
		appState.Logger.
			WithField("action", "startup").
			WithField("module", modrerankercohere.Name).
			Debug("enabled module")
	}

	if _, ok := enabledModules[modrerankercontextualai.Name]; ok {
		appState.Modules.Register(modrerankercontextualai.New())
		appState.Logger.
			WithField("action", "startup").
			WithField("module", modrerankercontextualai.Name).
			Debug("enabled module")
	}

	if _, ok := enabledModules[modrerankerdummy.Name]; ok {
		appState.Modules.Register(modrerankerdummy.New())
		appState.Logger.
			WithField("action", "startup").
			WithField("module", modrerankerdummy.Name).
			Debug("enabled module")
	}

	if _, ok := enabledModules[modrerankerjinaai.Name]; ok {
		appState.Modules.Register(modrerankerjinaai.New())
		appState.Logger.
			WithField("action", "startup").
			WithField("module", modrerankerjinaai.Name).
			Debug("enabled module")
	}

	if _, ok := enabledModules[modrerankernvidia.Name]; ok {
		appState.Modules.Register(modrerankernvidia.New())
		appState.Logger.
			WithField("action", "startup").
			WithField("module", modrerankernvidia.Name).
			Debug("enabled module")
	}

	if _, ok := enabledModules[modqna.Name]; ok {
		appState.Modules.Register(modqna.New())
		appState.Logger.
			WithField("action", "startup").
			WithField("module", modqna.Name).
			Debug("enabled module")
	}

	if _, ok := enabledModules[modsum.Name]; ok {
		appState.Modules.Register(modsum.New())
		appState.Logger.
			WithField("action", "startup").
			WithField("module", modsum.Name).
			Debug("enabled module")
	}

	if _, ok := enabledModules[modimage.Name]; ok {
		appState.Modules.Register(modimage.New())
		appState.Logger.
			WithField("action", "startup").
			WithField("module", modimage.Name).
			Debug("enabled module")
	}

	if _, ok := enabledModules[modner.Name]; ok {
		appState.Modules.Register(modner.New())
		appState.Logger.
			WithField("action", "startup").
			WithField("module", modner.Name).
			Debug("enabled module")
	}

	if _, ok := enabledModules[modspellcheck.Name]; ok {
		appState.Modules.Register(modspellcheck.New())
		appState.Logger.
			WithField("action", "startup").
			WithField("module", modspellcheck.Name).
			Debug("enabled module")
	}

	if _, ok := enabledModules[modclip.Name]; ok {
		appState.Modules.Register(modclip.New())
		appState.Logger.
			WithField("action", "startup").
			WithField("module", modclip.Name).
			Debug("enabled module")
	}

	_, enabledMulti2VecGoogle := enabledModules[modmulti2vecgoogle.Name]
	_, enabledMulti2VecPaLM := enabledModules[modmulti2vecgoogle.LegacyName]
	if enabledMulti2VecGoogle || enabledMulti2VecPaLM {
		appState.Modules.Register(modmulti2vecgoogle.New())
		appState.Logger.
			WithField("action", "startup").
			WithField("module", modmulti2vecgoogle.Name).
			Debug("enabled module")
	}

	if _, ok := enabledModules[modmulti2veccohere.Name]; ok {
		appState.Modules.Register(modmulti2veccohere.New())
		appState.Logger.
			WithField("action", "startup").
			WithField("module", modmulti2veccohere.Name).
			Debug("enabled module")
	}

	if _, ok := enabledModules[modmulti2vecjinaai.Name]; ok {
		appState.Modules.Register(modmulti2vecjinaai.New())
		appState.Logger.
			WithField("action", "startup").
			WithField("module", modmulti2vecjinaai.Name).
			Debug("enabled module")
	}

	if _, ok := enabledModules[modmulti2multivecjinaai.Name]; ok {
		appState.Modules.Register(modmulti2multivecjinaai.New())
		appState.Logger.
			WithField("action", "startup").
			WithField("module", modmulti2multivecjinaai.Name).
			Debug("enabled module")
	}

	if _, ok := enabledModules[modmulti2multivecweaviate.Name]; ok {
		appState.Modules.Register(modmulti2multivecweaviate.New())
		appState.Logger.
			WithField("action", "startup").
			WithField("module", modmulti2multivecweaviate.Name).
			Debug("enabled module")
	}

	if _, ok := enabledModules[modmulti2vecnvidia.Name]; ok {
		appState.Modules.Register(modmulti2vecnvidia.New())
		appState.Logger.
			WithField("action", "startup").
			WithField("module", modmulti2vecnvidia.Name).
			Debug("enabled module")
	}

	if _, ok := enabledModules[modnvidia.Name]; ok {
		appState.Modules.Register(modnvidia.New())
		appState.Logger.
			WithField("action", "startup").
			WithField("module", modnvidia.Name).
			Debug("enabled module")
	}

	if _, ok := enabledModules[modmulti2vecvoyageai.Name]; ok {
		appState.Modules.Register(modmulti2vecvoyageai.New())
		appState.Logger.
			WithField("action", "startup").
			WithField("module", modmulti2vecvoyageai.Name).
			Debug("enabled module")
	}

	if _, ok := enabledModules[modopenai.Name]; ok {
		appState.Modules.Register(modopenai.New())
		appState.Logger.
			WithField("action", "startup").
			WithField("module", modopenai.Name).
			Debug("enabled module")
	}

	if _, ok := enabledModules[modmorph.Name]; ok {
		appState.Modules.Register(modmorph.New())
		appState.Logger.
			WithField("action", "startup").
			WithField("module", modmorph.Name).
			Debug("enabled module")
	}

	if _, ok := enabledModules[moddatabricks.Name]; ok {
		appState.Modules.Register(moddatabricks.New())
		appState.Logger.
			WithField("action", "startup").
			WithField("module", moddatabricks.Name).
			Debug("enabled module")
	}

	if _, ok := enabledModules[modqnaopenai.Name]; ok {
		appState.Modules.Register(modqnaopenai.New())
		appState.Logger.
			WithField("action", "startup").
			WithField("module", modqnaopenai.Name).
			Debug("enabled module")
	}

	if _, ok := enabledModules[modgenerativecohere.Name]; ok {
		appState.Modules.Register(modgenerativecohere.New())
		appState.Logger.
			WithField("action", "startup").
			WithField("module", modgenerativecohere.Name).
			Debug("enabled module")
	}

	if _, ok := enabledModules[modgenerativecontextualai.Name]; ok {
		appState.Modules.Register(modgenerativecontextualai.New())
		appState.Logger.
			WithField("action", "startup").
			WithField("module", modgenerativecontextualai.Name).
			Debug("enabled module")
	}

	if _, ok := enabledModules[modgenerativefriendliai.Name]; ok {
		appState.Modules.Register(modgenerativefriendliai.New())
		appState.Logger.
			WithField("action", "startup").
			WithField("module", modgenerativefriendliai.Name).
			Debug("enabled module")
	}

	if _, ok := enabledModules[modgenerativenvidia.Name]; ok {
		appState.Modules.Register(modgenerativenvidia.New())
		appState.Logger.
			WithField("action", "startup").
			WithField("module", modgenerativenvidia.Name).
			Debug("enabled module")
	}

	if _, ok := enabledModules[modgenerativemistral.Name]; ok {
		appState.Modules.Register(modgenerativemistral.New())
		appState.Logger.
			WithField("action", "startup").
			WithField("module", modgenerativemistral.Name).
			Debug("enabled module")
	}

	if _, ok := enabledModules[modgenerativeopenai.Name]; ok {
		appState.Modules.Register(modgenerativeopenai.New())
		appState.Logger.
			WithField("action", "startup").
			WithField("module", modgenerativeopenai.Name).
			Debug("enabled module")
	}

	if _, ok := enabledModules[modgenerativexai.Name]; ok {
		appState.Modules.Register(modgenerativexai.New())
		appState.Logger.
			WithField("action", "startup").
			WithField("module", modgenerativexai.Name).
			Debug("enabled module")
	}

	if _, ok := enabledModules[modgenerativedatabricks.Name]; ok {
		appState.Modules.Register(modgenerativedatabricks.New())
		appState.Logger.
			WithField("action", "startup").
			WithField("module", modgenerativedatabricks.Name).
			Debug("enabled module")
	}

	if _, ok := enabledModules[modgenerativeollama.Name]; ok {
		appState.Modules.Register(modgenerativeollama.New())
		appState.Logger.
			WithField("action", "startup").
			WithField("module", modgenerativeollama.Name).
			Debug("enabled module")
	}

	if _, ok := enabledModules[modgenerativedummy.Name]; ok {
		appState.Modules.Register(modgenerativedummy.New())
		appState.Logger.
			WithField("action", "startup").
			WithField("module", modgenerativedummy.Name).
			Debug("enabled module")
	}

	if _, ok := enabledModules[modgenerativeaws.Name]; ok {
		appState.Modules.Register(modgenerativeaws.New())
		appState.Logger.
			WithField("action", "startup").
			WithField("module", modgenerativeaws.Name).
			Debug("enabled module")
	}

	if _, ok := enabledModules[modhuggingface.Name]; ok {
		appState.Modules.Register(modhuggingface.New())
		appState.Logger.
			WithField("action", "startup").
			WithField("module", modhuggingface.Name).
			Debug("enabled module")
	}

	_, enabledGenerativeGoogle := enabledModules[modgenerativegoogle.Name]
	_, enabledGenerativePaLM := enabledModules[modgenerativegoogle.LegacyName]
	if enabledGenerativeGoogle || enabledGenerativePaLM {
		appState.Modules.Register(modgenerativegoogle.New())
		appState.Logger.
			WithField("action", "startup").
			WithField("module", modgenerativegoogle.Name).
			Debug("enabled module")
	}

	if _, ok := enabledModules[modgenerativeanyscale.Name]; ok {
		appState.Modules.Register(modgenerativeanyscale.New())
		appState.Logger.
			WithField("action", "startup").
			WithField("module", modgenerativeanyscale.Name).
			Debug("enabled module")
	}

	if _, ok := enabledModules[modgenerativeanthropic.Name]; ok {
		appState.Modules.Register(modgenerativeanthropic.New())
		appState.Logger.
			WithField("action", "startup").
			WithField("module", modgenerativeanthropic.Name).
			Debug("enabled module")
	}

	_, enabledText2vecGoogle := enabledModules[modtext2vecgoogle.Name]
	_, enabledText2vecPaLM := enabledModules[modtext2vecgoogle.LegacyName]
	if enabledText2vecGoogle || enabledText2vecPaLM {
		appState.Modules.Register(modtext2vecgoogle.New())
		appState.Logger.
			WithField("action", "startup").
			WithField("module", modtext2vecgoogle.Name).
			Debug("enabled module")
	}

	if _, ok := enabledModules[modtext2vecaws.Name]; ok {
		appState.Modules.Register(modtext2vecaws.New())
		appState.Logger.
			WithField("action", "startup").
			WithField("module", modtext2vecaws.Name).
			Debug("enabled module")
	}

	if _, ok := enabledModules[modmulti2vecaws.Name]; ok {
		appState.Modules.Register(modmulti2vecaws.New())
		appState.Logger.
			WithField("action", "startup").
			WithField("module", modmulti2vecaws.Name).
			Debug("enabled module")
	}

	if _, ok := enabledModules[modstgfs.Name]; ok {
		appState.Modules.Register(modstgfs.New())
		appState.Logger.
			WithField("action", "startup").
			WithField("module", modstgfs.Name).
			Debug("enabled module")
	}

	if _, ok := enabledModules[modstgs3.Name]; ok {
		appState.Modules.Register(modstgs3.New())
		appState.Logger.
			WithField("action", "startup").
			WithField("module", modstgs3.Name).
			Debug("enabled module")
	}

	if _, ok := enabledModules[modsloads3.Name]; ok {
		appState.Modules.Register(modsloads3.New())
		appState.Logger.
			WithField("action", "startup").
			WithField("module", modsloads3.Name).
			Debug("enabled module")
	}

	if _, ok := enabledModules[modstggcs.Name]; ok {
		appState.Modules.Register(modstggcs.New())
		appState.Logger.
			WithField("action", "startup").
			WithField("module", modstggcs.Name).
			Debug("enabled module")
	}

	if _, ok := enabledModules[modstgazure.Name]; ok {
		appState.Modules.Register(modstgazure.New())
		appState.Logger.
			WithField("action", "startup").
			WithField("module", modstgazure.Name).
			Debug("enabled module")
	}

	if _, ok := enabledModules[modcentroid.Name]; ok {
		appState.Modules.Register(modcentroid.New())
		appState.Logger.
			WithField("action", "startup").
			WithField("module", modcentroid.Name).
			Debug("enabled module")
	}

	if _, ok := enabledModules[modcohere.Name]; ok {
		appState.Modules.Register(modcohere.New())
		appState.Logger.
			WithField("action", "startup").
			WithField("module", modcohere.Name).
			Debug("enabled module")
	}

	if _, ok := enabledModules[modvoyageai.Name]; ok {
		appState.Modules.Register(modvoyageai.New())
		appState.Logger.
			WithField("action", "startup").
			WithField("module", modvoyageai.Name).
			Debug("enabled module")
	}

	if _, ok := enabledModules[modmistral.Name]; ok {
		appState.Modules.Register(modmistral.New())
		appState.Logger.
			WithField("action", "startup").
			WithField("module", modmistral.Name).
			Debug("enabled module")
	}

	if _, ok := enabledModules[modbind.Name]; ok {
		appState.Modules.Register(modbind.New())
		appState.Logger.
			WithField("action", "startup").
			WithField("module", modbind.Name).
			Debug("enabled module")
	}

	if _, ok := enabledModules[modjinaai.Name]; ok {
		appState.Modules.Register(modjinaai.New())
		appState.Logger.
			WithField("action", "startup").
			WithField("module", modjinaai.Name).
			Debug("enabled module")
	}

	if _, ok := enabledModules[modollama.Name]; ok {
		appState.Modules.Register(modollama.New())
		appState.Logger.
			WithField("action", "startup").
			WithField("module", modollama.Name).
			Debug("enabled module")
	}

	if _, ok := enabledModules[modweaviateembed.Name]; ok {
		appState.Modules.Register(modweaviateembed.New())
		appState.Logger.
			WithField("action", "startup").
			WithField("module", modweaviateembed.Name).
			Debug("enabled module")
	}

	if _, ok := enabledModules[modgenerativeoctoai.Name]; ok {
		appState.Modules.Register(modgenerativeoctoai.New())
		appState.Logger.
			WithField("action", "startup").
			WithField("module", modgenerativeoctoai.Name).
			Debug("enabled module")
	}

	if _, ok := enabledModules[modtext2vecoctoai.Name]; ok {
		appState.Modules.Register(modtext2vecoctoai.New())
		appState.Logger.
			WithField("action", "startup").
			WithField("module", modtext2vecoctoai.Name).
			Debug("enabled module")
	}

	_, enabledText2MultivecJinaAI := enabledModules[modtext2multivecjinaai.Name]
	_, enabledText2ColBERTJinaAI := enabledModules[modtext2multivecjinaai.LegacyName]
	if enabledText2MultivecJinaAI || enabledText2ColBERTJinaAI {
		appState.Modules.Register(modtext2multivecjinaai.New())
		appState.Logger.
			WithField("action", "startup").
			WithField("module", modtext2multivecjinaai.Name).
			Debug("enabled module")
	}

	if _, ok := enabledModules[modusagegcs.Name]; ok {
		appState.Modules.Register(modusagegcs.New())
		appState.Logger.
			WithField("action", "startup").
			WithField("module", modusagegcs.Name).
			Debug("enabled module")
	}

	if _, ok := enabledModules[modusages3.Name]; ok {
		appState.Modules.Register(modusages3.New())
		appState.Logger.
			WithField("action", "startup").
			WithField("module", modusages3.Name).
			Debug("enabled module")
	}

	appState.Logger.
		WithField("action", "startup").
		Debug("completed registering modules")

	return nil
}

func postInitModules(appState *state.State) {
	// Initialize usage service after all components are ready
	if appState.Modules.UsageEnabled() {
		appState.Logger.WithField("action", "startup").Debug("initializing usage service")

		// Initialize usage service for GCS
		if usageGCSModule := appState.Modules.GetByName(modusagegcs.Name); usageGCSModule != nil {
			if usageModuleWithService, ok := usageGCSModule.(modulecapabilities.ModuleWithUsageService); ok {
				usageService := usage.NewService(appState.SchemaManager, appState.DB, appState.Modules, usageModuleWithService.Logger())
				usageModuleWithService.SetUsageService(usageService)
			}
		}
		// Initialize usage service for S3
		if usageS3Module := appState.Modules.GetByName(modusages3.Name); usageS3Module != nil {
			if usageModuleWithService, ok := usageS3Module.(modulecapabilities.ModuleWithUsageService); ok {
				usageService := usage.NewService(appState.SchemaManager, appState.DB, appState.Modules, usageModuleWithService.Logger())
				usageModuleWithService.SetUsageService(usageService)
			}
		}
	}
}

func initModules(ctx context.Context, appState *state.State) error {
	storageProvider, err := modulestorage.NewRepo(
		appState.ServerConfig.Config.Persistence.DataPath, appState.Logger)
	if err != nil {
		return errors.Wrap(err, "init storage provider")
	}

	// TODO: gh-1481 don't pass entire appState in, but only what's needed. Probably only
	// config?
	moduleParams := moduletools.NewInitParams(storageProvider, appState,
		&appState.ServerConfig.Config, appState.Logger, prometheus.DefaultRegisterer)

	appState.Logger.
		WithField("action", "startup").
		Debug("start initializing modules")
	if err := appState.Modules.Init(ctx, moduleParams, appState.Logger); err != nil {
		return errors.Wrap(err, "init modules")
	}

	appState.Logger.
		WithField("action", "startup").
		Debug("finished initializing modules")

	return nil
}

type clientWithAuth struct {
	r         http.RoundTripper
	basicAuth cluster.BasicAuth
}

func (c clientWithAuth) RoundTrip(r *http.Request) (*http.Response, error) {
	r.SetBasicAuth(c.basicAuth.Username, c.basicAuth.Password)
	return c.r.RoundTrip(r)
}

func reasonableHttpClient(authConfig cluster.AuthConfig, minimumInternalTimeout time.Duration) *http.Client {
	t := &http.Transport{
		Proxy: http.ProxyFromEnvironment,
		DialContext: (&net.Dialer{
			Timeout:   minimumInternalTimeout,
			KeepAlive: 120 * time.Second,
		}).DialContext,
		MaxIdleConnsPerHost:   100,
		MaxIdleConns:          100,
		IdleConnTimeout:       90 * time.Second,
		TLSHandshakeTimeout:   10 * time.Second,
		ExpectContinueTimeout: 1 * time.Second,
		ResponseHeaderTimeout: 10 * time.Second,
	}

	// Wrap with OpenTelemetry tracing (only has an effect if tracing is enabled)
	transport := monitoring.NewTracingTransport(t)

	if authConfig.BasicAuth.Enabled() {
		return &http.Client{Transport: clientWithAuth{r: transport, basicAuth: authConfig.BasicAuth}}
	}
	return &http.Client{Transport: transport}
}

func setupGoProfiling(config config.Config, logger logrus.FieldLogger) {
	if config.Profiling.Disabled {
		return
	}

	functionsToIgnoreInProfiling := []string{
		"raft",
		"http2",
		"memberlist",
		"selectgo", // various tickers
		"cluster",
		"rest",
		"signal_recv",
		"backgroundRead",
		"SetupGoProfiling",
		"serve",
		"Serve",
		"batchWorker",
	}
	http.DefaultServeMux.Handle("/debug/fgprof", fgprof.Handler(functionsToIgnoreInProfiling...))
	enterrors.GoWrapper(func() {
		portNumber := config.Profiling.Port
		if portNumber == 0 {
			if err := http.ListenAndServe(":6060", nil); err != nil {
				logger.Error("error listinening and serve :6060 : %w", err)
			}
		} else {
			http.ListenAndServe(fmt.Sprintf(":%d", portNumber), nil)
		}
	}, logger)

	if config.Profiling.BlockProfileRate > 0 {
		goruntime.SetBlockProfileRate(config.Profiling.BlockProfileRate)
	}

	if config.Profiling.MutexProfileFraction > 0 {
		goruntime.SetMutexProfileFraction(config.Profiling.MutexProfileFraction)
	}
}

func ParseVersionFromSwaggerSpec() string {
	spec := struct {
		Info struct {
			Version string `json:"version"`
		} `json:"info"`
	}{}

	err := json.Unmarshal(SwaggerJSON, &spec)
	if err != nil {
		panic(err)
	}

	return spec.Info.Version
}

func limitResources(appState *state.State) {
	if os.Getenv("LIMIT_RESOURCES") == "true" {
		appState.Logger.Info("Limiting resources:  memory: 80%, cores: all but one")
		if os.Getenv("GOMAXPROCS") == "" {
			// Fetch the number of cores from the cgroups cpuset
			// and parse it into an int
			cores, err := getCores()
			if err == nil {
				appState.Logger.WithField("cores", cores).
					Warn("GOMAXPROCS not set, and unable to read from cgroups, setting to number of cores")
				goruntime.GOMAXPROCS(cores)
			} else {
				cores = goruntime.NumCPU() - 1
				if cores > 0 {
					appState.Logger.WithField("cores", cores).
						Warnf("Unable to read from cgroups: %v, setting to max cores to: %v", err, cores)
					goruntime.GOMAXPROCS(cores)
				}
			}
		}

		limit, err := memlimit.SetGoMemLimit(0.8)
		if err != nil {
			appState.Logger.WithError(err).Warnf("Unable to set memory limit from cgroups: %v", err)
			// Set memory limit to 90% of the available memory
			limit := int64(float64(memory.TotalMemory()) * 0.8)
			debug.SetMemoryLimit(limit)
			appState.Logger.WithField("limit", limit).Info("Set memory limit based on available memory")
		} else {
			appState.Logger.WithField("limit", limit).Info("Set memory limit")
		}
	} else {
		appState.Logger.Info("No resource limits set, weaviate will use all available memory and CPU. " +
			"To limit resources, set LIMIT_RESOURCES=true")
	}
}

func telemetryEnabled(state *state.State) bool {
	return !state.ServerConfig.Config.DisableTelemetry
}

type membership struct {
	*cluster.State
	raft *rCluster.Service
}

func (m membership) LeaderID() string {
	_, id := m.raft.LeaderWithID()
	return id
}

// initRuntimeOverrides assumes, Configs from envs are loaded before
// initializing runtime overrides.
func initRuntimeOverrides(appState *state.State) {
	// Enable runtime config manager
	if appState.ServerConfig.Config.RuntimeOverrides.Enabled {

		// Runtimeconfig manager takes of keeping the `registered` config values upto date
		registered := &config.WeaviateRuntimeConfig{}
		registered.MaximumAllowedCollectionsCount = appState.ServerConfig.Config.SchemaHandlerConfig.MaximumAllowedCollectionsCount
		registered.AsyncReplicationDisabled = appState.ServerConfig.Config.Replication.AsyncReplicationDisabled
		registered.AutoschemaEnabled = appState.ServerConfig.Config.AutoSchema.Enabled
		registered.ReplicaMovementMinimumAsyncWait = appState.ServerConfig.Config.ReplicaMovementMinimumAsyncWait
		registered.TenantActivityReadLogLevel = appState.ServerConfig.Config.TenantActivityReadLogLevel
		registered.TenantActivityWriteLogLevel = appState.ServerConfig.Config.TenantActivityWriteLogLevel
		registered.RevectorizeCheckDisabled = appState.ServerConfig.Config.RevectorizeCheckDisabled
		registered.QuerySlowLogEnabled = appState.ServerConfig.Config.QuerySlowLogEnabled
		registered.QuerySlowLogThreshold = appState.ServerConfig.Config.QuerySlowLogThreshold
		registered.InvertedSorterDisabled = appState.ServerConfig.Config.InvertedSorterDisabled
		registered.DefaultQuantization = appState.ServerConfig.Config.DefaultQuantization
		registered.ReplicatedIndicesRequestQueueEnabled = appState.ServerConfig.Config.Cluster.RequestQueueConfig.IsEnabled
		registered.RaftDrainSleep = appState.ServerConfig.Config.Raft.DrainSleep
		registered.RaftTimoutsMultiplier = appState.ServerConfig.Config.Raft.TimeoutsMultiplier
		registered.ReplicatedIndicesRequestQueueEnabled = appState.ServerConfig.Config.Cluster.RequestQueueConfig.IsEnabled
		registered.OperationalMode = appState.ServerConfig.Config.OperationalMode

		if appState.Modules.UsageEnabled() {
			// gcs config
			registered.UsageGCSBucket = appState.ServerConfig.Config.Usage.GCSBucket
			registered.UsageGCSPrefix = appState.ServerConfig.Config.Usage.GCSPrefix
			// s3 config
			registered.UsageS3Bucket = appState.ServerConfig.Config.Usage.S3Bucket
			registered.UsageS3Prefix = appState.ServerConfig.Config.Usage.S3Prefix
			// common config
			registered.UsageScrapeInterval = appState.ServerConfig.Config.Usage.ScrapeInterval
			registered.UsageShardJitterInterval = appState.ServerConfig.Config.Usage.ShardJitterInterval
			registered.UsagePolicyVersion = appState.ServerConfig.Config.Usage.PolicyVersion
			registered.UsageVerifyPermissions = appState.ServerConfig.Config.Usage.VerifyPermissions
		}

		hooks := make(map[string]func() error)
		if appState.OIDC.Config.Enabled {
			registered.OIDCIssuer = appState.OIDC.Config.Issuer
			registered.OIDCClientID = appState.OIDC.Config.ClientID
			registered.OIDCSkipClientIDCheck = appState.OIDC.Config.SkipClientIDCheck
			registered.OIDCUsernameClaim = appState.OIDC.Config.UsernameClaim
			registered.OIDCGroupsClaim = appState.OIDC.Config.GroupsClaim
			registered.OIDCScopes = appState.OIDC.Config.Scopes
			registered.OIDCCertificate = appState.OIDC.Config.Certificate
			registered.OIDCJWKSUrl = appState.OIDC.Config.JWKSUrl

			hooks["OIDC"] = appState.OIDC.Init
			appState.Logger.Log(logrus.InfoLevel, "registereing OIDC runtime overrides hooks")
		}

		cm, err := configRuntime.NewConfigManager(
			appState.ServerConfig.Config.RuntimeOverrides.Path,
			config.ParseRuntimeConfig,
			config.UpdateRuntimeConfig,
			registered,
			appState.ServerConfig.Config.RuntimeOverrides.LoadInterval,
			appState.Logger,
			hooks,
			prometheus.DefaultRegisterer)
		if err != nil {
			appState.Logger.WithField("action", "startup").WithError(err).Error("could not create runtime config manager")
		}

		enterrors.GoWrapper(func() {
			// NOTE: Not using parent `ctx` because that is getting cancelled in the caller even during startup.
			ctx, cancel := context.WithCancel(context.Background())
			defer cancel()

			if err := cm.Run(ctx); err != nil {
				appState.Logger.WithField("action", "runtime config manager startup").WithError(err).
					Fatal("runtime config manager stopped")
			}
		}, appState.Logger)
	}
}<|MERGE_RESOLUTION|>--- conflicted
+++ resolved
@@ -49,11 +49,8 @@
 	"github.com/weaviate/weaviate/adapters/clients"
 	"github.com/weaviate/weaviate/adapters/handlers/rest/authz"
 	"github.com/weaviate/weaviate/adapters/handlers/rest/clusterapi"
-<<<<<<< HEAD
+	clusterapigrpc "github.com/weaviate/weaviate/adapters/handlers/rest/clusterapi/grpc"
 	"github.com/weaviate/weaviate/adapters/handlers/rest/clusterapi/grpc/generated/protocol"
-=======
-	clusterapigrpc "github.com/weaviate/weaviate/adapters/handlers/rest/clusterapi/grpc"
->>>>>>> 76219d79
 	"github.com/weaviate/weaviate/adapters/handlers/rest/db_users"
 	"github.com/weaviate/weaviate/adapters/handlers/rest/operations"
 	replicationHandlers "github.com/weaviate/weaviate/adapters/handlers/rest/replication"
@@ -471,13 +468,9 @@
 		QuerySlowLogThreshold:                        appState.ServerConfig.Config.QuerySlowLogThreshold,
 		InvertedSorterDisabled:                       appState.ServerConfig.Config.InvertedSorterDisabled,
 		MaintenanceModeEnabled:                       appState.Cluster.MaintenanceModeEnabledForLocalhost,
-<<<<<<< HEAD
 		AsyncIndexingEnabled:                         appState.ServerConfig.Config.AsyncIndexingEnabled,
 		HFreshEnabled:                                appState.ServerConfig.Config.HFreshEnabled,
-=======
-		SPFreshEnabled:                               appState.ServerConfig.Config.SPFreshEnabled,
 		OperationalMode:                              appState.ServerConfig.Config.OperationalMode,
->>>>>>> 76219d79
 	}, remoteIndexClient, appState.Cluster, remoteNodesClient, replicationClient, appState.Metrics, appState.MemWatch, nil, nil, nil) // TODO client
 	if err != nil {
 		appState.Logger.
@@ -540,7 +533,6 @@
 
 	schemaParser := schema.NewParser(appState.Cluster, vectorIndex.ParseAndValidateConfig, migrator, appState.Modules, appState.ServerConfig.Config.DefaultQuantization)
 
-<<<<<<< HEAD
 	grpcConfig := appState.ServerConfig.Config.GRPC
 	authConfig := appState.ServerConfig.Config.Cluster.AuthConfig
 
@@ -564,6 +556,16 @@
 		)
 	}
 
+	maxSize := clusterapigrpc.GetMaxMessageSize(appState.ServerConfig.Config.ReplicationEngineFileCopyChunkSize)
+	opts = append(opts,
+		grpc.WithDefaultCallOptions(
+			grpc.MaxCallRecvMsgSize(maxSize),
+			grpc.MaxCallSendMsgSize(maxSize),
+		),
+		grpc.WithInitialWindowSize(int32(maxSize)),
+		grpc.WithInitialConnWindowSize(clusterapigrpc.INITIAL_CONN_WINDOW),
+	)
+
 	grpcMaxOpenConns := appState.ServerConfig.Config.GRPC.MaxOpenConns
 	grpcIddleConnTimeout := appState.ServerConfig.Config.GRPC.IdleConnTimeout
 
@@ -572,21 +574,6 @@
 
 	remoteClientFactory := func(ctx context.Context, address string) (copier.FileReplicationServiceClient, error) {
 		clientConn, err := appState.GRPCConnManager.GetConn(address)
-=======
-	remoteClientFactory := func(ctx context.Context, address string) (copier.FileReplicationServiceClient, error) {
-		authConfig := appState.ServerConfig.Config.Cluster.AuthConfig
-		maxSize := clusterapigrpc.GetMaxMessageSize(appState.ServerConfig.Config.ReplicationEngineFileCopyChunkSize)
-
-		clientConn, err := grpc.NewClient(address,
-			grpc.WithTransportCredentials(insecure.NewCredentials()),
-			grpc.WithDefaultCallOptions(
-				grpc.MaxCallRecvMsgSize(maxSize),
-				grpc.MaxCallSendMsgSize(maxSize),
-			),
-			grpc.WithInitialWindowSize(int32(maxSize)),
-			grpc.WithInitialConnWindowSize(clusterapigrpc.INITIAL_CONN_WINDOW),
-		)
->>>>>>> 76219d79
 		if err != nil {
 			return nil, fmt.Errorf("failed to get gRPC connection: %w", err)
 		}
