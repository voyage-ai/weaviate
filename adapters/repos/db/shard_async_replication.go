--- conflicted
+++ resolved
@@ -871,22 +871,7 @@
 			return localObjectsCount, remoteObjectsCount, objectsToPropagate, fmt.Errorf("fetching local object digests: %w", err)
 		}
 
-<<<<<<< HEAD
-		// filter out too recent local digests to avoid object propagation when all the nodes may be alive
-		localDigests := make([]types.RepairResponse, 0, len(allLocalDigests))
-
-		maxUpdateTime := time.Now().Add(-config.propagationDelay).UnixMilli()
-
-		for _, d := range allLocalDigests {
-			if d.UpdateTime <= maxUpdateTime {
-				localDigests = append(localDigests, d)
-			}
-		}
-
-		if len(localDigests) == 0 {
-=======
 		if len(allLocalDigests) == 0 {
->>>>>>> d47e8bf8
 			// no more local objects need to be propagated in this iteration
 			break
 		}
@@ -902,15 +887,7 @@
 			return localObjectsCount, remoteObjectsCount, objectsToPropagate, err
 		}
 
-<<<<<<< HEAD
-		localDigestsByUUID := make(map[string]types.RepairResponse, len(localDigests))
-
-		for _, d := range localDigests {
-			localDigestsByUUID[d.ID] = d
-		}
-=======
-		localDigestsByUUID := make(map[string]replica.RepairResponse, len(allLocalDigests))
->>>>>>> d47e8bf8
+		localDigestsByUUID := make(map[string]types.RepairResponse, len(allLocalDigests))
 
 		// filter out too recent local digests to avoid object propagation when all the nodes may be alive
 		maxUpdateTime := time.Now().Add(-config.propagationDelay).UnixMilli()
@@ -1023,13 +1000,9 @@
 	return localObjectsCount, remoteObjectsCount, objectsToPropagate, nil
 }
 
-<<<<<<< HEAD
-func (s *Shard) propagateObjects(ctx context.Context, config asyncReplicationConfig, host string, objs []*objects.VObject) (res []types.RepairResponse, err error) {
-=======
 func (s *Shard) propagateObjects(ctx context.Context, config asyncReplicationConfig, host string,
 	objectsToPropagate []strfmt.UUID, remoteStaleUpdateTime map[strfmt.UUID]int64,
-) (res []replica.RepairResponse, err error) {
->>>>>>> d47e8bf8
+) (res []types.RepairResponse, err error) {
 	type workerResponse struct {
 		resp []types.RepairResponse
 		err  error
