--- conflicted
+++ resolved
@@ -672,7 +672,6 @@
 	LSMEnableSegmentsChecksumValidation bool
 	TrackVectorDimensions               bool
 	ShardLoadLimiter                    ShardLoadLimiter
-<<<<<<< HEAD
 
 	HNSWMaxLogSize                               int64
 	HNSWDisableSnapshots                         bool
@@ -688,12 +687,7 @@
 	QuerySlowLogEnabled    *configRuntime.DynamicValue[bool]
 	QuerySlowLogThreshold  *configRuntime.DynamicValue[time.Duration]
 	InvertedSorterDisabled *configRuntime.DynamicValue[bool]
-=======
-	QuerySlowLogEnabled                 *configRuntime.DynamicValue[bool]
-	QuerySlowLogThreshold               *configRuntime.DynamicValue[time.Duration]
-	InvertedSorterDisabled              *configRuntime.DynamicValue[bool]
-	MaintenanceModeEnabled              func() bool
->>>>>>> b1747cbf
+	MaintenanceModeEnabled func() bool
 }
 
 func indexID(class schema.ClassName) string {
