//                           _       _
// __      _____  __ ___   ___  __ _| |_ ___
// \ \ /\ / / _ \/ _` \ \ / / |/ _` | __/ _ \
//  \ V  V /  __/ (_| |\ V /| | (_| | ||  __/
//   \_/\_/ \___|\__,_| \_/ |_|\__,_|\__\___|
//
//  Copyright © 2016 - 2023 Weaviate B.V. All rights reserved.
//
//  CONTACT: hello@weaviate.io
//

package db

import (
	"context"
	"fmt"
	"io"
	"os"
	"path"
	"sync"
	"time"

	"github.com/go-openapi/strfmt"
	"github.com/pkg/errors"
	"github.com/sirupsen/logrus"
	"github.com/weaviate/weaviate/adapters/repos/db/helpers"
	"github.com/weaviate/weaviate/adapters/repos/db/indexcheckpoint"
	"github.com/weaviate/weaviate/adapters/repos/db/indexcounter"
	"github.com/weaviate/weaviate/adapters/repos/db/inverted"
	"github.com/weaviate/weaviate/adapters/repos/db/lsmkv"
	"github.com/weaviate/weaviate/adapters/repos/db/propertyspecific"
	"github.com/weaviate/weaviate/adapters/repos/db/vector/flat"
	"github.com/weaviate/weaviate/adapters/repos/db/vector/hnsw"
	"github.com/weaviate/weaviate/adapters/repos/db/vector/hnsw/distancer"
	"github.com/weaviate/weaviate/adapters/repos/db/vector/noop"
	"github.com/weaviate/weaviate/entities/additional"
	"github.com/weaviate/weaviate/entities/aggregation"
	"github.com/weaviate/weaviate/entities/backup"
	"github.com/weaviate/weaviate/entities/cyclemanager"
	"github.com/weaviate/weaviate/entities/filters"
	"github.com/weaviate/weaviate/entities/models"
	"github.com/weaviate/weaviate/entities/multi"
	"github.com/weaviate/weaviate/entities/schema"
	"github.com/weaviate/weaviate/entities/search"
	"github.com/weaviate/weaviate/entities/searchparams"
	"github.com/weaviate/weaviate/entities/storagestate"
	"github.com/weaviate/weaviate/entities/storobj"
	"github.com/weaviate/weaviate/entities/vectorindex"
	"github.com/weaviate/weaviate/entities/vectorindex/common"
	flatent "github.com/weaviate/weaviate/entities/vectorindex/flat"
	hnswent "github.com/weaviate/weaviate/entities/vectorindex/hnsw"
	"github.com/weaviate/weaviate/usecases/monitoring"
	"github.com/weaviate/weaviate/usecases/objects"
	"github.com/weaviate/weaviate/usecases/replica"
	"golang.org/x/sync/errgroup"
)

const IdLockPoolSize = 128

type ShardLike interface {
	Index() *Index                                                                  // Get the parent index
	Name() string                                                                   // Get the shard name
	Store() *lsmkv.Store                                                            // Get the underlying store
	NotifyReady()                                                                   // Set shard status to ready
	GetStatus() storagestate.Status                                                 // Return the shard status
	UpdateStatus(status string) error                                               // Set shard status
	FindDocIDs(ctx context.Context, filters *filters.LocalFilter) ([]uint64, error) // Search and return document ids
	Counter() *indexcounter.Counter
	ObjectCount() int
	GetPropertyLengthTracker() *inverted.JsonPropertyLengthTracker

	PutObject(context.Context, *storobj.Object) error
	PutObjectBatch(context.Context, []*storobj.Object) []error
	ObjectByID(ctx context.Context, id strfmt.UUID, props search.SelectProperties, additional additional.Properties) (*storobj.Object, error)
	Exists(ctx context.Context, id strfmt.UUID) (bool, error)
	ObjectSearch(ctx context.Context, limit int, filters *filters.LocalFilter, keywordRanking *searchparams.KeywordRanking, sort []filters.Sort, cursor *filters.Cursor, additional additional.Properties) ([]*storobj.Object, []float32, error)
	ObjectVectorSearch(ctx context.Context, searchVector []float32, targetDist float32, limit int, filters *filters.LocalFilter, sort []filters.Sort, groupBy *searchparams.GroupBy, additional additional.Properties) ([]*storobj.Object, []float32, error)
	UpdateVectorIndexConfig(ctx context.Context, updated schema.VectorIndexConfig) error
	AddReferencesBatch(ctx context.Context, refs objects.BatchReferences) []error
	DeleteObjectBatch(ctx context.Context, ids []uint64, dryRun bool) objects.BatchSimpleObjects // Delete many objects by id
	DeleteObject(ctx context.Context, id strfmt.UUID) error                                      // Delete object by id
	MultiObjectByID(ctx context.Context, query []multi.Identifier) ([]*storobj.Object, error)
	ID() string // Get the shard id
	drop() error
	addIDProperty(ctx context.Context) error
	addDimensionsProperty(ctx context.Context) error
	addTimestampProperties(ctx context.Context) error
	createPropertyIndex(ctx context.Context, prop *models.Property, eg *errgroup.Group)
	BeginBackup(ctx context.Context) error
	ListBackupFiles(ctx context.Context, ret *backup.ShardDescriptor) error //
	resumeMaintenanceCycles(ctx context.Context) error
	SetPropertyLengths(props []inverted.Property) error
	AnalyzeObject(*storobj.Object) ([]inverted.Property, []nilProp, error) //

	// TODO tests only
	Dimensions() int // dim(vector)*number vectors
	// TODO tests only
	QuantizedDimensions(segments int) int
	Aggregate(ctx context.Context, params aggregation.Params) (*aggregation.Result, error) //
	MergeObject(ctx context.Context, object objects.MergeDocument) error                   //
	Queue() *IndexQueue
	Shutdown(context.Context) error // Shutdown the shard
	// TODO tests only
	ObjectList(ctx context.Context, limit int, sort []filters.Sort, cursor *filters.Cursor, additional additional.Properties, className schema.ClassName) ([]*storobj.Object, error) // Search and return objects
	WasDeleted(ctx context.Context, id strfmt.UUID) (bool, error)                                                                                                                    // Check if an object was deleted
	VectorIndex() VectorIndex                                                                                                                                                        // Get the vector index
	// TODO tests only
	Versioner() *shardVersioner // Get the shard versioner

	isReadOnly() bool

	preparePutObject(context.Context, string, *storobj.Object) replica.SimpleResponse
	preparePutObjects(context.Context, string, []*storobj.Object) replica.SimpleResponse
	prepareMergeObject(context.Context, string, *objects.MergeDocument) replica.SimpleResponse
	prepareDeleteObject(context.Context, string, strfmt.UUID) replica.SimpleResponse
	prepareDeleteObjects(context.Context, string, []uint64, bool) replica.SimpleResponse
	prepareAddReferences(context.Context, string, []objects.BatchReference) replica.SimpleResponse

	commitReplication(context.Context, string, *backupMutex) interface{}
	abortReplication(context.Context, string) replica.SimpleResponse
	reinit(context.Context) error
	filePutter(context.Context, string) (io.WriteCloser, error)

	extendDimensionTrackerLSM(int, uint64) error

	addToPropertySetBucket(bucket *lsmkv.Bucket, docID uint64, key []byte) error
	addToPropertyMapBucket(bucket *lsmkv.Bucket, pair lsmkv.MapPair, key []byte) error
	pairPropertyWithFrequency(docID uint64, freq, propLen float32) lsmkv.MapPair
	keyPropertyNull(isNull bool) ([]byte, error)
	keyPropertyLength(length int) ([]byte, error)

	setFallbackToSearchable(fallback bool)
	addJobToQueue(job job)
	uuidFromDocID(docID uint64) (strfmt.UUID, error)
	batchDeleteObject(ctx context.Context, id strfmt.UUID) error
	putObjectLSM(object *storobj.Object, idBytes []byte) (objectInsertStatus, error)
	mutableMergeObjectLSM(merge objects.MergeDocument, idBytes []byte) (mutableMergeResult, error)
	deleteInvertedIndexItemLSM(bucket *lsmkv.Bucket, item inverted.Countable, docID uint64) error
	batchExtendInvertedIndexItemsLSMNoFrequency(b *lsmkv.Bucket, item inverted.MergeItem) error
	updatePropertySpecificIndices(object *storobj.Object, status objectInsertStatus) error
	updateVectorIndexIgnoreDelete(vector []float32, status objectInsertStatus) error
	hasGeoIndex() bool

	Metrics() *Metrics
}

// Shard is the smallest completely-contained index unit. A shard manages
// database files for all the objects it owns. How a shard is determined for a
// target object (e.g. Murmur hash, etc.) is still open at this point
type Shard struct {
	index            *Index // a reference to the underlying index, which in turn contains schema information
	queue            *IndexQueue
	name             string
	store            *lsmkv.Store
	counter          *indexcounter.Counter
	indexCheckpoints *indexcheckpoint.Checkpoints
	vectorIndex      VectorIndex
	metrics          *Metrics
	promMetrics      *monitoring.PrometheusMetrics
	propertyIndices  propertyspecific.Indices
	propLenTracker   *inverted.JsonPropertyLengthTracker
	versioner        *shardVersioner

	status              storagestate.Status
	statusLock          sync.Mutex
	propertyIndicesLock sync.RWMutex
	stopMetrics         chan struct{}

	centralJobQueue chan job // reference to queue used by all shards

	docIdLock []sync.Mutex
	// replication
	replicationMap pendingReplicaTasks

	// Indicates whether searchable buckets should be used
	// when filterable buckets are missing for text/text[] properties
	// This can happen for db created before v1.19, where
	// only map (now called searchable) buckets were created as inverted
	// indexes for text/text[] props.
	// Now roaring set (filterable) and map (searchable) buckets can
	// coexists for text/text[] props, and by default both are enabled.
	// So despite property's IndexFilterable and IndexSearchable settings
	// being enabled, only searchable bucket exists
	fallbackToSearchable bool

	cycleCallbacks *shardCycleCallbacks
}

func NewShard(ctx context.Context, promMetrics *monitoring.PrometheusMetrics,
	shardName string, index *Index, class *models.Class, jobQueueCh chan job,
	indexCheckpoints *indexcheckpoint.Checkpoints,
) (*Shard, error) {
	before := time.Now()
	var err error
	s := &Shard{
		index:       index,
		name:        shardName,
		promMetrics: promMetrics,
		metrics: NewMetrics(index.logger, promMetrics,
			string(index.Config.ClassName), shardName),
		stopMetrics:      make(chan struct{}),
		replicationMap:   pendingReplicaTasks{Tasks: make(map[string]replicaTask, 32)},
		centralJobQueue:  jobQueueCh,
		indexCheckpoints: indexCheckpoints,
	}
	s.initCycleCallbacks()

	s.docIdLock = make([]sync.Mutex, IdLockPoolSize)

	defer s.metrics.ShardStartup(before)

	_, err = os.Stat(s.path())
	exists := false
	if err == nil {
		exists = true
	}

	if err := os.MkdirAll(s.path(), os.ModePerm); err != nil {
		return nil, err
	}

	if err := s.initNonVector(ctx, class); err != nil {
		return nil, errors.Wrapf(err, "init shard %q", s.ID())
	}

	if err := s.initVector(ctx); err != nil {
		return nil, err
	}

<<<<<<< HEAD
	s.notifyReady()

	var err error
	s.queue, err = NewIndexQueue(s.ID(), s, s.vectorIndex, s.centralJobQueue, s.indexCheckpoints, IndexQueueOptions{
		Logger: s.index.logger,
	})
=======
	s.queue, err = NewIndexQueue(s.ID(), s, s.VectorIndex(), s.centralJobQueue, s.indexCheckpoints, IndexQueueOptions{Logger: s.index.logger})
>>>>>>> 32aa41d8
	if err != nil {
		return nil, err
	}

	if asyncEnabled() {
		go func() {
			// preload unindexed objects in the background
			err = s.queue.PreloadShard(s)
			if err != nil {
				s.queue.Logger.WithError(err).Error("preload shard")
			}
		}()
	}
<<<<<<< HEAD
=======
	s.NotifyReady()
>>>>>>> 32aa41d8

	if exists {
		s.index.logger.Printf("Completed loading shard %s in %s", s.ID(), time.Since(before))
	} else {
		s.index.logger.Printf("Created shard %s in %s", s.ID(), time.Since(before))
	}
	return s, nil
}

func (s *Shard) initVector(ctx context.Context) error {
	var distProv distancer.Provider

	switch s.index.vectorIndexUserConfig.DistanceName() {
	case "", common.DistanceCosine:
		distProv = distancer.NewCosineDistanceProvider()
	case common.DistanceDot:
		distProv = distancer.NewDotProductProvider()
	case common.DistanceL2Squared:
		distProv = distancer.NewL2SquaredProvider()
	case common.DistanceManhattan:
		distProv = distancer.NewManhattanProvider()
	case common.DistanceHamming:
		distProv = distancer.NewHammingProvider()
	default:
		return fmt.Errorf("init vector index: %w",
			errors.Errorf("unrecognized distance metric %q,"+
				"choose one of [\"cosine\", \"dot\", \"l2-squared\", \"manhattan\",\"hamming\"]", s.index.vectorIndexUserConfig.DistanceName()))
	}

	switch s.index.vectorIndexUserConfig.IndexType() {
	case vectorindex.VectorIndexTypeHNSW:
		hnswUserConfig, ok := s.index.vectorIndexUserConfig.(hnswent.UserConfig)
		if !ok {
			return errors.Errorf("hnsw vector index: config is not hnsw.UserConfig: %T",
				s.index.vectorIndexUserConfig)
		}

		if hnswUserConfig.Skip {
			s.vectorIndex = noop.NewIndex()
		} else {
			// starts vector cycles if vector is configured
			s.index.cycleCallbacks.vectorCommitLoggerCycle.Start()
			s.index.cycleCallbacks.vectorTombstoneCleanupCycle.Start()

			// a shard can actually have multiple vector indexes:
			// - the main index, which is used for all normal object vectors
			// - a geo property index for each geo prop in the schema
			//
			// here we label the main vector index as such.
			vecIdxID := "main"

			vi, err := hnsw.New(hnsw.Config{
				Logger:               s.index.logger,
				RootPath:             s.path(),
				ID:                   vecIdxID,
				ShardName:            s.name,
				ClassName:            s.index.Config.ClassName.String(),
				PrometheusMetrics:    s.promMetrics,
				VectorForIDThunk:     s.vectorByIndexID,
				TempVectorForIDThunk: s.readVectorByIndexIDIntoSlice,
				DistanceProvider:     distProv,
				MakeCommitLoggerThunk: func() (hnsw.CommitLogger, error) {
					return hnsw.NewCommitLogger(s.path(), vecIdxID,
						s.index.logger, s.cycleCallbacks.vectorCommitLoggerCallbacks)
				},
			}, hnswUserConfig, s.cycleCallbacks.vectorTombstoneCleanupCallbacks,
				s.cycleCallbacks.compactionCallbacks, s.cycleCallbacks.flushCallbacks, s.store)
			if err != nil {
				return errors.Wrapf(err, "init shard %q: hnsw index", s.ID())
			}
			s.vectorIndex = vi

			defer s.vectorIndex.PostStartup()
		}
	case vectorindex.VectorIndexTypeFLAT:
		flatUserConfig, ok := s.index.vectorIndexUserConfig.(flatent.UserConfig)
		if !ok {
			return errors.Errorf("flat vector index: config is not flat.UserConfig: %T",
				s.index.vectorIndexUserConfig)
		}
		s.index.cycleCallbacks.vectorCommitLoggerCycle.Start()

		// a shard can actually have multiple vector indexes:
		// - the main index, which is used for all normal object vectors
		// - a geo property index for each geo prop in the schema
		//
		// here we label the main vector index as such.
		vecIdxID := "main"

		vi, err := flat.New(flat.Config{
			ID:               vecIdxID,
			Logger:           s.index.logger,
			DistanceProvider: distProv,
		}, flatUserConfig, s.store)
		if err != nil {
			return errors.Wrapf(err, "init shard %q: flat index", s.ID())
		}
		s.vectorIndex = vi
	default:
		return fmt.Errorf("Unknown vector index type: %q. Choose one from [\"%s\", \"%s\"]",
			s.index.vectorIndexUserConfig.IndexType(), vectorindex.VectorIndexTypeHNSW, vectorindex.VectorIndexTypeFLAT)
	}

	return nil
}

func (s *Shard) initNonVector(ctx context.Context, class *models.Class) error {
	err := s.initLSMStore(ctx)
	if err != nil {
		return errors.Wrapf(err, "init shard %q: shard db", s.ID())
	}

	counter, err := indexcounter.New(s.path())
	if err != nil {
		return errors.Wrapf(err, "init shard %q: index counter", s.ID())
	}
	s.counter = counter

	dataPresent := s.counter.PreviewNext() != 0
	versionPath := path.Join(s.path(), "version")
	versioner, err := newShardVersioner(versionPath, dataPresent)
	if err != nil {
		return errors.Wrapf(err, "init shard %q: check versions", s.ID())
	}
	s.versioner = versioner

	plPath := path.Join(s.path(), "proplengths")
	tracker, err := inverted.NewJsonPropertyLengthTracker(plPath, s.index.logger)
	if err != nil {
		return errors.Wrapf(err, "init shard %q: prop length tracker", s.ID())
	}

	s.propLenTracker = tracker

	if err := s.initProperties(class); err != nil {
		return errors.Wrapf(err, "init shard %q: init per property indices", s.ID())
	}

	s.initDimensionTracking()

	return nil
}

func (s *Shard) ID() string {
	return shardId(s.index.ID(), s.name)
}

func (s *Shard) path() string {
	return shardPath(s.index.path(), s.name)
}

func (s *Shard) pathLSM() string {
	return path.Join(s.path(), "lsm")
}

func (s *Shard) uuidToIdLockPoolId(idBytes []byte) uint8 {
	// use the last byte of the uuid to determine which locking-pool a given object should use. The last byte is used
	// as uuids probably often have some kind of order and the last byte will in general be the one that changes the most
	return idBytes[15] % IdLockPoolSize
}

func (s *Shard) initLSMStore(ctx context.Context) error {
	annotatedLogger := s.index.logger.WithFields(logrus.Fields{
		"shard": s.name,
		"index": s.index.ID(),
		"class": s.index.Config.ClassName,
	})
	var metrics *lsmkv.Metrics
	if s.promMetrics != nil {
		metrics = lsmkv.NewMetrics(s.promMetrics, string(s.index.Config.ClassName), s.name)
	}

	store, err := lsmkv.New(s.pathLSM(), s.path(), annotatedLogger, metrics,
		s.cycleCallbacks.compactionCallbacks, s.cycleCallbacks.flushCallbacks)
	if err != nil {
		return errors.Wrapf(err, "init lsmkv store at %s", s.pathLSM())
	}

	err = store.CreateOrLoadBucket(ctx, helpers.ObjectsBucketLSM,
		lsmkv.WithStrategy(lsmkv.StrategyReplace),
		lsmkv.WithSecondaryIndices(1),
		lsmkv.WithMonitorCount(),
		lsmkv.WithPread(s.index.Config.AvoidMMap),
		lsmkv.WithKeepTombstones(true),
		s.dynamicMemtableSizing(),
		s.memtableIdleConfig(),
	)
	if err != nil {
		return errors.Wrap(err, "create objects bucket")
	}

	s.store = store

	return nil
}

// IMPORTANT:
// Be advised there exists LazyLoadShard::drop() implementation intended
// to drop shard that was not loaded (instantiated) yet.
// It deletes shard by performing required actions and removing entire shard directory.
// If there is any action that needs to be performed beside files/dirs being removed
// from shard directory, it needs to be reflected as well in LazyLoadShard::drop()
// method to keep drop behaviour consistent.
func (s *Shard) drop() error {
	s.metrics.DeleteShardLabels(s.index.Config.ClassName.String(), s.name)
	s.replicationMap.clear()

	if s.index.Config.TrackVectorDimensions {
		// tracking vector dimensions goroutine only works when tracking is enabled
		// that's why we are trying to stop it only in this case
		s.stopMetrics <- struct{}{}
		if s.promMetrics != nil {
			// send 0 in when index gets dropped
			s.clearDimensionMetrics()
		}
	}

	ctx, cancel := context.WithTimeout(context.TODO(), 5*time.Second)
	defer cancel()

	// unregister all callbacks at once, in parallel
	if err := cyclemanager.NewCombinedCallbackCtrl(0,
		s.cycleCallbacks.compactionCallbacksCtrl,
		s.cycleCallbacks.flushCallbacksCtrl,
		s.cycleCallbacks.vectorCombinedCallbacksCtrl,
		s.cycleCallbacks.geoPropsCombinedCallbacksCtrl,
	).Unregister(ctx); err != nil {
		return err
	}

	if err := s.store.Shutdown(ctx); err != nil {
		return errors.Wrap(err, "stop lsmkv store")
	}

	if _, err := os.Stat(s.pathLSM()); err == nil {
		err := os.RemoveAll(s.pathLSM())
		if err != nil {
			return errors.Wrapf(err, "remove lsm store at %s", s.pathLSM())
		}
	}
	// delete indexcount
	err := s.counter.Drop()
	if err != nil {
		return errors.Wrapf(err, "remove indexcount at %s", s.path())
	}

	// delete version
	err = s.versioner.Drop()
	if err != nil {
		return errors.Wrapf(err, "remove version at %s", s.path())
	}

	// delete queue cursor
	err = s.queue.Drop()
	if err != nil {
		return errors.Wrapf(err, "close queue at %s", s.path())
	}
	// remove vector index
	err = s.VectorIndex().Drop(ctx)
	if err != nil {
		return errors.Wrapf(err, "remove vector index at %s", s.path())
	}

	// delete property length tracker
	err = s.GetPropertyLengthTracker().Drop()
	if err != nil {
		return errors.Wrapf(err, "remove prop length tracker at %s", s.path())
	}

	s.propertyIndicesLock.Lock()
	err = s.propertyIndices.DropAll(ctx)
	s.propertyIndicesLock.Unlock()
	if err != nil {
		return errors.Wrapf(err, "remove property specific indices at %s", s.path())
	}

	return nil
}

func (s *Shard) addIDProperty(ctx context.Context) error {
	if s.isReadOnly() {
		return storagestate.ErrStatusReadOnly
	}

	return s.store.CreateOrLoadBucket(ctx,
		helpers.BucketFromPropNameLSM(filters.InternalPropID),
		lsmkv.WithIdleThreshold(time.Duration(s.index.Config.MemtablesFlushIdleAfter)*time.Second),
		lsmkv.WithStrategy(lsmkv.StrategySetCollection),
		lsmkv.WithPread(s.index.Config.AvoidMMap))
}

func (s *Shard) addDimensionsProperty(ctx context.Context) error {
	if s.isReadOnly() {
		return storagestate.ErrStatusReadOnly
	}

	// Note: this data would fit the "Set" type better, but since the "Map" type
	// is currently optimized better, it is more efficient to use a Map here.
	err := s.store.CreateOrLoadBucket(ctx,
		helpers.DimensionsBucketLSM,
		lsmkv.WithStrategy(lsmkv.StrategyMapCollection),
		lsmkv.WithPread(s.index.Config.AvoidMMap))
	if err != nil {
		return err
	}

	return nil
}

func (s *Shard) addTimestampProperties(ctx context.Context) error {
	if s.isReadOnly() {
		return storagestate.ErrStatusReadOnly
	}

	if err := s.addCreationTimeUnixProperty(ctx); err != nil {
		return err
	}
	if err := s.addLastUpdateTimeUnixProperty(ctx); err != nil {
		return err
	}

	return nil
}

func (s *Shard) addCreationTimeUnixProperty(ctx context.Context) error {
	return s.store.CreateOrLoadBucket(ctx,
		helpers.BucketFromPropNameLSM(filters.InternalPropCreationTimeUnix),
		lsmkv.WithIdleThreshold(time.Duration(s.index.Config.MemtablesFlushIdleAfter)*time.Second),
		lsmkv.WithStrategy(lsmkv.StrategyRoaringSet),
		lsmkv.WithPread(s.index.Config.AvoidMMap))
}

func (s *Shard) addLastUpdateTimeUnixProperty(ctx context.Context) error {
	return s.store.CreateOrLoadBucket(ctx,
		helpers.BucketFromPropNameLSM(filters.InternalPropLastUpdateTimeUnix),
		lsmkv.WithIdleThreshold(time.Duration(s.index.Config.MemtablesFlushIdleAfter)*time.Second),
		lsmkv.WithStrategy(lsmkv.StrategyRoaringSet),
		lsmkv.WithPread(s.index.Config.AvoidMMap))
}

func (s *Shard) memtableIdleConfig() lsmkv.BucketOption {
	return lsmkv.WithIdleThreshold(
		time.Duration(s.index.Config.MemtablesFlushIdleAfter) * time.Second)
}

func (s *Shard) dynamicMemtableSizing() lsmkv.BucketOption {
	return lsmkv.WithDynamicMemtableSizing(
		s.index.Config.MemtablesInitialSizeMB,
		s.index.Config.MemtablesMaxSizeMB,
		s.index.Config.MemtablesMinActiveSeconds,
		s.index.Config.MemtablesMaxActiveSeconds,
	)
}

func (s *Shard) createPropertyIndex(ctx context.Context, prop *models.Property, eg *errgroup.Group) {
	if !inverted.HasInvertedIndex(prop) {
		return
	}

	eg.Go(func() error {
		if err := s.createPropertyValueIndex(ctx, prop); err != nil {
			return errors.Wrapf(err, "create property '%s' value index on shard '%s'", prop.Name, s.ID())
		}

		if s.index.invertedIndexConfig.IndexNullState {
			eg.Go(func() error {
				if err := s.createPropertyNullIndex(ctx, prop); err != nil {
					return errors.Wrapf(err, "create property '%s' null index on shard '%s'", prop.Name, s.ID())
				}
				return nil
			})
		}

		if s.index.invertedIndexConfig.IndexPropertyLength {
			eg.Go(func() error {
				if err := s.createPropertyLengthIndex(ctx, prop); err != nil {
					return errors.Wrapf(err, "create property '%s' length index on shard '%s'", prop.Name, s.ID())
				}
				return nil
			})
		}

		return nil
	})
}

func (s *Shard) createPropertyValueIndex(ctx context.Context, prop *models.Property) error {
	if s.isReadOnly() {
		return storagestate.ErrStatusReadOnly
	}

	bucketOpts := []lsmkv.BucketOption{
		s.memtableIdleConfig(),
		s.dynamicMemtableSizing(),
		lsmkv.WithPread(s.index.Config.AvoidMMap),
	}

	if inverted.HasFilterableIndex(prop) {
		if dt, _ := schema.AsPrimitive(prop.DataType); dt == schema.DataTypeGeoCoordinates {
			return s.initGeoProp(prop)
		}

		if schema.IsRefDataType(prop.DataType) {
			if err := s.store.CreateOrLoadBucket(ctx,
				helpers.BucketFromPropNameMetaCountLSM(prop.Name),
				append(bucketOpts, lsmkv.WithStrategy(lsmkv.StrategyRoaringSet))...,
			); err != nil {
				return err
			}
		}

		if err := s.store.CreateOrLoadBucket(ctx,
			helpers.BucketFromPropNameLSM(prop.Name),
			append(bucketOpts, lsmkv.WithStrategy(lsmkv.StrategyRoaringSet))...,
		); err != nil {
			return err
		}
	}

	if inverted.HasSearchableIndex(prop) {
		searchableBucketOpts := append(bucketOpts,
			lsmkv.WithStrategy(lsmkv.StrategyMapCollection), lsmkv.WithPread(s.index.Config.AvoidMMap))
		if s.versioner.Version() < 2 {
			searchableBucketOpts = append(searchableBucketOpts, lsmkv.WithLegacyMapSorting())
		}

		if err := s.store.CreateOrLoadBucket(ctx,
			helpers.BucketSearchableFromPropNameLSM(prop.Name),
			searchableBucketOpts...,
		); err != nil {
			return err
		}
	}

	return nil
}

func (s *Shard) createPropertyLengthIndex(ctx context.Context, prop *models.Property) error {
	if s.isReadOnly() {
		return storagestate.ErrStatusReadOnly
	}

	// some datatypes are not added to the inverted index, so we can skip them here
	switch schema.DataType(prop.DataType[0]) {
	case schema.DataTypeGeoCoordinates, schema.DataTypePhoneNumber, schema.DataTypeBlob, schema.DataTypeInt,
		schema.DataTypeNumber, schema.DataTypeBoolean, schema.DataTypeDate:
		return nil
	default:
	}

	return s.store.CreateOrLoadBucket(ctx,
		helpers.BucketFromPropNameLengthLSM(prop.Name),
		lsmkv.WithStrategy(lsmkv.StrategyRoaringSet),
		lsmkv.WithPread(s.index.Config.AvoidMMap))
}

func (s *Shard) createPropertyNullIndex(ctx context.Context, prop *models.Property) error {
	if s.isReadOnly() {
		return storagestate.ErrStatusReadOnly
	}

	return s.store.CreateOrLoadBucket(ctx,
		helpers.BucketFromPropNameNullLSM(prop.Name),
		lsmkv.WithStrategy(lsmkv.StrategyRoaringSet),
		lsmkv.WithPread(s.index.Config.AvoidMMap))
}

func (s *Shard) UpdateVectorIndexConfig(ctx context.Context, updated schema.VectorIndexConfig) error {
	if s.isReadOnly() {
		return storagestate.ErrStatusReadOnly
	}

	err := s.UpdateStatus(storagestate.StatusReadOnly.String())
	if err != nil {
		return fmt.Errorf("attempt to mark read-only: %w", err)
	}

	return s.VectorIndex().UpdateUserConfig(updated, func() {
		s.UpdateStatus(storagestate.StatusReady.String())
	})
}

func (s *Shard) Shutdown(ctx context.Context) error {
	if s.index.Config.TrackVectorDimensions {
		// tracking vector dimensions goroutine only works when tracking is enabled
		// that's why we are trying to stop it only in this case
		s.stopMetrics <- struct{}{}
	}

	if err := s.GetPropertyLengthTracker().Close(); err != nil {
		return errors.Wrap(err, "close prop length tracker")
	}

	if err := s.queue.Close(); err != nil {
		return errors.Wrap(err, "shut down vector index queue")
	}

	// to ensure that all commitlog entries are written to disk.
	// otherwise in some cases the tombstone cleanup process'
	// 'RemoveTombstone' entry is not picked up on restarts
	// resulting in perpetually attempting to remove a tombstone
	// which doesn't actually exist anymore
	if err := s.VectorIndex().Flush(); err != nil {
		return errors.Wrap(err, "flush vector index commitlog")
	}

	if err := s.VectorIndex().Shutdown(ctx); err != nil {
		return errors.Wrap(err, "shut down vector index")
	}

	// unregister all callbacks at once, in parallel
	if err := cyclemanager.NewCombinedCallbackCtrl(0,
		s.cycleCallbacks.compactionCallbacksCtrl,
		s.cycleCallbacks.flushCallbacksCtrl,
		s.cycleCallbacks.vectorCombinedCallbacksCtrl,
		s.cycleCallbacks.geoPropsCombinedCallbacksCtrl,
	).Unregister(ctx); err != nil {
		return err
	}

	if err := s.store.Shutdown(ctx); err != nil {
		return errors.Wrap(err, "stop lsmkv store")
	}

	return nil
}

func (s *Shard) NotifyReady() {
	s.initStatus()
	s.index.logger.
		WithField("action", "startup").
		Debugf("shard=%s is ready", s.name)
}

func (s *Shard) ObjectCount() int {
	b := s.store.Bucket(helpers.ObjectsBucketLSM)
	if b == nil {
		return 0
	}

	return b.Count()
}

func (s *Shard) isFallbackToSearchable() bool {
	return s.fallbackToSearchable
}

func (s *Shard) tenant() string {
	// TODO provide better impl
	if s.index.partitioningEnabled {
		return s.name
	}
	return ""
}

func shardId(indexId, shardName string) string {
	return fmt.Sprintf("%s_%s", indexId, shardName)
}

func shardPath(indexPath, shardName string) string {
	return path.Join(indexPath, shardName)
}<|MERGE_RESOLUTION|>--- conflicted
+++ resolved
@@ -227,16 +227,9 @@
 		return nil, err
 	}
 
-<<<<<<< HEAD
-	s.notifyReady()
-
-	var err error
-	s.queue, err = NewIndexQueue(s.ID(), s, s.vectorIndex, s.centralJobQueue, s.indexCheckpoints, IndexQueueOptions{
-		Logger: s.index.logger,
-	})
-=======
+	s.NotifyReady()
+
 	s.queue, err = NewIndexQueue(s.ID(), s, s.VectorIndex(), s.centralJobQueue, s.indexCheckpoints, IndexQueueOptions{Logger: s.index.logger})
->>>>>>> 32aa41d8
 	if err != nil {
 		return nil, err
 	}
@@ -250,10 +243,7 @@
 			}
 		}()
 	}
-<<<<<<< HEAD
-=======
 	s.NotifyReady()
->>>>>>> 32aa41d8
 
 	if exists {
 		s.index.logger.Printf("Completed loading shard %s in %s", s.ID(), time.Since(before))
