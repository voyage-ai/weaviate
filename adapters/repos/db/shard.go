--- conflicted
+++ resolved
@@ -253,7 +253,6 @@
 	inUseCounter atomic.Int64
 	// allows concurrent shut read/write
 	shutdownLock *sync.RWMutex
-<<<<<<< HEAD
 
 	reindexer                             ShardReindexerV3
 	callbacksAddToPropertyValueIndex      []onAddToPropertyValueIndex
@@ -265,10 +264,9 @@
 	searchableBlockmaxPropNamesLock *sync.Mutex
 
 	usingBlockMaxWAND bool
-=======
+
 	// shutdownRequested marks shard as requested for shutdown
 	shutdownRequested atomic.Bool
->>>>>>> b0b1bb92
 }
 
 func (s *Shard) ID() string {
