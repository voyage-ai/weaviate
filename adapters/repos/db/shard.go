//                           _       _
// __      _____  __ ___   ___  __ _| |_ ___
// \ \ /\ / / _ \/ _` \ \ / / |/ _` | __/ _ \
//  \ V  V /  __/ (_| |\ V /| | (_| | ||  __/
//   \_/\_/ \___|\__,_| \_/ |_|\__,_|\__\___|
//
//  Copyright © 2016 - 2024 Weaviate B.V. All rights reserved.
//
//  CONTACT: hello@weaviate.io
//

package db

import (
	"context"
	"fmt"
	"io"
	"path"
	"sync"
	"sync/atomic"
	"time"

	enterrors "github.com/weaviate/weaviate/entities/errors"

	"github.com/go-openapi/strfmt"
	"github.com/pkg/errors"
	"github.com/weaviate/weaviate/adapters/repos/db/helpers"
	"github.com/weaviate/weaviate/adapters/repos/db/indexcheckpoint"
	"github.com/weaviate/weaviate/adapters/repos/db/indexcounter"
	"github.com/weaviate/weaviate/adapters/repos/db/inverted"
	"github.com/weaviate/weaviate/adapters/repos/db/lsmkv"
	"github.com/weaviate/weaviate/adapters/repos/db/propertyspecific"
	"github.com/weaviate/weaviate/adapters/repos/db/queue"
	"github.com/weaviate/weaviate/adapters/repos/db/roaringset"
	"github.com/weaviate/weaviate/entities/additional"
	"github.com/weaviate/weaviate/entities/aggregation"
	"github.com/weaviate/weaviate/entities/backup"
	"github.com/weaviate/weaviate/entities/dto"
	"github.com/weaviate/weaviate/entities/filters"
	"github.com/weaviate/weaviate/entities/models"
	"github.com/weaviate/weaviate/entities/multi"
	"github.com/weaviate/weaviate/entities/schema"
	schemaConfig "github.com/weaviate/weaviate/entities/schema/config"
	"github.com/weaviate/weaviate/entities/search"
	"github.com/weaviate/weaviate/entities/searchparams"
	"github.com/weaviate/weaviate/entities/storagestate"
	"github.com/weaviate/weaviate/entities/storobj"
	"github.com/weaviate/weaviate/usecases/modules"
	"github.com/weaviate/weaviate/usecases/monitoring"
	"github.com/weaviate/weaviate/usecases/objects"
	"github.com/weaviate/weaviate/usecases/replica"
	"github.com/weaviate/weaviate/usecases/replica/hashtree"
)

const IdLockPoolSize = 128

var errAlreadyShutdown = errors.New("already shut or dropped")

type ShardLike interface {
	Index() *Index                  // Get the parent index
	Name() string                   // Get the shard name
	Store() *lsmkv.Store            // Get the underlying store
	NotifyReady()                   // Set shard status to ready
	GetStatus() storagestate.Status // Return the shard status
	GetStatusNoLoad() storagestate.Status
	UpdateStatus(status string) error                                                   // Set shard status
	SetStatusReadonly(reason string) error                                              // Set shard status to readonly with reason
	FindUUIDs(ctx context.Context, filters *filters.LocalFilter) ([]strfmt.UUID, error) // Search and return document ids

	Counter() *indexcounter.Counter
	ObjectCount() int
	ObjectCountAsync() int
	GetPropertyLengthTracker() *inverted.JsonShardMetaData

	PutObject(context.Context, *storobj.Object) error
	PutObjectBatch(context.Context, []*storobj.Object) []error
	ObjectByID(ctx context.Context, id strfmt.UUID, props search.SelectProperties, additional additional.Properties) (*storobj.Object, error)
	ObjectByIDErrDeleted(ctx context.Context, id strfmt.UUID, props search.SelectProperties, additional additional.Properties) (*storobj.Object, error)
	Exists(ctx context.Context, id strfmt.UUID) (bool, error)
	ObjectSearch(ctx context.Context, limit int, filters *filters.LocalFilter, keywordRanking *searchparams.KeywordRanking, sort []filters.Sort, cursor *filters.Cursor, additional additional.Properties, properties []string) ([]*storobj.Object, []float32, error)
	ObjectVectorSearch(ctx context.Context, searchVectors [][]float32, targetVectors []string, targetDist float32, limit int, filters *filters.LocalFilter, sort []filters.Sort, groupBy *searchparams.GroupBy, additional additional.Properties, targetCombination *dto.TargetCombination, properties []string) ([]*storobj.Object, []float32, error)
	UpdateVectorIndexConfig(ctx context.Context, updated schemaConfig.VectorIndexConfig) error
	UpdateVectorIndexConfigs(ctx context.Context, updated map[string]schemaConfig.VectorIndexConfig) error
	updateAsyncReplicationConfig(ctx context.Context, enabled bool) error
	AddReferencesBatch(ctx context.Context, refs objects.BatchReferences) []error
	DeleteObjectBatch(ctx context.Context, ids []strfmt.UUID, deletionTime time.Time, dryRun bool) objects.BatchSimpleObjects // Delete many objects by id
	DeleteObject(ctx context.Context, id strfmt.UUID, deletionTime time.Time) error                                           // Delete object by id
	MultiObjectByID(ctx context.Context, query []multi.Identifier) ([]*storobj.Object, error)
	ObjectDigestsByTokenRange(ctx context.Context, initialToken, finalToken uint64, limit int) (objs []replica.RepairResponse, lastTokenRead uint64, err error)
	ID() string // Get the shard id
	drop() error
	HaltForTransfer(ctx context.Context, offloading bool) error
	initPropertyBuckets(ctx context.Context, eg *enterrors.ErrorGroupWrapper, props ...*models.Property)
	ListBackupFiles(ctx context.Context, ret *backup.ShardDescriptor) error
	resumeMaintenanceCycles(ctx context.Context) error
	SetPropertyLengths(props []inverted.Property) error
	AnalyzeObject(*storobj.Object) ([]inverted.Property, []inverted.NilProperty, error)
	Aggregate(ctx context.Context, params aggregation.Params, modules *modules.Provider) (*aggregation.Result, error)
	HashTreeLevel(ctx context.Context, level int, discriminant *hashtree.Bitset) (digests []hashtree.Digest, err error)
	MergeObject(ctx context.Context, object objects.MergeDocument) error
	Queue() *VectorIndexQueue
	Queues() map[string]*VectorIndexQueue
	VectorDistanceForQuery(ctx context.Context, id uint64, searchVectors [][]float32, targets []string) ([]float32, error)
	ConvertQueue(targetVector string) error
	FillQueue(targetVector string, from uint64) error
	Shutdown(context.Context) error // Shutdown the shard
	preventShutdown() (release func(), err error)

	// TODO tests only
	ObjectList(ctx context.Context, limit int, sort []filters.Sort, cursor *filters.Cursor,
		additional additional.Properties, className schema.ClassName) ([]*storobj.Object, error) // Search and return objects
	WasDeleted(ctx context.Context, id strfmt.UUID) (bool, time.Time, error) // Check if an object was deleted
	VectorIndex() VectorIndex                                                // Get the vector index
	VectorIndexes() map[string]VectorIndex                                   // Get the vector indexes
	hasTargetVectors() bool
	// TODO tests only
	Versioner() *shardVersioner // Get the shard versioner

	isReadOnly() error

	preparePutObject(context.Context, string, *storobj.Object) replica.SimpleResponse
	preparePutObjects(context.Context, string, []*storobj.Object) replica.SimpleResponse
	prepareMergeObject(context.Context, string, *objects.MergeDocument) replica.SimpleResponse
	prepareDeleteObject(context.Context, string, strfmt.UUID, time.Time) replica.SimpleResponse
	prepareDeleteObjects(context.Context, string, []strfmt.UUID, time.Time, bool) replica.SimpleResponse
	prepareAddReferences(context.Context, string, []objects.BatchReference) replica.SimpleResponse

	commitReplication(context.Context, string, *shardTransfer) interface{}
	abortReplication(context.Context, string) replica.SimpleResponse
	filePutter(context.Context, string) (io.WriteCloser, error)

	// TODO tests only
	Dimensions(ctx context.Context) int // dim(vector)*number vectors
	// TODO tests only
	QuantizedDimensions(ctx context.Context, segments int) int
	extendDimensionTrackerLSM(dimLength int, docID uint64) error
	extendDimensionTrackerForVecLSM(dimLength int, docID uint64, vecName string) error
	publishDimensionMetrics(ctx context.Context)
	resetDimensionsLSM() error

	addToPropertySetBucket(bucket *lsmkv.Bucket, docID uint64, key []byte) error
	deleteFromPropertySetBucket(bucket *lsmkv.Bucket, docID uint64, key []byte) error
	addToPropertyMapBucket(bucket *lsmkv.Bucket, pair lsmkv.MapPair, key []byte) error
	addToPropertyRangeBucket(bucket *lsmkv.Bucket, docID uint64, key []byte) error
	deleteFromPropertyRangeBucket(bucket *lsmkv.Bucket, docID uint64, key []byte) error
	pairPropertyWithFrequency(docID uint64, freq, propLen float32) lsmkv.MapPair

	setFallbackToSearchable(fallback bool)
	addJobToQueue(job job)
	uuidFromDocID(docID uint64) (strfmt.UUID, error)
	batchDeleteObject(ctx context.Context, id strfmt.UUID, deletionTime time.Time) error
	putObjectLSM(object *storobj.Object, idBytes []byte) (objectInsertStatus, error)
	mayUpsertObjectHashTree(object *storobj.Object, idBytes []byte, status objectInsertStatus) error
	mutableMergeObjectLSM(merge objects.MergeDocument, idBytes []byte) (mutableMergeResult, error)
	batchExtendInvertedIndexItemsLSMNoFrequency(b *lsmkv.Bucket, item inverted.MergeItem) error
	updatePropertySpecificIndices(ctx context.Context, object *storobj.Object, status objectInsertStatus) error
	updateVectorIndexIgnoreDelete(ctx context.Context, vector []float32, status objectInsertStatus) error
	updateVectorIndexesIgnoreDelete(ctx context.Context, vectors map[string][]float32, status objectInsertStatus) error
	hasGeoIndex() bool

	Metrics() *Metrics

	// A thread-safe counter that goes up any time there is activity on this
	// shard. The absolute value has no meaning, it's only purpose is to compare
	// the previous value to the current value.
	Activity() int32
	// Debug methods
	DebugResetVectorIndex(ctx context.Context, targetVector string) error
	RepairIndex(ctx context.Context, targetVector string) error
}

// Shard is the smallest completely-contained index unit. A shard manages
// database files for all the objects it owns. How a shard is determined for a
// target object (e.g. Murmur hash, etc.) is still open at this point
type Shard struct {
	index             *Index // a reference to the underlying index, which in turn contains schema information
	class             *models.Class
	queue             *VectorIndexQueue
	queues            map[string]*VectorIndexQueue
	scheduler         *queue.Scheduler
	name              string
	store             *lsmkv.Store
	counter           *indexcounter.Counter
	indexCheckpoints  *indexcheckpoint.Checkpoints
	vectorIndex       VectorIndex
	vectorIndexes     map[string]VectorIndex
	metrics           *Metrics
	promMetrics       *monitoring.PrometheusMetrics
	slowQueryReporter helpers.SlowQueryReporter
	propertyIndices   propertyspecific.Indices
	propLenTracker    *inverted.JsonShardMetaData
	versioner         *shardVersioner

	// async replication
	asyncReplicationRWMux      sync.RWMutex
	hashtree                   hashtree.AggregatedHashTree
	hashtreeFullyInitialized   bool
	asyncReplicationCancelFunc context.CancelFunc

	lastComparedHosts    []string
	lastComparedHostsMux sync.RWMutex
	//

	status              ShardStatus
	statusLock          sync.Mutex
	propertyIndicesLock sync.RWMutex

	stopDimensionTracking        chan struct{}
	dimensionTrackingInitialized atomic.Bool

	centralJobQueue chan job // reference to queue used by all shards

	docIdLock []sync.Mutex
	// replication
	replicationMap pendingReplicaTasks

	// Indicates whether searchable buckets should be used
	// when filterable buckets are missing for text/text[] properties
	// This can happen for db created before v1.19, where
	// only map (now called searchable) buckets were created as inverted
	// indexes for text/text[] props.
	// Now roaring set (filterable) and map (searchable) buckets can
	// coexists for text/text[] props, and by default both are enabled.
	// So despite property's IndexFilterable and IndexSearchable settings
	// being enabled, only searchable bucket exists
	fallbackToSearchable bool

	cycleCallbacks *shardCycleCallbacks
	bitmapFactory  *roaringset.BitmapFactory

	activityTracker atomic.Int32

	// indicates whether shard is shut down or dropped (or ongoing)
	shut bool
	// indicates whether shard in being used at the moment (e.g. write request)
	inUseCounter atomic.Int64
	// allows concurrent shut read/write
	shutdownLock *sync.RWMutex
}

func (s *Shard) ID() string {
	return shardId(s.index.ID(), s.name)
}

func (s *Shard) path() string {
	return shardPath(s.index.path(), s.name)
}

func (s *Shard) pathLSM() string {
	return path.Join(s.path(), "lsm")
}

func (s *Shard) pathHashTree() string {
	return path.Join(s.path(), "hashtree")
}

func (s *Shard) vectorIndexID(targetVector string) string {
	if targetVector != "" {
		return fmt.Sprintf("vectors_%s", targetVector)
	}
	return "main"
}

func (s *Shard) uuidToIdLockPoolId(idBytes []byte) uint8 {
	// use the last byte of the uuid to determine which locking-pool a given object should use. The last byte is used
	// as uuids probably often have some kind of order and the last byte will in general be the one that changes the most
	return idBytes[15] % IdLockPoolSize
}

<<<<<<< HEAD
=======
func (s *Shard) initHashTree() error {
	bucket := s.store.Bucket(helpers.ObjectsBucketLSM)

	if bucket.GetSecondaryIndices() < 2 {
		s.index.logger.
			WithField("action", "async_replication").
			WithField("class_name", s.class.Class).
			WithField("shard_name", s.name).
			Warn("secondary index for token ranges is not available")
		return nil
	}

	s.hashBeaterCtx, s.hashBeaterCancelFunc = context.WithCancel(context.Background())

	if err := os.MkdirAll(s.pathHashTree(), os.ModePerm); err != nil {
		return err
	}

	// load the most recent hashtree file
	dirEntries, err := os.ReadDir(s.pathHashTree())
	if err != nil {
		return err
	}

	for i := len(dirEntries) - 1; i >= 0; i-- {
		dirEntry := dirEntries[i]

		if dirEntry.IsDir() || filepath.Ext(dirEntry.Name()) != ".ht" {
			continue
		}

		hashtreeFilename := filepath.Join(s.pathHashTree(), dirEntry.Name())

		if s.hashtree != nil {
			err := os.Remove(hashtreeFilename)
			s.index.logger.
				WithField("action", "async_replication").
				WithField("class_name", s.class.Class).
				WithField("shard_name", s.name).
				Warnf("deleting older hashtree file %q: %v", hashtreeFilename, err)
			continue
		}

		f, err := os.OpenFile(hashtreeFilename, os.O_RDONLY, os.ModePerm)
		if err != nil {
			s.index.logger.
				WithField("action", "async_replication").
				WithField("class_name", s.class.Class).
				WithField("shard_name", s.name).
				Warnf("reading hashtree file %q: %v", hashtreeFilename, err)
			continue
		}

		// attempt to load hashtree from file
		ht, err := hashtree.DeserializeCompactHashTree(bufio.NewReader(f))
		if err != nil {
			s.index.logger.
				WithField("action", "async_replication").
				WithField("class_name", s.class.Class).
				WithField("shard_name", s.name).
				Warnf("reading hashtree file %q: %v", hashtreeFilename, err)
		} else {
			s.hashtree = ht
		}

		err = f.Close()
		if err != nil {
			return err
		}

		err = os.Remove(hashtreeFilename)
		if err != nil {
			return err
		}
	}

	if s.hashtree != nil {
		s.hashtreeInitialized.Store(true)
		s.index.logger.
			WithField("action", "async_replication").
			WithField("class_name", s.class.Class).
			WithField("shard_name", s.name).
			Info("hashtree successfully initialized")

		s.initHashBeater()
		return nil
	}

	ht, err := s.buildCompactHashTree()
	if err != nil {
		return err
	}
	s.hashtree = ht

	// sync hashtree with current object states

	enterrors.GoWrapper(func() {
		prevContextEvaluation := time.Now()

		objCount := 0

		// data inserted before v1.26 does not contain the required secondary index
		// to support async replication thus such data is not inserted into the hashtree
		err := bucket.IterateObjectsWith(s.hashBeaterCtx, 2, func(object *storobj.Object) error {
			if time.Since(prevContextEvaluation) > time.Second {
				if s.hashBeaterCtx.Err() != nil {
					return s.hashBeaterCtx.Err()
				}

				prevContextEvaluation = time.Now()

				s.index.logger.
					WithField("action", "async_replication").
					WithField("class_name", s.class.Class).
					WithField("shard_name", s.name).
					WithField("object_count", objCount).
					Infof("hashtree initialization is progress...")
			}

			uuid, err := uuid.MustParse(object.ID().String()).MarshalBinary()
			if err != nil {
				return err
			}

			err = s.upsertObjectHashTree(object, uuid, objectInsertStatus{})
			if err != nil {
				return err
			}

			objCount++

			return nil
		})
		if err != nil {
			s.index.logger.
				WithField("action", "async_replication").
				WithField("class_name", s.class.Class).
				WithField("shard_name", s.name).
				Errorf("iterating objects during hashtree initialization: %v", err)
			return
		}

		s.hashtreeInitialized.Store(true)

		s.index.logger.
			WithField("action", "async_replication").
			WithField("class_name", s.class.Class).
			WithField("shard_name", s.name).
			Info("hashtree successfully initialized")

		s.initHashBeater()
	}, s.index.logger)

	return nil
}

func (s *Shard) mayCloseAndStoreHashTree() {
	s.hashtreeRWMux.Lock()
	if s.hashtreeInitialized.Load() {
		// the hashtree needs to be fully in sync with stored data before it can be persisted
		s.closeAndStoreHashTree()
	}
	s.hashtreeRWMux.Unlock()
}

func (s *Shard) mayCleanupHashTree() {
	s.hashtreeRWMux.Lock()
	if s.hashtree != nil {
		s.cleanupHashTree()
	}
	s.hashtreeRWMux.Unlock()
}

func (s *Shard) cleanupHashTree() {
	s.hashtree = nil
	s.hashtreeInitialized.Store(false)
}

func (s *Shard) updateAsyncReplicationConfig(ctx context.Context, enabled bool) error {
	s.hashtreeRWMux.Lock()
	defer s.hashtreeRWMux.Unlock()

	if enabled {
		if s.hashtree == nil {
			err := s.initHashTree()
			if err != nil {
				return errors.Wrapf(err, "hashtree initialization on shard %q", s.ID())
			}
			return nil
		}

		if s.hashBeaterCtx == nil || s.hashBeaterCtx.Err() != nil {
			s.hashBeaterCtx, s.hashBeaterCancelFunc = context.WithCancel(context.Background())
			s.initHashBeater()
		}

		return nil
	}

	if s.hashtree == nil {
		return nil
	}

	s.stopHashBeater()
	s.cleanupHashTree()

	return nil
}

func (s *Shard) buildCompactHashTree() (hashtree.AggregatedHashTree, error) {
	return hashtree.NewCompactHashTree(math.MaxUint64, 16)
}

func (s *Shard) closeAndStoreHashTree() error {
	var b [8]byte
	binary.BigEndian.PutUint64(b[:], uint64(time.Now().UnixNano()))

	hashtreeFilename := filepath.Join(s.pathHashTree(), fmt.Sprintf("hashtree-%x.ht", string(b[:])))

	f, err := os.OpenFile(hashtreeFilename, os.O_CREATE|os.O_WRONLY|os.O_APPEND, os.ModePerm)
	if err != nil {
		return fmt.Errorf("storing hashtree in %q: %w", hashtreeFilename, err)
	}
	defer f.Close()

	w := bufio.NewWriter(f)

	_, err = s.hashtree.Serialize(w)
	if err != nil {
		return fmt.Errorf("storing hashtree in %q: %w", hashtreeFilename, err)
	}

	err = w.Flush()
	if err != nil {
		return fmt.Errorf("storing hashtree in %q: %w", hashtreeFilename, err)
	}

	err = f.Sync()
	if err != nil {
		return fmt.Errorf("storing hashtree in %q: %w", hashtreeFilename, err)
	}

	s.hashtree = nil
	s.hashtreeInitialized.Store(false)

	return nil
}

func (s *Shard) HashTreeLevel(ctx context.Context, level int, discriminant *hashtree.Bitset) (digests []hashtree.Digest, err error) {
	s.hashtreeRWMux.RLock()
	defer s.hashtreeRWMux.RUnlock()

	if !s.hashtreeInitialized.Load() {
		return nil, fmt.Errorf("hashtree not initialized on shard %q", s.ID())
	}

	// TODO (jeroiraz): reusable pool of digests slices
	digests = make([]hashtree.Digest, hashtree.LeavesCount(level+1))

	n, err := s.hashtree.Level(level, discriminant, digests)
	if err != nil {
		return nil, err
	}

	return digests[:n], nil
}

>>>>>>> 2ee73bed
func (s *Shard) memtableDirtyConfig() lsmkv.BucketOption {
	return lsmkv.WithDirtyThreshold(
		time.Duration(s.index.Config.MemtablesFlushDirtyAfter) * time.Second)
}

func (s *Shard) dynamicMemtableSizing() lsmkv.BucketOption {
	return lsmkv.WithDynamicMemtableSizing(
		s.index.Config.MemtablesInitialSizeMB,
		s.index.Config.MemtablesMaxSizeMB,
		s.index.Config.MemtablesMinActiveSeconds,
		s.index.Config.MemtablesMaxActiveSeconds,
	)
}

func (s *Shard) segmentCleanupConfig() lsmkv.BucketOption {
	return lsmkv.WithSegmentsCleanupInterval(
		time.Duration(s.index.Config.SegmentsCleanupIntervalSeconds) * time.Second)
}

func (s *Shard) UpdateVectorIndexConfig(ctx context.Context, updated schemaConfig.VectorIndexConfig) error {
	if err := s.isReadOnly(); err != nil {
		return err
	}

	err := s.SetStatusReadonly("UpdateVectorIndexConfig")
	if err != nil {
		return fmt.Errorf("attempt to mark read-only: %w", err)
	}

	return s.VectorIndex().UpdateUserConfig(updated, func() {
		s.UpdateStatus(storagestate.StatusReady.String())
	})
}

func (s *Shard) UpdateVectorIndexConfigs(ctx context.Context, updated map[string]schemaConfig.VectorIndexConfig) error {
	if err := s.isReadOnly(); err != nil {
		return err
	}
	if err := s.SetStatusReadonly("UpdateVectorIndexConfig"); err != nil {
		return fmt.Errorf("attempt to mark read-only: %w", err)
	}

	wg := new(sync.WaitGroup)
	var err error
	for targetName, targetCfg := range updated {
		wg.Add(1)
		if err = s.VectorIndexForName(targetName).UpdateUserConfig(targetCfg, wg.Done); err != nil {
			break
		}
	}

	f := func() {
		wg.Wait()
		s.UpdateStatus(storagestate.StatusReady.String())
	}
	enterrors.GoWrapper(f, s.index.logger)

	return err
}

// ObjectCount returns the exact count at any moment
func (s *Shard) ObjectCount() int {
	b := s.store.Bucket(helpers.ObjectsBucketLSM)
	if b == nil {
		return 0
	}

	return b.Count()
}

// ObjectCountAsync returns the eventually consistent "async" count which is
// much cheaper to obtain
func (s *Shard) ObjectCountAsync() int {
	b := s.store.Bucket(helpers.ObjectsBucketLSM)
	if b == nil {
		return 0
	}

	return b.CountAsync()
}

func (s *Shard) isFallbackToSearchable() bool {
	return s.fallbackToSearchable
}

func (s *Shard) tenant() string {
	// TODO provide better impl
	if s.index.partitioningEnabled {
		return s.name
	}
	return ""
}

func shardId(indexId, shardName string) string {
	return fmt.Sprintf("%s_%s", indexId, shardName)
}

func shardPath(indexPath, shardName string) string {
	return path.Join(indexPath, shardName)
}

func bucketKeyPropertyLength(length int) ([]byte, error) {
	return inverted.LexicographicallySortableInt64(int64(length))
}

func bucketKeyPropertyNull(isNull bool) ([]byte, error) {
	if isNull {
		return []byte{uint8(filters.InternalNullState)}, nil
	}
	return []byte{uint8(filters.InternalNotNullState)}, nil
}

func (s *Shard) Activity() int32 {
	return s.activityTracker.Load()
}<|MERGE_RESOLUTION|>--- conflicted
+++ resolved
@@ -81,7 +81,6 @@
 	ObjectVectorSearch(ctx context.Context, searchVectors [][]float32, targetVectors []string, targetDist float32, limit int, filters *filters.LocalFilter, sort []filters.Sort, groupBy *searchparams.GroupBy, additional additional.Properties, targetCombination *dto.TargetCombination, properties []string) ([]*storobj.Object, []float32, error)
 	UpdateVectorIndexConfig(ctx context.Context, updated schemaConfig.VectorIndexConfig) error
 	UpdateVectorIndexConfigs(ctx context.Context, updated map[string]schemaConfig.VectorIndexConfig) error
-	updateAsyncReplicationConfig(ctx context.Context, enabled bool) error
 	AddReferencesBatch(ctx context.Context, refs objects.BatchReferences) []error
 	DeleteObjectBatch(ctx context.Context, ids []strfmt.UUID, deletionTime time.Time, dryRun bool) objects.BatchSimpleObjects // Delete many objects by id
 	DeleteObject(ctx context.Context, id strfmt.UUID, deletionTime time.Time) error                                           // Delete object by id
@@ -157,6 +156,7 @@
 	updateVectorIndexIgnoreDelete(ctx context.Context, vector []float32, status objectInsertStatus) error
 	updateVectorIndexesIgnoreDelete(ctx context.Context, vectors map[string][]float32, status objectInsertStatus) error
 	hasGeoIndex() bool
+	updateAsyncReplicationConfig(ctx context.Context, enabled bool) error
 
 	Metrics() *Metrics
 
@@ -267,276 +267,6 @@
 	return idBytes[15] % IdLockPoolSize
 }
 
-<<<<<<< HEAD
-=======
-func (s *Shard) initHashTree() error {
-	bucket := s.store.Bucket(helpers.ObjectsBucketLSM)
-
-	if bucket.GetSecondaryIndices() < 2 {
-		s.index.logger.
-			WithField("action", "async_replication").
-			WithField("class_name", s.class.Class).
-			WithField("shard_name", s.name).
-			Warn("secondary index for token ranges is not available")
-		return nil
-	}
-
-	s.hashBeaterCtx, s.hashBeaterCancelFunc = context.WithCancel(context.Background())
-
-	if err := os.MkdirAll(s.pathHashTree(), os.ModePerm); err != nil {
-		return err
-	}
-
-	// load the most recent hashtree file
-	dirEntries, err := os.ReadDir(s.pathHashTree())
-	if err != nil {
-		return err
-	}
-
-	for i := len(dirEntries) - 1; i >= 0; i-- {
-		dirEntry := dirEntries[i]
-
-		if dirEntry.IsDir() || filepath.Ext(dirEntry.Name()) != ".ht" {
-			continue
-		}
-
-		hashtreeFilename := filepath.Join(s.pathHashTree(), dirEntry.Name())
-
-		if s.hashtree != nil {
-			err := os.Remove(hashtreeFilename)
-			s.index.logger.
-				WithField("action", "async_replication").
-				WithField("class_name", s.class.Class).
-				WithField("shard_name", s.name).
-				Warnf("deleting older hashtree file %q: %v", hashtreeFilename, err)
-			continue
-		}
-
-		f, err := os.OpenFile(hashtreeFilename, os.O_RDONLY, os.ModePerm)
-		if err != nil {
-			s.index.logger.
-				WithField("action", "async_replication").
-				WithField("class_name", s.class.Class).
-				WithField("shard_name", s.name).
-				Warnf("reading hashtree file %q: %v", hashtreeFilename, err)
-			continue
-		}
-
-		// attempt to load hashtree from file
-		ht, err := hashtree.DeserializeCompactHashTree(bufio.NewReader(f))
-		if err != nil {
-			s.index.logger.
-				WithField("action", "async_replication").
-				WithField("class_name", s.class.Class).
-				WithField("shard_name", s.name).
-				Warnf("reading hashtree file %q: %v", hashtreeFilename, err)
-		} else {
-			s.hashtree = ht
-		}
-
-		err = f.Close()
-		if err != nil {
-			return err
-		}
-
-		err = os.Remove(hashtreeFilename)
-		if err != nil {
-			return err
-		}
-	}
-
-	if s.hashtree != nil {
-		s.hashtreeInitialized.Store(true)
-		s.index.logger.
-			WithField("action", "async_replication").
-			WithField("class_name", s.class.Class).
-			WithField("shard_name", s.name).
-			Info("hashtree successfully initialized")
-
-		s.initHashBeater()
-		return nil
-	}
-
-	ht, err := s.buildCompactHashTree()
-	if err != nil {
-		return err
-	}
-	s.hashtree = ht
-
-	// sync hashtree with current object states
-
-	enterrors.GoWrapper(func() {
-		prevContextEvaluation := time.Now()
-
-		objCount := 0
-
-		// data inserted before v1.26 does not contain the required secondary index
-		// to support async replication thus such data is not inserted into the hashtree
-		err := bucket.IterateObjectsWith(s.hashBeaterCtx, 2, func(object *storobj.Object) error {
-			if time.Since(prevContextEvaluation) > time.Second {
-				if s.hashBeaterCtx.Err() != nil {
-					return s.hashBeaterCtx.Err()
-				}
-
-				prevContextEvaluation = time.Now()
-
-				s.index.logger.
-					WithField("action", "async_replication").
-					WithField("class_name", s.class.Class).
-					WithField("shard_name", s.name).
-					WithField("object_count", objCount).
-					Infof("hashtree initialization is progress...")
-			}
-
-			uuid, err := uuid.MustParse(object.ID().String()).MarshalBinary()
-			if err != nil {
-				return err
-			}
-
-			err = s.upsertObjectHashTree(object, uuid, objectInsertStatus{})
-			if err != nil {
-				return err
-			}
-
-			objCount++
-
-			return nil
-		})
-		if err != nil {
-			s.index.logger.
-				WithField("action", "async_replication").
-				WithField("class_name", s.class.Class).
-				WithField("shard_name", s.name).
-				Errorf("iterating objects during hashtree initialization: %v", err)
-			return
-		}
-
-		s.hashtreeInitialized.Store(true)
-
-		s.index.logger.
-			WithField("action", "async_replication").
-			WithField("class_name", s.class.Class).
-			WithField("shard_name", s.name).
-			Info("hashtree successfully initialized")
-
-		s.initHashBeater()
-	}, s.index.logger)
-
-	return nil
-}
-
-func (s *Shard) mayCloseAndStoreHashTree() {
-	s.hashtreeRWMux.Lock()
-	if s.hashtreeInitialized.Load() {
-		// the hashtree needs to be fully in sync with stored data before it can be persisted
-		s.closeAndStoreHashTree()
-	}
-	s.hashtreeRWMux.Unlock()
-}
-
-func (s *Shard) mayCleanupHashTree() {
-	s.hashtreeRWMux.Lock()
-	if s.hashtree != nil {
-		s.cleanupHashTree()
-	}
-	s.hashtreeRWMux.Unlock()
-}
-
-func (s *Shard) cleanupHashTree() {
-	s.hashtree = nil
-	s.hashtreeInitialized.Store(false)
-}
-
-func (s *Shard) updateAsyncReplicationConfig(ctx context.Context, enabled bool) error {
-	s.hashtreeRWMux.Lock()
-	defer s.hashtreeRWMux.Unlock()
-
-	if enabled {
-		if s.hashtree == nil {
-			err := s.initHashTree()
-			if err != nil {
-				return errors.Wrapf(err, "hashtree initialization on shard %q", s.ID())
-			}
-			return nil
-		}
-
-		if s.hashBeaterCtx == nil || s.hashBeaterCtx.Err() != nil {
-			s.hashBeaterCtx, s.hashBeaterCancelFunc = context.WithCancel(context.Background())
-			s.initHashBeater()
-		}
-
-		return nil
-	}
-
-	if s.hashtree == nil {
-		return nil
-	}
-
-	s.stopHashBeater()
-	s.cleanupHashTree()
-
-	return nil
-}
-
-func (s *Shard) buildCompactHashTree() (hashtree.AggregatedHashTree, error) {
-	return hashtree.NewCompactHashTree(math.MaxUint64, 16)
-}
-
-func (s *Shard) closeAndStoreHashTree() error {
-	var b [8]byte
-	binary.BigEndian.PutUint64(b[:], uint64(time.Now().UnixNano()))
-
-	hashtreeFilename := filepath.Join(s.pathHashTree(), fmt.Sprintf("hashtree-%x.ht", string(b[:])))
-
-	f, err := os.OpenFile(hashtreeFilename, os.O_CREATE|os.O_WRONLY|os.O_APPEND, os.ModePerm)
-	if err != nil {
-		return fmt.Errorf("storing hashtree in %q: %w", hashtreeFilename, err)
-	}
-	defer f.Close()
-
-	w := bufio.NewWriter(f)
-
-	_, err = s.hashtree.Serialize(w)
-	if err != nil {
-		return fmt.Errorf("storing hashtree in %q: %w", hashtreeFilename, err)
-	}
-
-	err = w.Flush()
-	if err != nil {
-		return fmt.Errorf("storing hashtree in %q: %w", hashtreeFilename, err)
-	}
-
-	err = f.Sync()
-	if err != nil {
-		return fmt.Errorf("storing hashtree in %q: %w", hashtreeFilename, err)
-	}
-
-	s.hashtree = nil
-	s.hashtreeInitialized.Store(false)
-
-	return nil
-}
-
-func (s *Shard) HashTreeLevel(ctx context.Context, level int, discriminant *hashtree.Bitset) (digests []hashtree.Digest, err error) {
-	s.hashtreeRWMux.RLock()
-	defer s.hashtreeRWMux.RUnlock()
-
-	if !s.hashtreeInitialized.Load() {
-		return nil, fmt.Errorf("hashtree not initialized on shard %q", s.ID())
-	}
-
-	// TODO (jeroiraz): reusable pool of digests slices
-	digests = make([]hashtree.Digest, hashtree.LeavesCount(level+1))
-
-	n, err := s.hashtree.Level(level, discriminant, digests)
-	if err != nil {
-		return nil, err
-	}
-
-	return digests[:n], nil
-}
-
->>>>>>> 2ee73bed
 func (s *Shard) memtableDirtyConfig() lsmkv.BucketOption {
 	return lsmkv.WithDirtyThreshold(
 		time.Duration(s.index.Config.MemtablesFlushDirtyAfter) * time.Second)
