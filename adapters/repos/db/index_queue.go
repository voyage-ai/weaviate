//                           _       _
// __      _____  __ ___   ___  __ _| |_ ___
// \ \ /\ / / _ \/ _` \ \ / / |/ _` | __/ _ \
//  \ V  V /  __/ (_| |\ V /| | (_| | ||  __/
//   \_/\_/ \___|\__,_| \_/ |_|\__,_|\__\___|
//
//  Copyright © 2016 - 2024 Weaviate B.V. All rights reserved.
//
//  CONTACT: hello@weaviate.io
//

package db

import (
	"container/list"
	"context"
	"encoding/binary"
	"math"
	"os"
	"runtime"
	"strconv"
	"sync"
	"sync/atomic"
	"time"

	enterrors "github.com/weaviate/weaviate/entities/errors"
	"github.com/weaviate/weaviate/usecases/configbase"

	"github.com/pkg/errors"
	"github.com/sirupsen/logrus"
	"github.com/weaviate/weaviate/adapters/repos/db/helpers"
	"github.com/weaviate/weaviate/adapters/repos/db/indexcheckpoint"
	"github.com/weaviate/weaviate/adapters/repos/db/priorityqueue"
	"github.com/weaviate/weaviate/adapters/repos/db/vector/hnsw/distancer"
	"github.com/weaviate/weaviate/entities/storagestate"
	"github.com/weaviate/weaviate/entities/storobj"
)

// IndexQueue is an in-memory queue of vectors to index.
// It batches vectors together before sending them to the indexing workers.
// It is safe to use concurrently.
type IndexQueue struct {
	Shard        shardStatusUpdater
	Index        batchIndexer
	shardID      string
	targetVector string

	IndexQueueOptions

	// indexCh is the channel used to send vectors to the shared indexing workers.
	indexCh chan job

	// context used to close pending tasks
	// if canceled, prevents new vectors from being added to the queue.
	ctx      context.Context
	cancelFn context.CancelFunc

	// tracks the background workers
	wg sync.WaitGroup

	// queue of not-yet-indexed vectors
	queue *vectorQueue

	pqMaxPool *pqMaxPool

	checkpoints *indexcheckpoint.Checkpoints

	paused atomic.Bool

	// tracks the jobs that are currently being processed
	doneChans struct {
		sync.Mutex

		chans []chan struct{}
	}

	lastPushed atomic.Pointer[time.Time]
}

type vectorDescriptor struct {
	id     uint64
	vector []float32
}

type IndexQueueOptions struct {
	// BatchSize is the number of vectors to batch together
	// before sending them to the indexing worker.
	BatchSize int

	// IndexInterval is the maximum time to wait before sending
	// the pending vectors to the indexing worker.
	IndexInterval time.Duration

	// Max time a vector can stay in the queue before being indexed.
	StaleTimeout time.Duration

	// Logger is the logger used by the queue.
	Logger logrus.FieldLogger

	// Maximum number of vectors to use for brute force search
	// when vectors are not indexed.
	BruteForceSearchLimit int

	// Maximum number of chunks to send to the workers in a single tick.
	MaxChunksPerTick int

	// Enable throttling of the indexing process.
	Throttle bool
}

type batchIndexer interface {
	AddBatch(ctx context.Context, id []uint64, vector [][]float32) error
	SearchByVector(vector []float32, k int, allowList helpers.AllowList) ([]uint64, []float32, error)
	SearchByVectorDistance(vector []float32, dist float32,
		maxLimit int64, allow helpers.AllowList) ([]uint64, []float32, error)
	DistanceBetweenVectors(x, y []float32) (float32, bool, error)
	ContainsNode(id uint64) bool
	Delete(id ...uint64) error
	DistancerProvider() distancer.Provider
	AlreadyIndexed() uint64
}

type upgradableIndexer interface {
	Upgraded() bool
	Upgrade(callback func()) error
	ShouldUpgrade() (bool, int)
}

type shardStatusUpdater interface {
	compareAndSwapStatus(old, new string) (storagestate.Status, error)
}

func NewIndexQueue(
	shardID string,
	targetVector string,
	shard shardStatusUpdater,
	index batchIndexer,
	centralJobQueue chan job,
	checkpoints *indexcheckpoint.Checkpoints,
	opts IndexQueueOptions,
) (*IndexQueue, error) {
	if opts.Logger == nil {
		opts.Logger = logrus.New()
	}
	opts.Logger = opts.Logger.
		WithField("component", "index_queue").
		WithField("shard_id", shardID)

	if opts.BatchSize == 0 {
		opts.BatchSize = 1000
	}
	if v, _ := strconv.Atoi(os.Getenv("ASYNC_BATCH_SIZE")); v > 0 {
		opts.BatchSize = v
	}

	if opts.IndexInterval == 0 {
		opts.IndexInterval = 1 * time.Second
	}
	if v, _ := time.ParseDuration(os.Getenv("ASYNC_INDEX_INTERVAL")); v > 0 {
		opts.IndexInterval = v
	}

	if opts.BruteForceSearchLimit == 0 {
		opts.BruteForceSearchLimit = 100_000
	}

	if opts.StaleTimeout == 0 {
		opts.StaleTimeout = 30 * time.Second
	}

	if opts.MaxChunksPerTick == 0 {
		opts.MaxChunksPerTick = runtime.GOMAXPROCS(0) - 1
	}
	if v, _ := strconv.Atoi(os.Getenv("ASYNC_MAX_CHUNKS_PER_TICK")); v > 0 {
		opts.MaxChunksPerTick = v
	}
	if configbase.Enabled(os.Getenv("ASYNC_THROTTLING")) {
		opts.Throttle = true
	}

	q := IndexQueue{
		shardID:           shardID,
		targetVector:      targetVector,
		IndexQueueOptions: opts,
		Shard:             shard,
		Index:             index,
		indexCh:           centralJobQueue,
		pqMaxPool:         newPqMaxPool(0),
		checkpoints:       checkpoints,
	}

	q.queue = newVectorQueue(&q)

	q.ctx, q.cancelFn = context.WithCancel(context.Background())

	if !asyncEnabled() {
		return &q, nil
	}

	q.wg.Add(1)
	f := func() {
		defer q.wg.Done()

		q.indexer()
	}
	enterrors.GoWrapper(f, q.Logger)

	return &q, nil
}

// Close immediately closes the queue and waits for workers to finish their current tasks.
// Any pending vectors are discarded.
func (q *IndexQueue) Close() error {
	// check if the queue is closed
	if q.ctx.Err() != nil {
		return nil
	}

	// prevent new jobs from being added
	q.cancelFn()

	q.wg.Wait()

	// wait for the workers to finish their current tasks
	ctx, cancel := context.WithTimeout(context.Background(), 10*time.Second)
	defer cancel()

	q.wait(ctx)

	q.Logger.Debug("index queue closed")

	return nil
}

// Push adds a list of vectors to the queue.
func (q *IndexQueue) Push(ctx context.Context, vectors ...vectorDescriptor) error {
	if ctx.Err() != nil {
		return ctx.Err()
	}
	if q.ctx.Err() != nil {
		return errors.New("index queue closed")
	}

	now := time.Now()
	q.lastPushed.Store(&now)

	q.queue.Add(vectors)
	return nil
}

// Size returns the number of vectors waiting to be indexed.
func (q *IndexQueue) Size() int64 {
	var count int64
	q.queue.fullChunks.Lock()
	e := q.queue.fullChunks.list.Front()
	for e != nil {
		c := e.Value.(*chunk)
		count += int64(c.cursor)

		e = e.Next()
	}
	q.queue.fullChunks.Unlock()

	q.queue.curBatch.Lock()
	if q.queue.curBatch.c != nil {
		count += int64(q.queue.curBatch.c.cursor)
	}
	q.queue.curBatch.Unlock()

	return count
}

// Delete marks the given vectors as deleted.
// This method can be called even if the async indexing is disabled.
func (q *IndexQueue) Delete(ids ...uint64) error {
	if !asyncEnabled() {
		return q.Index.Delete(ids...)
	}

	remaining := make([]uint64, 0, len(ids))
	indexed := make([]uint64, 0, len(ids))

	for _, id := range ids {
		if q.Index.ContainsNode(id) {
			indexed = append(indexed, id)

			// is it already marked as deleted in the queue?
			if q.queue.IsDeleted(id) {
				q.queue.ResetDeleted(id)
			}

			continue
		}

		remaining = append(remaining, id)
	}

	err := q.Index.Delete(indexed...)
	if err != nil {
		return errors.Wrap(err, "delete node from index")
	}

	q.queue.Delete(remaining)

	return nil
}

// PreloadShard goes through the LSM store from the last checkpoint
// and enqueues any unindexed vector.
func (q *IndexQueue) PreloadShard(shard ShardLike) error {
	if !asyncEnabled() {
		return nil
	}

	// load non-indexed vectors and add them to the queue
	checkpoint, exists, err := q.checkpoints.Get(q.shardID, q.targetVector)
	if err != nil {
		return errors.Wrap(err, "get last indexed id")
	}
	if !exists {
		return nil
	}

	start := time.Now()

	maxDocID := shard.Counter().Get()

	var counter int

	ctx := context.Background()

	buf := make([]byte, 8)
	for i := checkpoint; i < maxDocID; i++ {
		binary.LittleEndian.PutUint64(buf, i)

		v, err := shard.Store().Bucket(helpers.ObjectsBucketLSM).GetBySecondary(0, buf)
		if err != nil {
			return errors.Wrap(err, "get last indexed object")
		}
		if v == nil {
			continue
		}
		obj, err := storobj.FromBinary(v)
		if err != nil {
			return errors.Wrap(err, "unmarshal last indexed object")
		}
		id := obj.DocID
		if q.targetVector == "" {
			if shard.VectorIndex().ContainsNode(id) {
				continue
			}
			if len(obj.Vector) == 0 {
				continue
			}
		} else {
			if shard.VectorIndexes() == nil {
				return errors.Errorf("vector index doesn't exist for target vector %s", q.targetVector)
			}
			vectorIndex, ok := shard.VectorIndexes()[q.targetVector]
			if !ok {
				return errors.Errorf("vector index doesn't exist for target vector %s", q.targetVector)
			}
			if vectorIndex.ContainsNode(id) {
				continue
			}
			if len(obj.Vectors) == 0 {
				continue
			}
		}
		counter++

		var vector []float32
		if q.targetVector == "" {
			vector = obj.Vector
		} else {
			if len(obj.Vectors) > 0 {
				vector = obj.Vectors[q.targetVector]
			}
		}
		desc := vectorDescriptor{
			id:     id,
			vector: vector,
		}
		err = q.Push(ctx, desc)
		if err != nil {
			return err
		}
	}

	q.Logger.
		WithField("checkpoint", checkpoint).
		WithField("last_stored_id", maxDocID).
		WithField("count", counter).
		WithField("took", time.Since(start)).
		WithField("shard_id", q.shardID).
		WithField("target_vector", q.targetVector).
		Debug("enqueued vectors from last indexed checkpoint")

	return nil
}

// Drop removes all persisted data related to the queue.
// It closes the queue if not already.
// It does not remove the index.
// It should be called only when the index is dropped.
func (q *IndexQueue) Drop() error {
	_ = q.Close()

	if q.checkpoints != nil {
		return q.checkpoints.Delete(q.shardID, q.targetVector)
	}

	q.Logger.Debug("index queue dropped")

	return nil
}

func (q *IndexQueue) indexer() {
	t := time.NewTicker(q.IndexInterval)

	maxPerTick := q.MaxChunksPerTick

	for {
		select {
		case <-t.C:
<<<<<<< HEAD
			if q.Size() == 0 {
				_, _ = q.Shard.compareAndSwapStatus(storagestate.StatusIndexing.String(), storagestate.StatusReady.String())
				q.checkCompressionSettings()
=======
			if q.paused.Load() {
>>>>>>> fe39cd31
				continue
			}

			if q.checkCompressionSettings() {
				continue
			}

			if q.Size() == 0 {
				_, _ = q.Shard.compareAndSwapStatus(storagestate.StatusIndexing.String(), storagestate.StatusReady.String())
				continue
			}

			status, err := q.Shard.compareAndSwapStatus(storagestate.StatusReady.String(), storagestate.StatusIndexing.String())
			if status != storagestate.StatusIndexing || err != nil {
				q.Logger.WithField("status", status).WithError(err).Warn("failed to set shard status to 'indexing', trying again in " + q.IndexInterval.String())
				continue
			}

			lastPushed := q.lastPushed.Load()
			var chunksSent int
			if !q.Throttle || lastPushed == nil || time.Since(*lastPushed) > time.Second {
				// send at most maxPerTick chunks at a time, without waiting for them to be indexed
				chunksSent = q.pushToWorkers(maxPerTick, false)
			} else {
				// send only one batch at a time and wait for it to be indexed
				// to avoid competing for resources with the inverted index.
				// This ensures the resources are used for storing / queueing vectors in priority.
				chunksSent = q.pushToWorkers(1, true)
			}

			q.logStats(chunksSent)
		case <-q.ctx.Done():
			// stop the ticker
			t.Stop()
			return
		}
	}
}

func (q *IndexQueue) pushToWorkers(max int, wait bool) int {
	chunks := q.queue.dequeue(max)
	if len(chunks) == 0 {
		return 0
	}

	var minID uint64

	doneChans := make([]chan struct{}, 0, len(chunks))

	for i := range chunks {
		c := chunks[i]
		ids := make([]uint64, 0, c.cursor)
		vectors := make([][]float32, 0, c.cursor)
		var deleted []uint64

		for i := range c.data[:c.cursor] {
			if minID == 0 || c.data[i].id < minID {
				minID = c.data[i].id
			}

			if q.queue.IsDeleted(c.data[i].id) {
				deleted = append(deleted, c.data[i].id)
			} else {
				ids = append(ids, c.data[i].id)
				vectors = append(vectors, c.data[i].vector)
			}
		}

		if len(ids) == 0 {
			q.Logger.Debug("all vectors in the chunk are deleted. skipping")
			continue
		}

		done := make(chan struct{})
		doneChans = append(doneChans, done)

		select {
		case <-q.ctx.Done():
			return i
		case q.indexCh <- job{
			indexer: q.Index,
			ctx:     q.ctx,
			ids:     ids,
			vectors: vectors,
			done:    done,
		}:
			q.queue.ResetDeleted(deleted...)
		}
	}

	q.doneChans.Lock()
	q.doneChans.chans = append(q.doneChans.chans, doneChans...)
	q.doneChans.Unlock()

	q.queue.persistCheckpoint(minID)

	if wait {
		q.wait(q.ctx)
	}

	return len(chunks)
}

// waits for all workers to finish their current tasks.
func (q *IndexQueue) wait(ctx context.Context) {
	q.doneChans.Lock()
	chans := q.doneChans.chans
	q.doneChans.Unlock()

	for i := range chans {
		select {
		case <-ctx.Done():
			return
		case <-chans[i]:
		}
	}
}

func (q *IndexQueue) logStats(chunksSent int) {
	var ready int
	q.queue.fullChunks.Lock()
	e := q.queue.fullChunks.list.Front()
	for e != nil {
		ready++
		e = e.Next()
	}
	q.queue.fullChunks.Unlock()

	qSize := q.Size()
	q.Logger.
		WithField("queue_size", qSize).
		WithField("chunks_sent", chunksSent).
		WithField("chunks_ready", ready).
		Debug("queue stats")
}

// SearchByVector performs the search through the index first, then uses brute force to
// query unindexed vectors.
func (q *IndexQueue) SearchByVector(vector []float32, k int, allowList helpers.AllowList) ([]uint64, []float32, error) {
	return q.search(vector, -1, k, allowList)
}

// SearchByVectorDistance performs the search through the index first, then uses brute force to
// query unindexed vectors.
func (q *IndexQueue) SearchByVectorDistance(vector []float32, dist float32, maxLimit int64, allowList helpers.AllowList) ([]uint64, []float32, error) {
	return q.search(vector, dist, int(maxLimit), allowList)
}

func (q *IndexQueue) search(vector []float32, dist float32, maxLimit int, allowList helpers.AllowList) ([]uint64, []float32, error) {
	var indexedResults []uint64
	var distances []float32
	var err error
	if dist == -1 {
		indexedResults, distances, err = q.Index.SearchByVector(vector, maxLimit, allowList)
	} else {
		indexedResults, distances, err = q.Index.SearchByVectorDistance(vector, dist, int64(maxLimit), allowList)
	}
	if err != nil {
		return nil, nil, err
	}

	if !asyncEnabled() {
		return indexedResults, distances, nil
	}

	if q.Index.DistancerProvider().Type() == "cosine-dot" {
		// cosine-dot requires normalized vectors, as the dot product and cosine
		// similarity are only identical if the vector is normalized
		vector = distancer.Normalize(vector)
	}

	var results *priorityqueue.Queue[any]
	var seen map[uint64]struct{}

	err = q.queue.Iterate(allowList, func(objects []vectorDescriptor) error {
		if results == nil {
			results = q.pqMaxPool.GetMax(maxLimit)
			seen = make(map[uint64]struct{}, len(indexedResults))
			for i := range indexedResults {
				seen[indexedResults[i]] = struct{}{}
				results.Insert(indexedResults[i], distances[i])
			}
		}

		return q.bruteForce(vector, objects, maxLimit, results, allowList, dist, seen)
	})
	if results != nil {
		defer q.pqMaxPool.Put(results)
	}
	if err != nil {
		return nil, nil, err
	}
	if results == nil {
		return indexedResults, distances, nil
	}

	ids := make([]uint64, results.Len())
	dists := make([]float32, results.Len())

	i := results.Len() - 1
	for results.Len() > 0 {
		element := results.Pop()
		ids[i] = element.ID
		dists[i] = element.Dist
		i--
	}

	return ids, dists, nil
}

<<<<<<< HEAD
func (q *IndexQueue) checkCompressionSettings() {
	ci, ok := q.Index.(upgradableIndexer)
=======
func (q *IndexQueue) checkCompressionSettings() bool {
	ci, ok := q.Index.(compressedIndexer)
>>>>>>> fe39cd31
	if !ok {
		return false
	}

<<<<<<< HEAD
	shouldUpgrade, shouldUpgradeAt := ci.ShouldUpgrade()
	if !shouldUpgrade || ci.Upgraded() {
		return
=======
	shouldCompress, shouldCompressAt := ci.ShouldCompress()
	if !shouldCompress || ci.Compressed() {
		return false
>>>>>>> fe39cd31
	}

	if q.Index.AlreadyIndexed() > uint64(shouldUpgradeAt) {
		q.pauseIndexing()
		err := ci.Upgrade(q.resumeIndexing)
		if err != nil {
			q.Logger.WithError(err).Error("failed to upgrade")
		}

		return true
	}

	return false
}

// pause indexing and wait for the workers to finish their current tasks
// related to this queue.
func (q *IndexQueue) pauseIndexing() {
	q.Logger.Debug("pausing indexing, waiting for the current tasks to finish")
	q.paused.Store(true)
	q.wait(context.Background())
	q.Logger.Debug("indexing paused")
}

// resume indexing
func (q *IndexQueue) resumeIndexing() {
	q.paused.Store(false)
	q.Logger.Debug("indexing resumed")
}

func (q *IndexQueue) bruteForce(vector []float32, snapshot []vectorDescriptor, k int,
	results *priorityqueue.Queue[any], allowList helpers.AllowList,
	maxDistance float32, seen map[uint64]struct{},
) error {
	for i := range snapshot {
		// skip indexed data
		if _, ok := seen[snapshot[i].id]; ok {
			continue
		}

		// skip filtered data
		if allowList != nil && !allowList.Contains(snapshot[i].id) {
			continue
		}

		v := snapshot[i].vector
		if q.Index.DistancerProvider().Type() == "cosine-dot" {
			// cosine-dot requires normalized vectors, as the dot product and cosine
			// similarity are only identical if the vector is normalized
			v = distancer.Normalize(v)
		}

		dist, _, err := q.Index.DistanceBetweenVectors(vector, v)
		if err != nil {
			return err
		}

		// skip vectors that are too far away
		if maxDistance > 0 && dist > maxDistance {
			continue
		}

		if k < 0 || results.Len() < k || dist < results.Top().Dist {
			results.Insert(snapshot[i].id, dist)
			if k > 0 {
				for results.Len() > k {
					results.Pop()
				}
			}
		}
	}
	return nil
}

type pqMaxPool struct {
	pool *sync.Pool
}

func newPqMaxPool(defaultCap int) *pqMaxPool {
	return &pqMaxPool{
		pool: &sync.Pool{
			New: func() interface{} {
				return priorityqueue.NewMax[any](defaultCap)
			},
		},
	}
}

func (pqh *pqMaxPool) GetMax(capacity int) *priorityqueue.Queue[any] {
	pq := pqh.pool.Get().(*priorityqueue.Queue[any])
	if pq.Cap() < capacity {
		pq.ResetCap(capacity)
	} else {
		pq.Reset()
	}

	return pq
}

func (pqh *pqMaxPool) Put(pq *priorityqueue.Queue[any]) {
	pqh.pool.Put(pq)
}

type vectorQueue struct {
	IndexQueue *IndexQueue
	curBatch   struct {
		sync.Mutex

		c *chunk
	}
	fullChunks struct {
		sync.Mutex

		list *list.List
	}
	deleted struct {
		sync.RWMutex

		m map[uint64]struct{}
	}
}

func newVectorQueue(iq *IndexQueue) *vectorQueue {
	q := vectorQueue{
		IndexQueue: iq,
	}

	q.fullChunks.list = list.New()
	q.deleted.m = make(map[uint64]struct{})

	return &q
}

func (q *vectorQueue) getBuffer() []vectorDescriptor {
	return make([]vectorDescriptor, q.IndexQueue.BatchSize)
}

func (q *vectorQueue) getFreeChunk() *chunk {
	c := chunk{
		data: q.getBuffer(),
	}
	return &c
}

func (q *vectorQueue) Add(vectors []vectorDescriptor) {
	var full []*chunk

	q.curBatch.Lock()
	f := q.ensureHasSpace()
	if f != nil {
		full = append(full, f)
	}

	for len(vectors) != 0 {
		curBatch := q.curBatch.c
		n := copy(curBatch.data[curBatch.cursor:], vectors)
		curBatch.cursor += n

		vectors = vectors[n:]

		f := q.ensureHasSpace()
		if f != nil {
			full = append(full, f)
		}
	}
	q.curBatch.Unlock()

	if len(full) > 0 {
		q.fullChunks.Lock()
		for i := range full {
			q.fullChunks.list.PushBack(full[i])
		}
		q.fullChunks.Unlock()
	}
}

func (q *vectorQueue) ensureHasSpace() *chunk {
	if q.curBatch.c == nil {
		q.curBatch.c = q.getFreeChunk()
	}

	if q.curBatch.c.cursor == 0 {
		now := time.Now()
		q.curBatch.c.createdAt = &now
	}

	if q.curBatch.c.cursor < q.IndexQueue.BatchSize {
		return nil
	}

	c := q.curBatch.c
	q.curBatch.c = q.getFreeChunk()
	now := time.Now()
	q.curBatch.c.createdAt = &now
	return c
}

func (q *vectorQueue) dequeue(max int) []*chunk {
	if max <= 0 {
		max = math.MaxInt64
	}

	q.fullChunks.Lock()
	var chunks []*chunk
	e := q.fullChunks.list.Front()
	count := 0
	for e != nil && count < max {
		next := e.Next()
		c := q.fullChunks.list.Remove(e).(*chunk)
		chunks = append(chunks, c)
		count++

		e = next
	}
	q.fullChunks.Unlock()

	if count < max {
		q.curBatch.Lock()
		if q.curBatch.c != nil && time.Since(*q.curBatch.c.createdAt) > q.IndexQueue.StaleTimeout && q.curBatch.c.cursor > 0 {
			chunks = append(chunks, q.curBatch.c)
			q.curBatch.c = nil
		}
		q.curBatch.Unlock()
	}

	return chunks
}

// persistCheckpoint update the on-disk checkpoint that tracks the last indexed id
// optimistically. It is not guaranteed to be accurate but it is guaranteed to be lower
// than any vector in the queue.
// To calculate the checkpoint, we use the lowest id in the current batch
// minus the number of vectors in the queue (delta), which is capped at 10k vectors.
// The calculation looks like this:
// checkpoint = min(ids) - max(queueSize, 10_000)
func (q *vectorQueue) persistCheckpoint(minID uint64) {
	q.fullChunks.Lock()
	cl := q.fullChunks.list.Len()
	q.fullChunks.Unlock()

	delta := uint64(cl * q.IndexQueue.BatchSize)
	// cap the delta to 10k vectors
	if delta > 10_000 {
		delta = 10_000
	}
	var checkpoint uint64
	if minID > delta {
		checkpoint = minID - delta
	} else {
		checkpoint = 0
	}

	err := q.IndexQueue.checkpoints.Update(q.IndexQueue.shardID, q.IndexQueue.targetVector, checkpoint)
	if err != nil {
		q.IndexQueue.Logger.WithError(err).Error("update checkpoint")
	}
}

// Iterate through all chunks in the queue and call the given function.
// Deleted vectors are skipped, and if an allowlist is provided, only vectors
// in the allowlist are returned.
func (q *vectorQueue) Iterate(allowlist helpers.AllowList, fn func(objects []vectorDescriptor) error) error {
	buf := q.getBuffer()

	var count int

	// since chunks can get released concurrently,
	// we first get the pointers to all chunks.
	// then iterate over them.
	// This will not give us the latest data, but
	// will prevent us from losing access to the rest
	// of the linked list if an intermediate chunk is released.
	var elems []*list.Element
	q.fullChunks.Lock()
	e := q.fullChunks.list.Front()
	for e != nil {
		elems = append(elems, e)
		e = e.Next()
	}
	q.fullChunks.Unlock()

	for i := 0; i < len(elems); i++ {
		// we need to lock the list to prevent the chunk from being released
		q.fullChunks.Lock()
		c := elems[i].Value.(*chunk)
		if c.data == nil {
			// the chunk was released in the meantime,
			// skip it
			q.fullChunks.Unlock()
			continue
		}

		buf = buf[:0]
		for i := 0; i < c.cursor; i++ {
			if allowlist != nil && !allowlist.Contains(c.data[i].id) {
				continue
			}

			if q.IsDeleted(c.data[i].id) {
				continue
			}

			buf = append(buf, c.data[i])
			count++
			if count >= q.IndexQueue.BruteForceSearchLimit {
				break
			}
		}
		q.fullChunks.Unlock()

		if len(buf) == 0 {
			continue
		}

		err := fn(buf)
		if err != nil {
			return err
		}

		if count >= q.IndexQueue.BruteForceSearchLimit {
			break
		}
	}

	if count >= q.IndexQueue.BruteForceSearchLimit {
		return nil
	}

	buf = buf[:0]
	q.curBatch.Lock()
	if q.curBatch.c != nil {
		for i := 0; i < q.curBatch.c.cursor; i++ {
			c := q.curBatch.c

			if allowlist != nil && !allowlist.Contains(c.data[i].id) {
				continue
			}

			if q.IsDeleted(c.data[i].id) {
				continue
			}

			buf = append(buf, c.data[i])
			count++

			if count >= q.IndexQueue.BruteForceSearchLimit {
				break
			}
		}
	}
	q.curBatch.Unlock()

	if len(buf) == 0 {
		return nil
	}

	err := fn(buf)
	if err != nil {
		return err
	}

	return nil
}

func (q *vectorQueue) Delete(ids []uint64) {
	q.deleted.Lock()
	for _, id := range ids {
		q.deleted.m[id] = struct{}{}
	}
	q.deleted.Unlock()
}

func (q *vectorQueue) IsDeleted(id uint64) bool {
	q.deleted.RLock()
	_, ok := q.deleted.m[id]
	q.deleted.RUnlock()
	return ok
}

func (q *vectorQueue) ResetDeleted(ids ...uint64) {
	q.deleted.Lock()
	for _, id := range ids {
		delete(q.deleted.m, id)
	}
	q.deleted.Unlock()
}

type chunk struct {
	cursor    int
	data      []vectorDescriptor
	createdAt *time.Time
}<|MERGE_RESOLUTION|>--- conflicted
+++ resolved
@@ -423,13 +423,7 @@
 	for {
 		select {
 		case <-t.C:
-<<<<<<< HEAD
-			if q.Size() == 0 {
-				_, _ = q.Shard.compareAndSwapStatus(storagestate.StatusIndexing.String(), storagestate.StatusReady.String())
-				q.checkCompressionSettings()
-=======
 			if q.paused.Load() {
->>>>>>> fe39cd31
 				continue
 			}
 
@@ -640,26 +634,15 @@
 	return ids, dists, nil
 }
 
-<<<<<<< HEAD
-func (q *IndexQueue) checkCompressionSettings() {
+func (q *IndexQueue) checkCompressionSettings() bool {
 	ci, ok := q.Index.(upgradableIndexer)
-=======
-func (q *IndexQueue) checkCompressionSettings() bool {
-	ci, ok := q.Index.(compressedIndexer)
->>>>>>> fe39cd31
 	if !ok {
 		return false
 	}
 
-<<<<<<< HEAD
 	shouldUpgrade, shouldUpgradeAt := ci.ShouldUpgrade()
 	if !shouldUpgrade || ci.Upgraded() {
-		return
-=======
-	shouldCompress, shouldCompressAt := ci.ShouldCompress()
-	if !shouldCompress || ci.Compressed() {
 		return false
->>>>>>> fe39cd31
 	}
 
 	if q.Index.AlreadyIndexed() > uint64(shouldUpgradeAt) {
