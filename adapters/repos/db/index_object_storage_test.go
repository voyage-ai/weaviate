//                           _       _
// __      _____  __ ___   ___  __ _| |_ ___
// \ \ /\ / / _ \/ _` \ \ / / |/ _` | __/ _ \
//  \ V  V /  __/ (_| |\ V /| | (_| | ||  __/
//   \_/\_/ \___|\__,_| \_/ |_|\__,_|\__\___|
//
//  Copyright © 2016 - 2025 Weaviate B.V. All rights reserved.
//
//  CONTACT: hello@weaviate.io
//

package db

import (
	"context"
	"fmt"
	"strings"
	"testing"
	"time"

	resolver "github.com/weaviate/weaviate/adapters/repos/db/sharding"
	"github.com/weaviate/weaviate/cluster/router/types"

	"github.com/go-openapi/strfmt"
	"github.com/sirupsen/logrus/hooks/test"
	"github.com/stretchr/testify/assert"
	"github.com/stretchr/testify/mock"
	"github.com/stretchr/testify/require"

	"github.com/weaviate/weaviate/adapters/repos/db/helpers"
	"github.com/weaviate/weaviate/adapters/repos/db/inverted"
	"github.com/weaviate/weaviate/adapters/repos/db/queue"
	"github.com/weaviate/weaviate/adapters/repos/db/roaringset"
	"github.com/weaviate/weaviate/entities/models"
	"github.com/weaviate/weaviate/entities/replication"
	"github.com/weaviate/weaviate/entities/schema"
	"github.com/weaviate/weaviate/entities/storobj"
	enthnsw "github.com/weaviate/weaviate/entities/vectorindex/hnsw"
	"github.com/weaviate/weaviate/usecases/monitoring"
	schemaUC "github.com/weaviate/weaviate/usecases/schema"
	"github.com/weaviate/weaviate/usecases/sharding"
)

func TestIndex_ObjectStorageSize_Comprehensive(t *testing.T) {
	ctx := context.Background()
	dirName := t.TempDir()
	logger, _ := test.NewNullLogger()

	tests := []struct {
		name                   string
		className              string
		shardName              string
		objectCount            int
		objectSize             int // approximate size in bytes per object
		expectedObjectCount    int
		expectedStorageSizeMin int64 // minimum expected storage size
		expectedStorageSizeMax int64 // maximum expected storage size (allowing for overhead)
		setupData              bool
		description            string
	}{
		{
			name:        "empty shard",
			className:   "TestClass",
			shardName:   "test-shard-empty",
			setupData:   false,
			description: "Empty shard should have zero storage size",
		},
		{
			name:                   "shard with small objects",
			className:              "TestClass",
			shardName:              "test-shard-small",
			objectCount:            10,
			objectSize:             100, // ~100 bytes per object
			expectedObjectCount:    10,
			expectedStorageSizeMin: int64(10 * 100),     // minimum: just the data
			expectedStorageSizeMax: int64(10 * 100 * 5), // maximum: data + overhead (increased to 5x)
			setupData:              true,
			description:            "Shard with small objects should have proportional storage size",
		},
		{
			name:                   "shard with medium objects",
			className:              "TestClass",
			shardName:              "test-shard-medium",
			objectCount:            50,
			objectSize:             500, // ~500 bytes per object
			expectedObjectCount:    50,
			expectedStorageSizeMin: int64(50 * 500),     // minimum: just the data
			expectedStorageSizeMax: int64(50 * 500 * 3), // maximum: data + overhead
			setupData:              true,
			description:            "Shard with medium objects should have proportional storage size",
		},
	}

	for _, tt := range tests {
		t.Run(tt.name, func(t *testing.T) {
			// Create sharding state
			shardState := &sharding.State{
				Physical: map[string]sharding.Physical{
					tt.shardName: {
						Name:           tt.shardName,
						BelongsToNodes: []string{"test-node"},
						Status:         models.TenantActivityStatusHOT,
					},
				},
			}
			shardState.SetLocalName("test-node")
			// Create test class
			class := &models.Class{
				Class: tt.className,
				Properties: []*models.Property{
					{
						Name:         "name",
						DataType:     schema.DataTypeText.PropString(),
						Tokenization: models.PropertyTokenizationWhitespace,
					},
					{
						Name:         "description",
						DataType:     schema.DataTypeText.PropString(),
						Tokenization: models.PropertyTokenizationWhitespace,
					},
					{
						Name:     "count",
						DataType: schema.DataTypeInt.PropString(),
					},
				},
				InvertedIndexConfig: &models.InvertedIndexConfig{},
				MultiTenancyConfig: &models.MultiTenancyConfig{
					Enabled: shardState.PartitioningEnabled,
				},
			}

			// Create fake schema
			fakeSchema := schema.Schema{
				Objects: &models.Schema{
					Classes: []*models.Class{class},
				},
			}

			// Create scheduler
			scheduler := queue.NewScheduler(queue.SchedulerOptions{
				Logger:  logger,
				Workers: 1,
			})

			mockSchemaReader := schemaUC.NewMockSchemaReader(t)
			mockSchemaReader.EXPECT().Read(mock.Anything, mock.Anything, mock.Anything).RunAndReturn(func(className string, retryIfClassNotFound bool, readerFunc func(*models.Class, *sharding.State) error) error {
				return readerFunc(class, shardState)
			}).Maybe()

			// Create mock schema getter
			mockSchema := schemaUC.NewMockSchemaGetter(t)
			mockSchema.EXPECT().GetSchemaSkipAuth().Maybe().Return(fakeSchema)
			mockSchema.EXPECT().ReadOnlyClass(tt.className).Maybe().Return(class)
			mockSchemaReader.EXPECT().Read(mock.Anything, mock.Anything, mock.Anything).RunAndReturn(func(className string, retryIfClassNotFound bool, readerFunc func(*models.Class, *sharding.State) error) error {
				return readerFunc(class, shardState)
			}).Maybe()
			mockSchema.EXPECT().NodeName().Maybe().Return("test-node")
			mockSchema.EXPECT().ShardFromUUID("TestClass", mock.Anything).Return(tt.shardName).Maybe()
			mockSchema.EXPECT().ShardOwner(tt.className, tt.shardName).Maybe().Return("test-node", nil)

			mockRouter := types.NewMockRouter(t)
			mockRouter.EXPECT().GetWriteReplicasLocation(tt.className, mock.Anything, tt.shardName).
				Return(types.WriteReplicaSet{Replicas: []types.Replica{{NodeName: "test-node", ShardName: tt.shardName, HostAddr: "110.12.15.23"}}}, nil).Maybe()
			shardResolver := resolver.NewShardResolver(class.Class, class.MultiTenancyConfig.Enabled, mockSchema)
			// Create index
			index, err := NewIndex(ctx, IndexConfig{
				RootPath:              dirName,
				ClassName:             schema.ClassName(tt.className),
				ReplicationFactor:     1,
				ShardLoadLimiter:      NewShardLoadLimiter(monitoring.NoopRegisterer, 1),
				TrackVectorDimensions: true,
			}, inverted.ConfigFromModel(class.InvertedIndexConfig),
				enthnsw.UserConfig{
					VectorCacheMaxObjects: 1000,
				}, nil, mockRouter, shardResolver, mockSchema, mockSchemaReader, nil, logger, nil, nil, nil, &replication.GlobalConfig{}, nil, class, nil, scheduler, nil, nil, NewShardReindexerV3Noop(), roaringset.NewBitmapBufPoolNoop())
			require.NoError(t, err)
			defer index.Shutdown(ctx)

			// Add properties
			for _, prop := range class.Properties {
				err = index.addProperty(ctx, prop)
				require.NoError(t, err)
			}

			if tt.setupData {
				// Create objects with varying sizes
				for i := 0; i < tt.objectCount; i++ {
					// Create object with properties that approximate the desired size
					obj := &models.Object{
						Class: tt.className,
						ID:    strfmt.UUID(fmt.Sprintf("00000000-0000-0000-0000-%012d", i)),
						Properties: map[string]interface{}{
							"name":        fmt.Sprintf("test-object-%d", i),
							"description": generateStringOfSize(tt.objectSize - 50), // Leave room for other properties
							"count":       i,
						},
					}
					storageObj := storobj.FromObject(obj, nil, nil, nil)
					err := index.putObject(ctx, storageObj, nil, obj.Tenant, 0)
					require.NoError(t, err)
				}

				// Wait for indexing to complete
				time.Sleep(2 * time.Second)

				// Test object storage size
				shard, release, err := index.GetShard(ctx, tt.shardName)
				require.NoError(t, err)
				require.NotNil(t, shard)
				defer release()

				lazyShard, ok := shard.(*LazyLoadShard)
				require.True(t, ok)
				require.NoError(t, lazyShard.Load(ctx))

				objectStorageSize, err := lazyShard.shard.ObjectStorageSize(ctx)
				require.NoError(t, err)
				objectCount, err := lazyShard.shard.ObjectCount(ctx)
				require.NoError(t, err)

				// Verify object count
				assert.Equal(t, tt.expectedObjectCount, objectCount, "Object count should match expected")

				// Verify storage size is within expected range
				assert.GreaterOrEqual(t, objectStorageSize, tt.expectedStorageSizeMin,
					"Storage size should be at least the minimum expected size")
				assert.LessOrEqual(t, objectStorageSize, tt.expectedStorageSizeMax,
					"Storage size should not exceed the maximum expected size")

			} else {
				// Test empty shard
				shard, release, err := index.GetShard(ctx, tt.shardName)
				require.NoError(t, err)
				require.NotNil(t, shard)
				defer release()

				lazyShard, ok := shard.(*LazyLoadShard)
				require.True(t, ok)
				require.NoError(t, lazyShard.Load(ctx))

				objectStorageSize, err := lazyShard.shard.ObjectStorageSize(ctx)
				require.NoError(t, err)
				objectCount, err := shard.ObjectCount(ctx)
				require.NoError(t, err)

				assert.Equal(t, tt.expectedObjectCount, objectCount, "Empty shard should have 0 objects")
				assert.Equal(t, tt.expectedStorageSizeMin, objectStorageSize, "Empty shard should have 0 storage size")
			}
			mockSchema.AssertExpectations(t)
		})
	}
}

func TestIndex_CalculateUnloadedObjectsMetrics_ActiveVsUnloaded(t *testing.T) {
	ctx := context.Background()
	dirName := t.TempDir()
	logger, _ := test.NewNullLogger()

	className := "TestClass"
	tenantName := "test-tenant"
	tenantNamePopulated := "test-tenant"
	tenantNameEmpty := "empty-tenant"
	objectCount := 50
	objectSize := 500 // ~500 bytes per object

	// Create sharding state with multi-tenancy enabled
	shardState := &sharding.State{
		Physical: map[string]sharding.Physical{
			tenantName: {
				Name:           tenantName,
				BelongsToNodes: []string{"test-node"},
				Status:         models.TenantActivityStatusHOT,
			},
		},
		PartitioningEnabled: true,
	}
	shardState.SetLocalName("test-node")

	// Create test class with multi-tenancy enabled
	class := &models.Class{
		Class: className,
		Properties: []*models.Property{
			{
				Name:         "name",
				DataType:     schema.DataTypeText.PropString(),
				Tokenization: models.PropertyTokenizationWhitespace,
			},
			{
				Name:         "description",
				DataType:     schema.DataTypeText.PropString(),
				Tokenization: models.PropertyTokenizationWhitespace,
			},
		},
		InvertedIndexConfig: &models.InvertedIndexConfig{},
		MultiTenancyConfig: &models.MultiTenancyConfig{
			Enabled: shardState.PartitioningEnabled,
		},
	}

	// Create fake schema
	fakeSchema := schema.Schema{
		Objects: &models.Schema{
			Classes: []*models.Class{class},
		},
	}

	shardState.SetLocalName("test-node")

	// Create scheduler
	scheduler := queue.NewScheduler(queue.SchedulerOptions{
		Logger:  logger,
		Workers: 1,
	})

	mockSchemaReader := schemaUC.NewMockSchemaReader(t)
	mockSchemaReader.EXPECT().Read(mock.Anything, mock.Anything, mock.Anything).RunAndReturn(func(className string, retryIfClassNotFound bool, readerFunc func(*models.Class, *sharding.State) error) error {
		return readerFunc(class, shardState)
	}).Maybe()

	// Create mock schema getter
	mockSchema := schemaUC.NewMockSchemaGetter(t)
	mockSchema.EXPECT().GetSchemaSkipAuth().Maybe().Return(fakeSchema)
	mockSchema.EXPECT().ReadOnlyClass(className).Maybe().Return(class)
	mockSchemaReader.EXPECT().Read(mock.Anything, mock.Anything, mock.Anything).RunAndReturn(func(className string, retryIfClassNotFound bool, readerFunc func(*models.Class, *sharding.State) error) error {
		return readerFunc(class, shardState)
	}).Maybe()
	mockSchema.EXPECT().NodeName().Maybe().Return("test-node")
	mockSchema.EXPECT().ShardOwner(className, tenantNamePopulated).Maybe().Return("test-node", nil)
	mockSchema.EXPECT().TenantsShards(ctx, className, tenantNamePopulated).Maybe().
		Return(map[string]string{tenantNamePopulated: models.TenantActivityStatusHOT}, nil)

	mockRouter := types.NewMockRouter(t)
	mockRouter.EXPECT().GetWriteReplicasLocation(className, mock.Anything, tenantName).
		Return(types.WriteReplicaSet{Replicas: []types.Replica{{NodeName: "test-node", ShardName: tenantName, HostAddr: "110.12.15.23"}}}, nil).Maybe()
	shardResolver := resolver.NewShardResolver(class.Class, class.MultiTenancyConfig.Enabled, mockSchema)
	// Create index with lazy loading disabled to test active calculation methods
	index, err := NewIndex(ctx, IndexConfig{
		RootPath:              dirName,
		ClassName:             schema.ClassName(className),
		ReplicationFactor:     1,
		ShardLoadLimiter:      NewShardLoadLimiter(monitoring.NoopRegisterer, 1),
		TrackVectorDimensions: true,
		DisableLazyLoadShards: true, // we have to make sure lazyload shard disabled to load directly
	}, inverted.ConfigFromModel(class.InvertedIndexConfig),
		enthnsw.UserConfig{
			VectorCacheMaxObjects: 1000,
		}, nil, nil, shardResolver, mockSchema, mockSchemaReader, nil, logger, nil, nil, nil, &replication.GlobalConfig{}, nil, class, nil, scheduler, nil, nil, NewShardReindexerV3Noop(), roaringset.NewBitmapBufPoolNoop())
	require.NoError(t, err)

	// Add properties
	for _, prop := range class.Properties {
		err = index.addProperty(ctx, prop)
		require.NoError(t, err)
	}

	// Add test objects
	for i := range objectCount {
		obj := &models.Object{
			Class:  className,
			ID:     strfmt.UUID(fmt.Sprintf("00000000-0000-0000-0000-%012d", i)),
			Tenant: tenantNamePopulated,
			Properties: map[string]interface{}{
				"name":        fmt.Sprintf("test-object-%d", i),
				"description": generateStringOfSize(objectSize - 50), // Leave room for other properties
			},
		}
		storageObj := storobj.FromObject(obj, nil, nil, nil)
		err := index.putObject(ctx, storageObj, nil, obj.Tenant, 0)
		require.NoError(t, err)
	}

	// Wait for indexing to complete
	time.Sleep(1 * time.Second)

	// Test active shard object storage size
	activeShard, release, err := index.GetShard(ctx, tenantNamePopulated)
	require.NoError(t, err)
	require.NotNil(t, activeShard)

	// Force flush to ensure .cna files are created
	objectsBucket := activeShard.Store().Bucket(helpers.ObjectsBucketLSM)
	require.NotNil(t, objectsBucket)
	require.NoError(t, objectsBucket.FlushMemtable())

	loadedShard, ok := activeShard.(*Shard)
	require.True(t, ok)

	activeObjectStorageSize, err := loadedShard.ObjectStorageSize(ctx)
	require.NoError(t, err)
	activeObjectCount, err := loadedShard.ObjectCount(ctx)
	require.NoError(t, err)
	assert.Greater(t, activeObjectStorageSize, int64(0), "Active shard calculation should have object storage size > 0")

	// Test that active calculations are correct
	assert.Equal(t, objectCount, activeObjectCount, "Active shard object count should match")
	assert.Greater(t, activeObjectStorageSize, int64(objectCount*objectSize/2), "Active object storage size should be reasonable")

	// Release the shard (this will flush all data to disk)
	release()

	// Explicitly shutdown all shards to ensure data is flushed to disk
	err = index.ForEachShard(func(name string, shard ShardLike) error {
		return shard.Shutdown(ctx)
	})
	require.NoError(t, err)

	// Wait a bit for all shards to complete shutdown and data to be flushed
	time.Sleep(1 * time.Second)

	// Unload the shard from memory to test inactive calculation methods
	index.shards.LoadAndDelete(tenantNamePopulated)

	// Shut down the entire index to ensure all store metadata is persisted
	require.NoError(t, index.Shutdown(ctx))
<<<<<<< HEAD
=======

	mockSchemaReader = schemaUC.NewMockSchemaReader(t)
	mockSchemaReader.EXPECT().Read(className, mock.Anything, mock.Anything).RunAndReturn(
		func(_ string, _ bool, fn func(*models.Class, *sharding.State) error) error {
			return fn(nil, shardState)
		},
	)

>>>>>>> 3652b765
	// Create a new index instance to test inactive calculation methods
	// This ensures we're testing the inactive methods on a fresh index that reads from disk
	newIndex, err := NewIndex(ctx, IndexConfig{
		RootPath:              dirName,
		ClassName:             schema.ClassName(className),
		ReplicationFactor:     1,
		ShardLoadLimiter:      NewShardLoadLimiter(monitoring.NoopRegisterer, 1),
		TrackVectorDimensions: true,
		DisableLazyLoadShards: false, // we have to make sure lazyload enabled
	}, inverted.ConfigFromModel(class.InvertedIndexConfig),
		enthnsw.UserConfig{
			VectorCacheMaxObjects: 1000,
		}, index.GetVectorIndexConfigs(), nil, shardResolver, mockSchema, mockSchemaReader, nil, logger, nil, nil, nil, &replication.GlobalConfig{}, nil, class, nil, scheduler, nil, nil, NewShardReindexerV3Noop(), roaringset.NewBitmapBufPoolNoop())
	require.NoError(t, err)
	defer newIndex.Shutdown(ctx)

	// Explicitly shutdown all shards to ensure data is flushed to disk
	require.NoError(t, newIndex.ForEachShard(func(name string, shard ShardLike) error {
		return shard.Shutdown(ctx)
	}))
	newIndex.shards.LoadAndDelete(tenantNamePopulated)

	usage, err := newIndex.usageForCollection(ctx, time.Nanosecond, true, class.VectorConfig)
	require.NoError(t, err)

	for _, shardUsage := range usage.Shards {
		if shardUsage.Name == tenantNamePopulated {
			assert.Equal(t, int64(activeObjectCount), shardUsage.ObjectsCount, "Active and inactive object count should match")
			assert.InDelta(t, activeObjectStorageSize, shardUsage.ObjectsStorageBytes, 1024, "Active and inactive object storage size should be close")
		} else {
			assert.Equal(t, tenantNameEmpty, shardUsage.Name)
			assert.Equal(t, int64(0), shardUsage.ObjectsCount)
			assert.Equal(t, uint64(0), shardUsage.ObjectsStorageBytes)

		}
	}

	// Verify all mock expectations were met
	mockSchema.AssertExpectations(t)
}

// Helper function to generate a string of approximately the given size
func generateStringOfSize(size int) string {
	if size <= 0 {
		return ""
	}

	// Use a repeating pattern to create a string of approximately the desired size
	pattern := "abcdefghijklmnopqrstuvwxyz0123456789"
	result := strings.Repeat(pattern, size/len(pattern))
	if remainder := size % len(pattern); remainder > 0 {
		result += pattern[:remainder]
	}
	return result
}<|MERGE_RESOLUTION|>--- conflicted
+++ resolved
@@ -412,17 +412,6 @@
 
 	// Shut down the entire index to ensure all store metadata is persisted
 	require.NoError(t, index.Shutdown(ctx))
-<<<<<<< HEAD
-=======
-
-	mockSchemaReader = schemaUC.NewMockSchemaReader(t)
-	mockSchemaReader.EXPECT().Read(className, mock.Anything, mock.Anything).RunAndReturn(
-		func(_ string, _ bool, fn func(*models.Class, *sharding.State) error) error {
-			return fn(nil, shardState)
-		},
-	)
-
->>>>>>> 3652b765
 	// Create a new index instance to test inactive calculation methods
 	// This ensures we're testing the inactive methods on a fresh index that reads from disk
 	newIndex, err := NewIndex(ctx, IndexConfig{
