--- conflicted
+++ resolved
@@ -229,7 +229,6 @@
 	metrics := monitoring.GetMetrics()
 	metrics.Registerer = monitoring.NoopRegisterer
 
-<<<<<<< HEAD
 	shardState := singleShardState()
 	mockSchemaReader := schemaTypes.NewMockSchemaReader(t)
 	mockSchemaReader.EXPECT().CopyShardingState(mock.Anything).Return(shardState).Maybe()
@@ -241,28 +240,17 @@
 	mockNodeSelector.EXPECT().LocalName().Return("node1").Maybe()
 	mockNodeSelector.EXPECT().NodeHostname(mock.Anything).Return("node1", true).Maybe()
 	db, err := New(logrus.New(), "node1", Config{
-=======
-	db, err := New(logrus.New(), Config{
->>>>>>> 64e523b9
 		RootPath:                  t.TempDir(),
 		QueryMaximumResults:       10000,
 		MaxImportGoroutinesFactor: 1,
 		TrackVectorDimensions:     true,
-<<<<<<< HEAD
 	}, &fakeRemoteClient{}, &fakeNodeResolver{}, &fakeRemoteNodeClient{}, &fakeReplicationClient{}, metrics, memwatch.NewDummyMonitor(),
 		mockNodeSelector, mockSchemaReader, mockReplicationFSMReader)
-=======
-	}, &fakeRemoteClient{}, &fakeNodeResolver{}, &fakeRemoteNodeClient{}, &fakeReplicationClient{}, metrics, memwatch.NewDummyMonitor())
->>>>>>> 64e523b9
 	require.Nil(t, err)
 
 	db.SetSchemaGetter(&fakeSchemaGetter{
 		schema:     schema.Schema{Objects: &models.Schema{Classes: classes}},
-<<<<<<< HEAD
-		shardState: shardState,
-=======
 		shardState: singleShardState(),
->>>>>>> 64e523b9
 	})
 
 	require.Nil(t, db.WaitForStartup(t.Context()))
