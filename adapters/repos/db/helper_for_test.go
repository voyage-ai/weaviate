--- conflicted
+++ resolved
@@ -384,12 +384,8 @@
 		stopwords:              sd,
 		indexCheckpoints:       checkpts,
 		allocChecker:           memwatch.NewDummyMonitor(),
-<<<<<<< HEAD
 		shardCreateLocks:       esync.NewKeyLockerContext(),
-=======
-		shardCreateLocks:       esync.NewKeyLocker(),
 		backupLock:             esync.NewKeyRWLocker(),
->>>>>>> d2e126c1
 		scheduler:              repo.scheduler,
 		shardLoadLimiter:       NewShardLoadLimiter(monitoring.NoopRegisterer, 1),
 		shardReindexer:         NewShardReindexerV3Noop(),
