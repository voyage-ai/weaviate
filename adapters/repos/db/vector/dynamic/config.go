--- conflicted
+++ resolved
@@ -14,6 +14,8 @@
 import (
 	"github.com/pkg/errors"
 	"github.com/sirupsen/logrus"
+	bolt "go.etcd.io/bbolt"
+
 	"github.com/weaviate/weaviate/adapters/repos/db/lsmkv"
 	"github.com/weaviate/weaviate/adapters/repos/db/vector/common"
 	"github.com/weaviate/weaviate/adapters/repos/db/vector/flat"
@@ -25,11 +27,9 @@
 	ent "github.com/weaviate/weaviate/entities/vectorindex/dynamic"
 	"github.com/weaviate/weaviate/usecases/memwatch"
 	"github.com/weaviate/weaviate/usecases/monitoring"
-	bolt "go.etcd.io/bbolt"
 )
 
 type Config struct {
-<<<<<<< HEAD
 	ID                      string
 	TargetVector            string
 	Logger                  logrus.FieldLogger
@@ -48,31 +48,7 @@
 	HNSWWaitForCachePrefill bool
 	AllocChecker            memwatch.AllocChecker
 	MakeBucketOptions       lsmkv.MakeBucketOptions
-=======
-	ID                           string
-	TargetVector                 string
-	Logger                       logrus.FieldLogger
-	RootPath                     string
-	ShardName                    string
-	ClassName                    string
-	PrometheusMetrics            *monitoring.PrometheusMetrics
-	VectorForIDThunk             common.VectorForID[float32]
-	TempVectorForIDThunk         common.TempVectorForID[float32]
-	DistanceProvider             distancer.Provider
-	MakeCommitLoggerThunk        hnsw.MakeCommitLogger
-	TombstoneCallbacks           cyclemanager.CycleCallbackGroup
-	SharedDB                     *bolt.DB
-	HNSWDisableSnapshots         bool
-	HNSWSnapshotOnStartup        bool
-	HNSWWaitForCachePrefill      bool
-	MinMMapSize                  int64
-	MaxWalReuseSize              int64
-	LazyLoadSegments             bool
-	AllocChecker                 memwatch.AllocChecker
-	WriteSegmentInfoIntoFileName bool
-	WriteMetadataFilesEnabled    bool
-	AsyncIndexingEnabled         bool
->>>>>>> edf8906b
+	AsyncIndexingEnabled    bool
 }
 
 func (c Config) Validate() error {
