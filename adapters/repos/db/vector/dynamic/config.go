--- conflicted
+++ resolved
@@ -40,13 +40,10 @@
 	MakeCommitLoggerThunk hnsw.MakeCommitLogger
 	TombstoneCallbacks    cyclemanager.CycleCallbackGroup
 	SharedDB              *bolt.DB
-<<<<<<< HEAD
 	HNSWDisableSnapshots  bool
 	HNSWSnapshotOnStartup bool
-=======
 	MinMMapSize           int64
 	MaxWalReuseSize       int64
->>>>>>> 339392c9
 }
 
 func (c Config) Validate() error {
