//                           _       _
// __      _____  __ ___   ___  __ _| |_ ___
// \ \ /\ / / _ \/ _` \ \ / / |/ _` | __/ _ \
//  \ V  V /  __/ (_| |\ V /| | (_| | ||  __/
//   \_/\_/ \___|\__,_| \_/ |_|\__,_|\__\___|
//
//  Copyright © 2016 - 2025 Weaviate B.V. All rights reserved.
//
//  CONTACT: hello@weaviate.io
//

package spfresh

import (
	"context"
	"fmt"
	"log"
	"net/http"
	_ "net/http/pprof"
	"os"
	"runtime"
	"sync"
	"sync/atomic"
	"testing"
	"time"

	"github.com/prometheus/client_golang/prometheus/promhttp"
	"github.com/sirupsen/logrus"
	"github.com/sirupsen/logrus/hooks/test"
	"github.com/stretchr/testify/require"
	"github.com/weaviate/weaviate/adapters/repos/db/lsmkv"
	"github.com/weaviate/weaviate/adapters/repos/db/queue"
	"github.com/weaviate/weaviate/adapters/repos/db/vector/compressionhelpers"
	"github.com/weaviate/weaviate/adapters/repos/db/vector/hnsw"
	"github.com/weaviate/weaviate/adapters/repos/db/vector/hnsw/distancer"
	"github.com/weaviate/weaviate/adapters/repos/db/vector/testinghelpers"
	"github.com/weaviate/weaviate/entities/cyclemanager"
	ent "github.com/weaviate/weaviate/entities/vectorindex/spfresh"
	"github.com/weaviate/weaviate/usecases/monitoring"
)

func distanceWrapper(provider distancer.Provider) func(x, y []float32) float32 {
	return func(x, y []float32) float32 {
		dist, _ := provider.SingleDist(x, y)
		return dist
	}
}

// Uncomment to enable pprof and prometheus metrics when running tests

func TestMain(m *testing.M) {
	runtime.SetMutexProfileFraction(1)

	go func() {
		addr := "127.0.0.1:6060"
		log.Printf("pprof listening at http://%s/debug/pprof/\n", addr)
		_ = http.ListenAndServe(addr, nil) // DefaultServeMux has pprof handlers
	}()

	go func() {
		mux := http.NewServeMux()
		mux.Handle("/metrics", promhttp.Handler())
		if err := http.ListenAndServe(":2112", mux); err != nil {
			fmt.Printf("metrics server on %s stopped: %v\n", ":2112", err)
		}
	}()

	os.Exit(m.Run())
}

func makeNoopCommitLogger() (hnsw.CommitLogger, error) {
	return &hnsw.NoopCommitLogger{}, nil
}

func TestSPFreshRecall(t *testing.T) {
	store := testinghelpers.NewDummyStore(t)
	tmpDir := t.TempDir()
	cfg := DefaultConfig()
<<<<<<< HEAD
=======
	cfg.RootPath = tmpDir
	cfg.ID = "spfresh"
	cfg.Centroids.IndexType = "hnsw"
>>>>>>> f104a705
	cfg.Centroids.HNSWConfig = &hnsw.Config{
		RootPath:              t.TempDir(),
		ID:                    "spfresh",
		MakeCommitLoggerThunk: makeNoopCommitLogger,
		DistanceProvider:      distancer.NewCosineDistanceProvider(),
		MakeBucketOptions:     lsmkv.MakeNoopBucketOptions,
	}
	cfg.TombstoneCallbacks = cyclemanager.NewCallbackGroupNoop()
	l := logrus.New()
	cfg.Logger = l
	scheduler := queue.NewScheduler(
		queue.SchedulerOptions{
			Logger: l,
		},
	)
	scheduler.Start()
	cfg.Scheduler = scheduler
	cfg.PrometheusMetrics = monitoring.GetMetrics()
	cfg.PrometheusMetrics.Registerer.MustRegister()

	logger, _ := test.NewNullLogger()

	vectors_size := 10_000
	queries_size := 100
	dimensions := 64
	k := 10

	before := time.Now()
	vectors, queries := testinghelpers.RandomVecsFixedSeed(vectors_size, queries_size, dimensions)
	cfg.VectorForIDThunk = hnsw.NewVectorForIDThunk(cfg.TargetVector, func(ctx context.Context, indexID uint64, targetVector string) ([]float32, error) {
		return vectors[indexID], nil
	})
	var mu sync.Mutex

	truths := make([][]uint64, queries_size)
	compressionhelpers.Concurrently(logger, uint64(len(queries)), func(i uint64) {
		res, _ := testinghelpers.BruteForce(logger, vectors, queries[i], k, distanceWrapper(distancer.NewL2SquaredProvider()))
		mu.Lock()
		truths[i] = res
		mu.Unlock()
	})

	fmt.Printf("generating data took %s\n", time.Since(before))

	index, err := New(cfg, ent.NewDefaultUserConfig(), store)
	require.NoError(t, err)
	defer index.Shutdown(t.Context())

	before = time.Now()
	var count atomic.Uint32
	compressionhelpers.Concurrently(logger, uint64(vectors_size), func(id uint64) {
		cur := count.Add(1)
		if cur%1000 == 0 {
			fmt.Printf("indexing vectors %d/%d\n", cur, vectors_size)
			// fmt.Println("background tasks: split", index.splitCh.Len(), "reassign", index.reassignCh.Len(), "merge", index.mergeCh.Len())
		}
		err := index.Add(t.Context(), id, vectors[id])
		require.NoError(t, err)
	})

	fmt.Printf("indexing done, took: %s, waiting for background tasks...\n", time.Since(before))

	for index.taskQueue.Size() > 0 {
		fmt.Println("background tasks: ", index.taskQueue.Size())
		time.Sleep(500 * time.Millisecond)
	}

	fmt.Println("all background tasks done, took: ", time.Since(before))

	index.searchProbe = 64
	recall, latency := testinghelpers.RecallAndLatency(t.Context(), queries, k, index, truths)
	fmt.Println(index.searchProbe, recall, latency)

	index.searchProbe = 128
	recall, latency = testinghelpers.RecallAndLatency(t.Context(), queries, k, index, truths)
	fmt.Println(index.searchProbe, recall, latency)

	index.searchProbe = 256
	recall, latency = testinghelpers.RecallAndLatency(t.Context(), queries, k, index, truths)
	fmt.Println(index.searchProbe, recall, latency)

	index.searchProbe = 512
	recall, latency = testinghelpers.RecallAndLatency(t.Context(), queries, k, index, truths)
	fmt.Println(index.searchProbe, recall, latency)

	require.Greater(t, recall, float32(0.7))
}<|MERGE_RESOLUTION|>--- conflicted
+++ resolved
@@ -76,12 +76,8 @@
 	store := testinghelpers.NewDummyStore(t)
 	tmpDir := t.TempDir()
 	cfg := DefaultConfig()
-<<<<<<< HEAD
-=======
 	cfg.RootPath = tmpDir
 	cfg.ID = "spfresh"
-	cfg.Centroids.IndexType = "hnsw"
->>>>>>> f104a705
 	cfg.Centroids.HNSWConfig = &hnsw.Config{
 		RootPath:              t.TempDir(),
 		ID:                    "spfresh",
