--- conflicted
+++ resolved
@@ -158,19 +158,11 @@
 	compressedVectorsCache cache.Cache[byte]
 	compressedBucket       *lsmkv.Bucket
 	compressActionLock     *sync.RWMutex
-<<<<<<< HEAD
-	store                  *lsmkv.Store
-
-	className        string
-	shardName        string
-	VectorForIDThunk common.VectorForID[float32]
-	shardedNodeLocks []sync.RWMutex
-=======
 	className              string
 	shardName              string
 	VectorForIDThunk       common.VectorForID[float32]
 	shardedNodeLocks       shardedNodeLocks
->>>>>>> f731a1e5
+	store                  *lsmkv.Store
 }
 
 type CommitLogger interface {
@@ -272,12 +264,8 @@
 		VectorForIDThunk:     cfg.VectorForIDThunk,
 		TempVectorForIDThunk: cfg.TempVectorForIDThunk,
 		pqConfig:             uc.PQ,
-<<<<<<< HEAD
-		shardedNodeLocks:     make([]sync.RWMutex, NodeLockStripe),
+		shardedNodeLocks:     newShardedNodeLocks(),
 		store:                store,
-=======
-		shardedNodeLocks:     newShardedNodeLocks(),
->>>>>>> f731a1e5
 
 		shardCompactionCallbacks: shardCompactionCallbacks,
 		shardFlushCallbacks:      shardFlushCallbacks,
