//                           _       _
// __      _____  __ ___   ___  __ _| |_ ___
// \ \ /\ / / _ \/ _` \ \ / / |/ _` | __/ _ \
//  \ V  V /  __/ (_| |\ V /| | (_| | ||  __/
//   \_/\_/ \___|\__,_| \_/ |_|\__,_|\__\___|
//
//  Copyright © 2016 - 2024 Weaviate B.V. All rights reserved.
//
//  CONTACT: hello@weaviate.io
//

package hnsw

import (
	"context"
	"fmt"
	"io"
	"math"
	"math/rand"
	"runtime"
	"strings"
	"sync"
	"sync/atomic"

	"github.com/pkg/errors"
	"github.com/sirupsen/logrus"
	"github.com/weaviate/weaviate/adapters/repos/db/helpers"
	"github.com/weaviate/weaviate/adapters/repos/db/lsmkv"
	"github.com/weaviate/weaviate/adapters/repos/db/priorityqueue"
	"github.com/weaviate/weaviate/adapters/repos/db/vector/cache"
	"github.com/weaviate/weaviate/adapters/repos/db/vector/common"
	"github.com/weaviate/weaviate/adapters/repos/db/vector/compressionhelpers"
	"github.com/weaviate/weaviate/adapters/repos/db/vector/hnsw/distancer"
	"github.com/weaviate/weaviate/adapters/repos/db/vector/multivector"
	"github.com/weaviate/weaviate/entities/cyclemanager"
	"github.com/weaviate/weaviate/entities/schema/config"
	"github.com/weaviate/weaviate/entities/storobj"
	ent "github.com/weaviate/weaviate/entities/vectorindex/hnsw"
	"github.com/weaviate/weaviate/usecases/memwatch"
)

type hnsw struct {
	// global lock to prevent concurrent map read/write, etc.
	sync.RWMutex

	// certain operations related to deleting, such as finding a new entrypoint
	// can only run sequentially, this separate lock helps assuring this without
	// blocking the general usage of the hnsw index
	deleteLock *sync.Mutex

	tombstoneLock *sync.RWMutex

	// prevents tombstones cleanup to be performed in parallel with index reset operation
	resetLock *sync.RWMutex
	// indicates whether reset operation occurred or not - if so tombstones cleanup method
	// is aborted as it makes no sense anymore
	resetCtx       context.Context
	resetCtxCancel context.CancelFunc

	// indicates the index is shutting down
	shutdownCtx       context.Context
	shutdownCtxCancel context.CancelFunc

	// make sure the very first insert happens just once, otherwise we
	// accidentally overwrite previous entrypoints on parallel imports on an
	// empty graph
	initialInsertOnce *sync.Once

	// Each node should not have more edges than this number
	maximumConnections int

	// Nodes in the lowest level have a separate (usually higher) max connection
	// limit
	maximumConnectionsLayerZero int

	// the current maximum can be smaller than the configured maximum because of
	// the exponentially decaying layer function. The initial entry is started at
	// layer 0, but this has the chance to grow with every subsequent entry
	currentMaximumLayer int

	// this is a point on the highest level, if we insert a new point with a
	// higher level it will become the new entry point. Note tat the level of
	// this point is always currentMaximumLayer
	entryPointID uint64

	// ef parameter used in construction phases, should be higher than ef during querying
	efConstruction int

	// ef at search time
	ef int64

	// only used if ef=-1
	efMin    int64
	efMax    int64
	efFactor int64

	// on filtered searches with less than n elements, perform flat search
	flatSearchCutoff      int64
	flatSearchConcurrency int

	levelNormalizer float64

	nodes []*vertex

	vectorForID               common.VectorForID[float32]
	TempVectorForIDThunk      common.TempVectorForID[float32]
	TempMultiVectorForIDThunk common.TempVectorForID[[]float32]
	multiVectorForID          common.MultiVectorForID
	trackDimensionsOnce       sync.Once
	trackMuveraOnce           sync.Once
	dims                      int32

	cache               cache.Cache[float32]
	waitForCachePrefill bool
	cachePrefilled      atomic.Bool

	commitLog CommitLogger

	// a lookup of current tombstones (i.e. nodes that have received a tombstone,
	// but have not been cleaned up yet) Cleanup is the process of removal of all
	// outgoing edges to the tombstone as well as deleting the tombstone itself.
	// This process should happen periodically.
	tombstones map[uint64]struct{}

	tombstoneCleanupCallbackCtrl cyclemanager.CycleCallbackCtrl

	// // for distributed spike, can be used to call a insertExternal on a different graph
	// insertHook func(node, targetLevel int, neighborsAtLevel map[int][]uint32)

	id       string
	rootPath string

	logger                 logrus.FieldLogger
	distancerProvider      distancer.Provider
	multiDistancerProvider distancer.Provider
	pools                  *pools

	forbidFlat bool // mostly used in testing scenarios where we want to use the index even in scenarios where we typically wouldn't

	metrics       *Metrics
	insertMetrics *insertMetrics

	randFunc func() float64 // added to temporarily get rid on flakiness in tombstones related tests. to be removed after fixing WEAVIATE-179

	// The deleteVsInsertLock makes sure that there are no concurrent delete and
	// insert operations happening. It uses an RW-Mutex with:
	//
	// RLock -> Insert operations, this means any number of import operations can
	// happen concurrently.
	//
	// Lock -> Delete operation. This means only a single delete operation can
	// occur at a time, no insert operation can occur simultaneously with a
	// delete. Since the delete is cheap (just marking the node as deleted), the
	// single-threadedness of deletes is not a big problem.
	//
	// This lock was introduced as part of
	// https://github.com/weaviate/weaviate/issues/2194
	//
	// See
	// https://github.com/weaviate/weaviate/pull/2191#issuecomment-1242726787
	// where we ran performance tests to make sure introducing this lock has no
	// negative impact on performance.
	deleteVsInsertLock sync.RWMutex

	compressed       atomic.Bool
	doNotRescore     bool
	acornSearch      atomic.Bool
	acornFilterRatio float64

	disableSnapshots  bool
	snapshotOnStartup bool

	compressor compressionhelpers.VectorCompressor
	pqConfig   ent.PQConfig
	bqConfig   ent.BQConfig
	sqConfig   ent.SQConfig
	// rescoring compressed vectors is disk-bound. On cold starts, we cannot
	// rescore sequentially, as that would take very long. This setting allows us
	// to define the rescoring concurrency.
	rescoreConcurrency int

	compressActionLock    *sync.RWMutex
	className             string
	shardName             string
	VectorForIDThunk      common.VectorForID[float32]
	MultiVectorForIDThunk common.VectorForID[[]float32]
	shardedNodeLocks      *common.ShardedRWLocks
	store                 *lsmkv.Store

	allocChecker            memwatch.AllocChecker
	tombstoneCleanupRunning atomic.Bool

	visitedListPoolMaxSize int

	// only used for multivector mode
<<<<<<< HEAD
	multivector   atomic.Bool
	muvera        atomic.Bool
	muveraEncoder *multivector.MuveraEncoder
	docIDVectors  map[uint64][]uint64
	vecIDcounter  uint64
	maxDocID      uint64
=======
	multivector     atomic.Bool
	docIDVectors    map[uint64][]uint64
	vecIDcounter    uint64
	maxDocID        uint64
	MinMMapSize     int64
	MaxWalReuseSize int64
>>>>>>> 0f6b9435
}

type CommitLogger interface {
	ID() string
	AddNode(node *vertex) error
	SetEntryPointWithMaxLayer(id uint64, level int) error
	AddLinkAtLevel(nodeid uint64, level int, target uint64) error
	ReplaceLinksAtLevel(nodeid uint64, level int, targets []uint64) error
	AddTombstone(nodeid uint64) error
	RemoveTombstone(nodeid uint64) error
	DeleteNode(nodeid uint64) error
	ClearLinks(nodeid uint64) error
	ClearLinksAtLevel(nodeid uint64, level uint16) error
	Reset() error
	Drop(ctx context.Context) error
	Flush() error
	Shutdown(ctx context.Context) error
	RootPath() string
	SwitchCommitLogs(bool) error
	AddPQCompression(compressionhelpers.PQData) error
	AddSQCompression(compressionhelpers.SQData) error
	AddMuvera(multivector.MuveraData) error
	InitMaintenance()

	CreateSnapshot() (bool, int64, error)
	CreateAndLoadSnapshot() (*DeserializationResult, int64, error)
	LoadSnapshot() (*DeserializationResult, int64, error)
}

type BufferedLinksLogger interface {
	AddLinkAtLevel(nodeid uint64, level int, target uint64) error
	ReplaceLinksAtLevel(nodeid uint64, level int, targets []uint64) error
	Close() error // Close should Flush and Close
}

type MakeCommitLogger func() (CommitLogger, error)

// New creates a new HNSW index, the commit logger is provided through a thunk
// (a function which can be deferred). This is because creating a commit logger
// opens files for writing. However, checking whether a file is present, is a
// criterium for the index to see if it has to recover from disk or if its a
// truly new index. So instead the index is initialized, with un-biased disk
// checks first and only then is the commit logger created
func New(cfg Config, uc ent.UserConfig,
	tombstoneCallbacks cyclemanager.CycleCallbackGroup, store *lsmkv.Store,
) (*hnsw, error) {
	if err := cfg.Validate(); err != nil {
		return nil, errors.Wrap(err, "invalid config")
	}

	if cfg.Logger == nil {
		logger := logrus.New()
		logger.Out = io.Discard
		cfg.Logger = logger
	}

	normalizeOnRead := cfg.DistanceProvider.Type() == "cosine-dot"

	var vectorCache cache.Cache[float32]

	var muveraEncoder *multivector.MuveraEncoder
	if uc.Multivector.Enabled && !uc.Multivector.MuveraConfig.Enabled {
		vectorCache = cache.NewShardedMultiFloat32LockCache(cfg.MultiVectorForIDThunk, uc.VectorCacheMaxObjects,
			cfg.Logger, normalizeOnRead, cache.DefaultDeletionInterval, cfg.AllocChecker)
	} else {
		if uc.Multivector.MuveraConfig.Enabled {
			muveraEncoder = multivector.NewMuveraEncoder(uc.Multivector.MuveraConfig, store)
			err := store.CreateOrLoadBucket(
				context.Background(),
				cfg.ID+"_muvera_vectors",
				lsmkv.WithStrategy(lsmkv.StrategyReplace),
				lsmkv.WithWriteSegmentInfoIntoFileName(cfg.WriteSegmentInfoIntoFileName),
				lsmkv.WithWriteMetadata(cfg.WriteMetadataFilesEnabled),
			)
			if err != nil {
				return nil, errors.Wrapf(err, "Create or load bucket (muvera store)")
			}
			muveraVectorForID := func(ctx context.Context, id uint64) ([]float32, error) {
				return muveraEncoder.GetMuveraVectorForID(id, cfg.ID+"_muvera_vectors")
			}
			vectorCache = cache.NewShardedFloat32LockCache(
				muveraVectorForID, cfg.MultiVectorForIDThunk, uc.VectorCacheMaxObjects, 1, cfg.Logger,
				normalizeOnRead, cache.DefaultDeletionInterval, cfg.AllocChecker)

		} else {
			vectorCache = cache.NewShardedFloat32LockCache(cfg.VectorForIDThunk, cfg.MultiVectorForIDThunk, uc.VectorCacheMaxObjects, 1, cfg.Logger,
				normalizeOnRead, cache.DefaultDeletionInterval, cfg.AllocChecker)
		}
	}
	resetCtx, resetCtxCancel := context.WithCancel(context.Background())
	shutdownCtx, shutdownCtxCancel := context.WithCancel(context.Background())
	index := &hnsw{
		maximumConnections: uc.MaxConnections,

		// inspired by original paper and other implementations
		maximumConnectionsLayerZero: 2 * uc.MaxConnections,

		// inspired by c++ implementation
		levelNormalizer:       1 / math.Log(float64(uc.MaxConnections)),
		efConstruction:        uc.EFConstruction,
		flatSearchCutoff:      int64(uc.FlatSearchCutoff),
		flatSearchConcurrency: max(cfg.FlatSearchConcurrency, 1),
		acornFilterRatio:      cfg.AcornFilterRatio,
		disableSnapshots:      cfg.DisableSnapshots,
		snapshotOnStartup:     cfg.SnapshotOnStartup,
		nodes:                 make([]*vertex, cache.InitialSize),
		cache:                 vectorCache,
		waitForCachePrefill:   cfg.WaitForCachePrefill,
		cachePrefilled:        atomic.Bool{}, // Will be set appropriately in init()
		vectorForID:           vectorCache.Get,
		multiVectorForID:      vectorCache.MultiGet,
		id:                    cfg.ID,
		rootPath:              cfg.RootPath,
		tombstones:            map[uint64]struct{}{},
		logger:                cfg.Logger,
		distancerProvider:     cfg.DistanceProvider,
		deleteLock:            &sync.Mutex{},
		tombstoneLock:         &sync.RWMutex{},
		resetLock:             &sync.RWMutex{},
		resetCtx:              resetCtx,
		resetCtxCancel:        resetCtxCancel,
		shutdownCtx:           shutdownCtx,
		shutdownCtxCancel:     shutdownCtxCancel,
		initialInsertOnce:     &sync.Once{},

		ef:       int64(uc.EF),
		efMin:    int64(uc.DynamicEFMin),
		efMax:    int64(uc.DynamicEFMax),
		efFactor: int64(uc.DynamicEFFactor),

		metrics:   NewMetrics(cfg.PrometheusMetrics, cfg.ClassName, cfg.ShardName),
		shardName: cfg.ShardName,

		randFunc:                  rand.Float64,
		compressActionLock:        &sync.RWMutex{},
		className:                 cfg.ClassName,
		VectorForIDThunk:          cfg.VectorForIDThunk,
		MultiVectorForIDThunk:     cfg.MultiVectorForIDThunk,
		TempVectorForIDThunk:      cfg.TempVectorForIDThunk,
		TempMultiVectorForIDThunk: cfg.TempMultiVectorForIDThunk,
		pqConfig:                  uc.PQ,
		bqConfig:                  uc.BQ,
		sqConfig:                  uc.SQ,
		rescoreConcurrency:        2 * runtime.GOMAXPROCS(0), // our default for IO-bound activties
		shardedNodeLocks:          common.NewDefaultShardedRWLocks(),

		store:                  store,
		allocChecker:           cfg.AllocChecker,
		visitedListPoolMaxSize: cfg.VisitedListPoolMaxSize,

<<<<<<< HEAD
		docIDVectors:  make(map[uint64][]uint64),
		muveraEncoder: muveraEncoder,
=======
		docIDVectors:    make(map[uint64][]uint64),
		MinMMapSize:     cfg.MinMMapSize,
		MaxWalReuseSize: cfg.MaxWalReuseSize,
>>>>>>> 0f6b9435
	}
	index.acornSearch.Store(uc.FilterStrategy == ent.FilterStrategyAcorn)

	index.multivector.Store(uc.Multivector.Enabled)
	index.muvera.Store(uc.Multivector.MuveraConfig.Enabled)

	if uc.BQ.Enabled {
		var err error
		if uc.Multivector.Enabled && !uc.Multivector.MuveraConfig.Enabled {
			index.compressor, err = compressionhelpers.NewBQMultiCompressor(
				index.distancerProvider, uc.VectorCacheMaxObjects, cfg.Logger, store,
				cfg.MinMMapSize, cfg.MaxWalReuseSize, cfg.AllocChecker, index.getTargetVector())
		} else {
			index.compressor, err = compressionhelpers.NewBQCompressor(
				index.distancerProvider, uc.VectorCacheMaxObjects, cfg.Logger, store,
				cfg.MinMMapSize, cfg.MaxWalReuseSize, cfg.AllocChecker, index.getTargetVector())
		}
		if err != nil {
			return nil, err
		}
		index.compressed.Store(true)
		index.cache.Drop()
		index.cache = nil
	}

	if uc.Multivector.Enabled {
		index.multiDistancerProvider = distancer.NewDotProductProvider()
<<<<<<< HEAD
		if !uc.Multivector.MuveraConfig.Enabled {
			err := index.store.CreateOrLoadBucket(
				context.Background(),
				cfg.ID+"_mv_mappings",
				lsmkv.WithStrategy(lsmkv.StrategyReplace),
				lsmkv.WithLazySegmentLoading(cfg.LazyLoadSegments),
				lsmkv.WithWriteSegmentInfoIntoFileName(cfg.WriteSegmentInfoIntoFileName),
				lsmkv.WithWriteMetadata(cfg.WriteMetadataFilesEnabled),
			)
			if err != nil {
				return nil, errors.Wrapf(err, "Create or load bucket (multivector store)")
			}
=======
		err := index.store.CreateOrLoadBucket(
			context.Background(),
			cfg.ID+"_mv_mappings",
			lsmkv.WithStrategy(lsmkv.StrategyReplace),
			lsmkv.WithAllocChecker(cfg.AllocChecker),
			lsmkv.WithMinMMapSize(cfg.MinMMapSize),
			lsmkv.WithMinWalThreshold(cfg.MaxWalReuseSize),
		)
		if err != nil {
			return nil, errors.Wrapf(err, "Create or load bucket (multivector store)")
>>>>>>> 0f6b9435
		}
	}

	if err := index.init(cfg); err != nil {
		return nil, errors.Wrapf(err, "init index %q", index.id)
	}

	// TODO common_cycle_manager move to poststartup?
	id := strings.Join([]string{
		"hnsw", "tombstone_cleanup",
		index.className, index.shardName, index.id,
	}, "/")
	index.tombstoneCleanupCallbackCtrl = tombstoneCallbacks.Register(id, index.tombstoneCleanup)
	index.insertMetrics = newInsertMetrics(index.metrics)

	return index, nil
}

func (h *hnsw) getTargetVector() string {
	if name, found := strings.CutPrefix(h.id, fmt.Sprintf("%s_", helpers.VectorsBucketLSM)); found {
		return name
	}
	// legacy vector index
	return ""
}

// TODO: use this for incoming replication
// func (h *hnsw) insertFromExternal(nodeId, targetLevel int, neighborsAtLevel map[int][]uint32) {
// 	defer m.addBuildingReplication(time.Now())

// 	// randomly introduce up to 50ms delay to account for network slowness
// 	time.Sleep(time.Duration(rand.Intn(500)) * time.Millisecond)

// 	var node *hnswVertex
// 	h.RLock()
// 	total := len(h.nodes)
// 	if total > nodeId {
// 		node = h.nodes[nodeId] // it could be that we implicitly added this node already because it was referenced
// 	}
// 	h.RUnlock()

// 	if node == nil {
// 		node = &hnswVertex{
// 			id:          nodeId,
// 			connections: make(map[int][]uint32),
// 			level:       targetLevel,
// 		}
// 	} else {
// 		node.level = targetLevel
// 	}

// 	if total == 0 {
// 		h.Lock()
// 		h.commitLog.SetEntryPointWithMaxLayer(node.id, 0)
// 		h.entryPointID = node.id
// 		h.currentMaximumLayer = 0
// 		node.connections = map[int][]uint32{}
// 		node.level = 0
// 		// h.nodes = make([]*hnswVertex, 100000)
// 		h.commitLog.AddNode(node)
// 		h.nodes[node.id] = node
// 		h.Unlock()
// 		return
// 	}

// 	currentMaximumLayer := h.currentMaximumLayer
// 	h.Lock()
// 	h.nodes[nodeId] = node
// 	h.commitLog.AddNode(node)
// 	h.Unlock()

// 	for level := min(targetLevel, currentMaximumLayer); level >= 0; level-- {
// 		neighbors := neighborsAtLevel[level]

// 		for _, neighborID := range neighbors {
// 			h.RLock()
// 			neighbor := h.nodes[neighborID]
// 			if neighbor == nil {
// 				// due to everything being parallel it could be that the linked neighbor
// 				// doesn't exist yet
// 				h.nodes[neighborID] = &hnswVertex{
// 					id:          int(neighborID),
// 					connections: make(map[int][]uint32),
// 				}
// 				neighbor = h.nodes[neighborID]
// 			}
// 			h.RUnlock()

// 			neighbor.linkAtLevel(level, uint32(nodeId), h.commitLog)
// 			node.linkAtLevel(level, uint32(neighbor.id), h.commitLog)

// 			neighbor.RLock()
// 			currentConnections := neighbor.connections[level]
// 			neighbor.RUnlock()

// 			maximumConnections := h.maximumConnections
// 			if level == 0 {
// 				maximumConnections = h.maximumConnectionsLayerZero
// 			}

// 			if len(currentConnections) <= maximumConnections {
// 				// nothing to do, skip
// 				continue
// 			}

// 			// TODO: support both neighbor selection algos
// 			updatedConnections := h.selectNeighborsSimpleFromId(nodeId, currentConnections, maximumConnections)

// 			neighbor.Lock()
// 			h.commitLog.ReplaceLinksAtLevel(neighbor.id, level, updatedConnections)
// 			neighbor.connections[level] = updatedConnections
// 			neighbor.Unlock()
// 		}
// 	}

// 	if targetLevel > h.currentMaximumLayer {
// 		h.Lock()
// 		h.commitLog.SetEntryPointWithMaxLayer(nodeId, targetLevel)
// 		h.entryPointID = nodeId
// 		h.currentMaximumLayer = targetLevel
// 		h.Unlock()
// 	}

// }

func (h *hnsw) findBestEntrypointForNode(ctx context.Context, currentMaxLevel, targetLevel int,
	entryPointID uint64, nodeVec []float32, distancer compressionhelpers.CompressorDistancer,
) (uint64, error) {
	// in case the new target is lower than the current max, we need to search
	// each layer for a better candidate and update the candidate
	for level := currentMaxLevel; level > targetLevel; level-- {
		eps := priorityqueue.NewMin[any](1)
		var dist float32
		var err error
		if h.compressed.Load() {
			dist, err = distancer.DistanceToNode(entryPointID)
		} else {
			dist, err = h.distToNode(distancer, entryPointID, nodeVec)
		}

		var e storobj.ErrNotFound
		if errors.As(err, &e) {
			h.handleDeletedNode(e.DocID, "findBestEntrypointForNode")
			continue
		}
		if err != nil {
			return 0, errors.Wrapf(err,
				"calculate distance between insert node and entry point at level %d", level)
		}

		eps.Insert(entryPointID, dist)
		res, err := h.searchLayerByVectorWithDistancer(ctx, nodeVec, eps, 1, level, nil, distancer)
		if err != nil {
			return 0,
				errors.Wrapf(err, "update candidate: search layer at level %d", level)
		}
		if res.Len() > 0 {
			// if we could find a new entrypoint, use it
			// in case everything was tombstoned, stick with the existing one
			elem := res.Pop()
			n := h.nodeByID(elem.ID)
			if n != nil && !n.isUnderMaintenance() {
				// but not if the entrypoint is under maintenance
				entryPointID = elem.ID
			}
		}

		h.pools.pqResults.Put(res)
	}

	return entryPointID, nil
}

func (h *hnsw) distBetweenNodes(a, b uint64) (float32, error) {
	if h.compressed.Load() {
		dist, err := h.compressor.DistanceBetweenCompressedVectorsFromIDs(context.Background(), a, b)
		if err != nil {
			return 0, err
		}

		return dist, nil
	}

	// TODO: introduce single search/transaction context instead of spawning new
	// ones
	vecA, errA := h.vectorForID(context.Background(), a)

	if errA != nil {
		var e storobj.ErrNotFound
		if errors.As(errA, &e) {
			h.handleDeletedNode(e.DocID, "distBetweenNodes")
			return 0, nil
		}
		// not a typed error, we can recover from, return with err
		return 0, errors.Wrapf(errA,
			"could not get vector of object at docID %d", a)
	}

	if len(vecA) == 0 {
		return 0, fmt.Errorf("got a nil or zero-length vector at docID %d", a)
	}

	vecB, errB := h.vectorForID(context.Background(), b)

	if errB != nil {
		var e storobj.ErrNotFound
		if errors.As(errB, &e) {
			h.handleDeletedNode(e.DocID, "distBetweenNodes")
			return 0, nil
		}
		// not a typed error, we can recover from, return with err
		return 0, errors.Wrapf(errB,
			"could not get vector of object at docID %d", b)
	}

	if len(vecB) == 0 {
		return 0, fmt.Errorf("got a nil or zero-length vector at docID %d", b)
	}

	return h.distancerProvider.SingleDist(vecA, vecB)
}

func (h *hnsw) distToNode(distancer compressionhelpers.CompressorDistancer, node uint64, vecB []float32) (float32, error) {
	if h.compressed.Load() {
		dist, err := distancer.DistanceToNode(node)
		if err != nil {
			return 0, err
		}

		return dist, nil
	}

	// TODO: introduce single search/transaction context instead of spawning new
	// ones
	var vecA []float32
	var err error
	vecA, err = h.vectorForID(context.Background(), node)
	if err != nil {
		var e storobj.ErrNotFound
		if errors.As(err, &e) {
			h.handleDeletedNode(e.DocID, "distBetweenNodeAndVec")
			return 0, nil
		}
		// not a typed error, we can recover from, return with err
		return 0, errors.Wrapf(err,
			"could not get vector of object at docID %d", node)
	}

	if len(vecA) == 0 {
		return 0, fmt.Errorf(
			"got a nil or zero-length vector at docID %d", node)
	}

	if len(vecB) == 0 {
		return 0, fmt.Errorf(
			"got a nil or zero-length vector as search vector")
	}

	return h.distancerProvider.SingleDist(vecA, vecB)
}

func (h *hnsw) isEmpty() bool {
	h.RLock()
	defer h.RUnlock()
	h.shardedNodeLocks.RLock(h.entryPointID)
	defer h.shardedNodeLocks.RUnlock(h.entryPointID)

	return h.isEmptyUnlocked()
}

func (h *hnsw) isEmptyUnlocked() bool {
	return h.entryPointID > uint64(len(h.nodes)) || h.nodes[h.entryPointID] == nil
}

func (h *hnsw) nodeByID(id uint64) *vertex {
	h.RLock()
	defer h.RUnlock()

	if id >= uint64(len(h.nodes)) {
		// See https://github.com/weaviate/weaviate/issues/1838 for details.
		// This could be after a crash recovery when the object store is "further
		// ahead" than the hnsw index and we receive a delete request
		return nil
	}

	h.shardedNodeLocks.RLock(id)
	defer h.shardedNodeLocks.RUnlock(id)

	return h.nodes[id]
}

func (h *hnsw) Drop(ctx context.Context) error {
	// cancel tombstone cleanup goroutine
	if err := h.tombstoneCleanupCallbackCtrl.Unregister(ctx); err != nil {
		return errors.Wrap(err, "hnsw drop")
	}

	if h.compressed.Load() {
		err := h.compressor.Drop()
		if err != nil {
			return fmt.Errorf("failed to shutdown compressed store")
		}
	} else {
		// cancel vector cache goroutine
		h.cache.Drop()
	}

	// cancel commit logger last, as the tombstone cleanup cycle might still
	// write while it's still running
	err := h.commitLog.Drop(ctx)
	if err != nil {
		return errors.Wrap(err, "commit log drop")
	}

	return nil
}

func (h *hnsw) Shutdown(ctx context.Context) error {
	h.shutdownCtxCancel()

	if err := h.commitLog.Shutdown(ctx); err != nil {
		return errors.Wrap(err, "hnsw shutdown")
	}

	if err := h.tombstoneCleanupCallbackCtrl.Unregister(ctx); err != nil {
		return errors.Wrap(err, "hnsw shutdown")
	}

	if h.compressed.Load() {
		err := h.compressor.Drop()
		if err != nil {
			return errors.Wrap(err, "hnsw shutdown")
		}
	} else {
		h.cache.Drop()
	}

	return nil
}

func (h *hnsw) Flush() error {
	return h.commitLog.Flush()
}

func (h *hnsw) Entrypoint() uint64 {
	h.RLock()
	defer h.RUnlock()

	return h.entryPointID
}

func (h *hnsw) DistanceBetweenVectors(x, y []float32) (float32, error) {
	return h.distancerProvider.SingleDist(x, y)
}

func (h *hnsw) ContainsDoc(docID uint64) bool {
	if h.Multivector() && !h.muvera.Load() {
		h.RLock()
		vecIds, exists := h.docIDVectors[docID]
		h.RUnlock()
		return exists && !h.hasTombstones(vecIds)
	}

	h.RLock()
	h.shardedNodeLocks.RLock(docID)
	exists := len(h.nodes) > int(docID) && h.nodes[docID] != nil
	h.shardedNodeLocks.RUnlock(docID)
	h.RUnlock()

	return exists && !h.hasTombstone(docID)
}

func (h *hnsw) Iterate(fn func(docID uint64) bool) {
	if h.Multivector() && !h.muvera.Load() {
		h.iterateMulti(fn)
		return
	}
	h.iterate(fn)
}

func (h *hnsw) iterate(fn func(docID uint64) bool) {
	var id uint64

	for {
		if h.shutdownCtx.Err() != nil {
			return
		}
		if h.resetCtx.Err() != nil {
			return
		}

		h.RLock()
		h.shardedNodeLocks.RLock(id)
		stop := int(id) >= len(h.nodes)
		exists := !stop && h.nodes[id] != nil
		h.shardedNodeLocks.RUnlock(id)
		h.RUnlock()

		if stop {
			return
		}

		if exists && !h.hasTombstone(id) {
			if !fn(id) {
				return
			}
		}

		id++
	}
}

func (h *hnsw) iterateMulti(fn func(docID uint64) bool) {
	h.RLock()
	indexedDocIDs := make([]uint64, 0, len(h.docIDVectors))
	for docID := range h.docIDVectors {
		indexedDocIDs = append(indexedDocIDs, docID)
	}
	h.RUnlock()

	for _, docID := range indexedDocIDs {
		if h.shutdownCtx.Err() != nil || h.resetCtx.Err() != nil {
			return
		}

		h.RLock()
		nodes, ok := h.docIDVectors[docID]
		h.RUnlock()

		if ok && !h.hasTombstones(nodes) {
			if !fn(docID) {
				return
			}
		}
	}
}

func (h *hnsw) DistancerProvider() distancer.Provider {
	return h.distancerProvider
}

func (h *hnsw) ShouldUpgrade() (bool, int) {
<<<<<<< HEAD
	// Don't upgrade if cache is not prefilled yet
	if !h.cachePrefilled.Load() {
		return false, 0
	}
=======
	h.compressActionLock.RLock()
	defer h.compressActionLock.RUnlock()
>>>>>>> 0f6b9435

	if h.sqConfig.Enabled {
		return h.sqConfig.Enabled, h.sqConfig.TrainingLimit
	}
	return h.pqConfig.Enabled, h.pqConfig.TrainingLimit
}

func (h *hnsw) ShouldCompressFromConfig(config config.VectorIndexConfig) (bool, int) {
	hnswConfig := config.(ent.UserConfig)
	if hnswConfig.SQ.Enabled {
		return hnswConfig.SQ.Enabled, hnswConfig.SQ.TrainingLimit
	}
	return hnswConfig.PQ.Enabled, hnswConfig.PQ.TrainingLimit
}

func (h *hnsw) Compressed() bool {
	return h.compressed.Load()
}

func (h *hnsw) Multivector() bool {
	return h.multivector.Load()
}

func (h *hnsw) Upgraded() bool {
	return h.Compressed()
}

func (h *hnsw) AlreadyIndexed() uint64 {
	return uint64(h.cache.CountVectors())
}

func (h *hnsw) GetKeys(id uint64) (uint64, uint64, error) {
	docID, relativeID := h.cache.GetKeys(id)
	return docID, relativeID, nil
}

func (h *hnsw) normalizeVec(vec []float32) []float32 {
	if h.distancerProvider.Type() == "cosine-dot" {
		// cosine-dot requires normalized vectors, as the dot product and cosine
		// similarity are only identical if the vector is normalized
		return distancer.Normalize(vec)
	}
	return vec
}

func (h *hnsw) normalizeVecs(vecs [][]float32) [][]float32 {
	if h.distancerProvider.Type() == "cosine-dot" {
		normalized := make([][]float32, len(vecs))
		for i, vec := range vecs {
			normalized[i] = distancer.Normalize(vec)
		}
		return normalized
	}
	return vecs
}

func IsHNSWIndex(index any) bool {
	_, ok := index.(*hnsw)
	return ok
}

func AsHNSWIndex(index any) Index {
	h, _ := index.(*hnsw)
	return h
}

// This interface exposes public methods of the HNSW index
// that are not part of the VectorIndex interface.
// It is a workaround to avoid circular dependencies.
type Index interface {
	CleanUpTombstonedNodes(shouldAbort cyclemanager.ShouldAbortCallback) error
}

type nodeLevel struct {
	nodeId uint64
	level  int
}

func (h *hnsw) calculateUnreachablePoints() []uint64 {
	h.RLock()
	defer h.RUnlock()

	visitedPairs := make(map[nodeLevel]bool)
	candidateList := []nodeLevel{{h.entryPointID, h.currentMaximumLayer}}

	for len(candidateList) > 0 {
		currentNode := candidateList[len(candidateList)-1]
		candidateList = candidateList[:len(candidateList)-1]
		if !visitedPairs[currentNode] {
			visitedPairs[currentNode] = true
			h.shardedNodeLocks.RLock(currentNode.nodeId)
			node := h.nodes[currentNode.nodeId]
			if node != nil {
				node.Lock()
				neighbors := node.connectionsAtLowerLevelsNoLock(currentNode.level, visitedPairs)
				node.Unlock()
				candidateList = append(candidateList, neighbors...)
			}
			h.shardedNodeLocks.RUnlock(currentNode.nodeId)
		}
	}

	visitedNodes := make(map[uint64]bool, len(visitedPairs))
	for k, v := range visitedPairs {
		if v {
			visitedNodes[k.nodeId] = true
		}
	}

	unvisitedNodes := []uint64{}
	for i := 0; i < len(h.nodes); i++ {
		var id uint64
		h.shardedNodeLocks.RLock(uint64(i))
		if h.nodes[i] != nil {
			id = h.nodes[i].id
		}
		h.shardedNodeLocks.RUnlock(uint64(i))
		if id == 0 {
			continue
		}
		if !visitedNodes[uint64(i)] {
			unvisitedNodes = append(unvisitedNodes, id)
		}

	}
	return unvisitedNodes
}

type HnswStats struct {
	Dimensions         int32                               `json:"dimensions"`
	EntryPointID       uint64                              `json:"entryPointID"`
	DistributionLayers map[int]uint                        `json:"distributionLayers"`
	UnreachablePoints  []uint64                            `json:"unreachablePoints"`
	NumTombstones      int                                 `json:"numTombstones"`
	CacheSize          int32                               `json:"cacheSize"`
	Compressed         bool                                `json:"compressed"`
	CompressorStats    compressionhelpers.CompressionStats `json:"compressionStats"`
	CompressionType    string                              `json:"compressionType"`
}

func (s *HnswStats) IndexType() common.IndexType {
	return common.IndexTypeHNSW
}

func (h *hnsw) Stats() (common.IndexStats, error) {
	h.RLock()
	defer h.RUnlock()
	distributionLayers := map[int]uint{}

	for _, node := range h.nodes {
		func() {
			if node == nil {
				return
			}
			node.Lock()
			defer node.Unlock()
			l := node.level
			if l == 0 && len(node.connections) == 0 {
				return
			}
			c, ok := distributionLayers[l]
			if !ok {
				distributionLayers[l] = 0
			}

			distributionLayers[l] = c + 1
		}()
	}

	stats := HnswStats{
		Dimensions:         h.dims,
		EntryPointID:       h.entryPointID,
		DistributionLayers: distributionLayers,
		UnreachablePoints:  h.calculateUnreachablePoints(),
		NumTombstones:      len(h.tombstones),
		CacheSize:          h.cache.Len(),
		Compressed:         h.compressed.Load(),
	}

	if stats.Compressed {
		stats.CompressorStats = h.compressor.Stats()
	} else {
		stats.CompressorStats = compressionhelpers.UncompressedStats{}
	}

	stats.CompressionType = stats.CompressorStats.CompressionType()

	return &stats, nil
}<|MERGE_RESOLUTION|>--- conflicted
+++ resolved
@@ -193,21 +193,14 @@
 	visitedListPoolMaxSize int
 
 	// only used for multivector mode
-<<<<<<< HEAD
-	multivector   atomic.Bool
-	muvera        atomic.Bool
-	muveraEncoder *multivector.MuveraEncoder
-	docIDVectors  map[uint64][]uint64
-	vecIDcounter  uint64
-	maxDocID      uint64
-=======
 	multivector     atomic.Bool
+	muvera          atomic.Bool
+	muveraEncoder   *multivector.MuveraEncoder
 	docIDVectors    map[uint64][]uint64
 	vecIDcounter    uint64
 	maxDocID        uint64
 	MinMMapSize     int64
 	MaxWalReuseSize int64
->>>>>>> 0f6b9435
 }
 
 type CommitLogger interface {
@@ -358,14 +351,11 @@
 		allocChecker:           cfg.AllocChecker,
 		visitedListPoolMaxSize: cfg.VisitedListPoolMaxSize,
 
-<<<<<<< HEAD
 		docIDVectors:  make(map[uint64][]uint64),
 		muveraEncoder: muveraEncoder,
-=======
-		docIDVectors:    make(map[uint64][]uint64),
+
 		MinMMapSize:     cfg.MinMMapSize,
 		MaxWalReuseSize: cfg.MaxWalReuseSize,
->>>>>>> 0f6b9435
 	}
 	index.acornSearch.Store(uc.FilterStrategy == ent.FilterStrategyAcorn)
 
@@ -393,7 +383,6 @@
 
 	if uc.Multivector.Enabled {
 		index.multiDistancerProvider = distancer.NewDotProductProvider()
-<<<<<<< HEAD
 		if !uc.Multivector.MuveraConfig.Enabled {
 			err := index.store.CreateOrLoadBucket(
 				context.Background(),
@@ -402,22 +391,13 @@
 				lsmkv.WithLazySegmentLoading(cfg.LazyLoadSegments),
 				lsmkv.WithWriteSegmentInfoIntoFileName(cfg.WriteSegmentInfoIntoFileName),
 				lsmkv.WithWriteMetadata(cfg.WriteMetadataFilesEnabled),
+				lsmkv.WithAllocChecker(cfg.AllocChecker),
+				lsmkv.WithMinMMapSize(cfg.MinMMapSize),
+				lsmkv.WithMinWalThreshold(cfg.MaxWalReuseSize),
 			)
 			if err != nil {
 				return nil, errors.Wrapf(err, "Create or load bucket (multivector store)")
 			}
-=======
-		err := index.store.CreateOrLoadBucket(
-			context.Background(),
-			cfg.ID+"_mv_mappings",
-			lsmkv.WithStrategy(lsmkv.StrategyReplace),
-			lsmkv.WithAllocChecker(cfg.AllocChecker),
-			lsmkv.WithMinMMapSize(cfg.MinMMapSize),
-			lsmkv.WithMinWalThreshold(cfg.MaxWalReuseSize),
-		)
-		if err != nil {
-			return nil, errors.Wrapf(err, "Create or load bucket (multivector store)")
->>>>>>> 0f6b9435
 		}
 	}
 
@@ -860,15 +840,12 @@
 }
 
 func (h *hnsw) ShouldUpgrade() (bool, int) {
-<<<<<<< HEAD
+	h.compressActionLock.RLock()
+	defer h.compressActionLock.RUnlock()
 	// Don't upgrade if cache is not prefilled yet
 	if !h.cachePrefilled.Load() {
 		return false, 0
 	}
-=======
-	h.compressActionLock.RLock()
-	defer h.compressActionLock.RUnlock()
->>>>>>> 0f6b9435
 
 	if h.sqConfig.Enabled {
 		return h.sqConfig.Enabled, h.sqConfig.TrainingLimit
