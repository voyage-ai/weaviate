--- conflicted
+++ resolved
@@ -35,12 +35,7 @@
 
 func (l Manhattan) Distance(b []float32) (float32, error) {
 	if len(l.a) != len(b) {
-<<<<<<< HEAD
-		return 0, false, errors.Wrapf(ErrVectorLength, "%d vs %d",
-			len(l.a), len(b))
-=======
-		return 0, errors.Errorf("vector lengths don't match: %d vs %d", len(l.a), len(b))
->>>>>>> 26914eed
+		return 0, errors.Wrapf(ErrVectorLength, "%d vs %d", len(l.a), len(b))
 	}
 
 	return manhattanImpl(l.a, b), nil
@@ -54,12 +49,7 @@
 
 func (l ManhattanProvider) SingleDist(a, b []float32) (float32, error) {
 	if len(a) != len(b) {
-<<<<<<< HEAD
-		return 0, false, errors.Wrapf(ErrVectorLength, "%d vs %d",
-=======
-		return 0, errors.Errorf("vector lengths don't match: %d vs %d",
->>>>>>> 26914eed
-			len(a), len(b))
+		return 0, errors.Wrapf(ErrVectorLength, "%d vs %d", len(a), len(b))
 	}
 
 	return manhattanImpl(a, b), nil
