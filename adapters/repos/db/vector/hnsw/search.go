--- conflicted
+++ resolved
@@ -320,41 +320,6 @@
 			continue
 		}
 
-<<<<<<< HEAD
-		if strategy != ACORN {
-			if candidateNode.connections.LenAtLayer(uint8(level)) > h.maximumConnectionsLayerZero {
-				// How is it possible that we could ever have more connections than the
-				// allowed maximum? It is not anymore, but there was a bug that allowed
-				// this to happen in versions prior to v1.12.0:
-				// https://github.com/weaviate/weaviate/issues/1868
-				//
-				// As a result the length of this slice is entirely unpredictable and we
-				// can no longer retrieve it from the pool. Instead we need to fallback
-				// to allocating a new slice.
-				//
-				// This was discovered as part of
-				// https://github.com/weaviate/weaviate/issues/1897
-				connectionsReusable = make([]uint64, candidateNode.connections.LenAtLayer(uint8(level)))
-			} else {
-				connectionsReusable = connectionsReusable[:candidateNode.connections.LenAtLayer(uint8(level))]
-			}
-			connectionsReusable = candidateNode.connections.CopyLayer(connectionsReusable, uint8(level))
-		} else {
-			connectionsReusable = sliceConnectionsReusable.Slice
-			pendingNextRound := slicePendingNextRound.Slice
-			pendingThisRound := slicePendingThisRound.Slice
-
-			realLen := 0
-			index := 0
-
-			pendingNextRound = pendingNextRound[:candidateNode.connections.LenAtLayer(uint8(level))]
-			pendingNextRound = candidateNode.connections.CopyLayer(pendingNextRound, uint8(level))
-			hop := 1
-			maxHops := 2
-			for hop <= maxHops && realLen < 8*h.maximumConnectionsLayerZero && len(pendingNextRound) > 0 {
-				if cap(pendingThisRound) >= len(pendingNextRound) {
-					pendingThisRound = pendingThisRound[:len(pendingNextRound)]
-=======
 		func() {
 			// ensure we unlock the node even if we panic while
 			// accessing its connections
@@ -366,7 +331,7 @@
 			}()
 
 			if strategy != ACORN {
-				if len(candidateNode.connections[level]) > h.maximumConnectionsLayerZero {
+				if candidateNode.connections.LenAtLayer(uint8(level)) > h.maximumConnectionsLayerZero {
 					// How is it possible that we could ever have more connections than the
 					// allowed maximum? It is not anymore, but there was a bug that allowed
 					// this to happen in versions prior to v1.12.0:
@@ -378,13 +343,12 @@
 					//
 					// This was discovered as part of
 					// https://github.com/weaviate/weaviate/issues/1897
-					connectionsReusable = make([]uint64, len(candidateNode.connections[level]))
+					connectionsReusable = make([]uint64, candidateNode.connections.LenAtLayer(uint8(level)))
 				} else {
-					connectionsReusable = connectionsReusable[:len(candidateNode.connections[level])]
-				}
-				copy(connectionsReusable, candidateNode.connections[level])
+					connectionsReusable = connectionsReusable[:candidateNode.connections.LenAtLayer(uint8(level))]
+				}
+				connectionsReusable = candidateNode.connections.CopyLayer(connectionsReusable, uint8(level))
 			} else {
-
 				connectionsReusable = sliceConnectionsReusable.Slice
 				pendingNextRound := slicePendingNextRound.Slice
 				pendingThisRound := slicePendingThisRound.Slice
@@ -392,14 +356,8 @@
 				realLen := 0
 				index := 0
 
-				if len(candidateNode.connections[level]) > h.maximumConnectionsLayerZero {
-					pendingNextRound = make([]uint64, len(candidateNode.connections[level]))
-					slicePendingNextRound.Slice = pendingNextRound
->>>>>>> 81bbbbb2
-				} else {
-					pendingNextRound = pendingNextRound[:len(candidateNode.connections[level])]
-				}
-				copy(pendingNextRound, candidateNode.connections[level])
+				pendingNextRound = pendingNextRound[:candidateNode.connections.LenAtLayer(uint8(level))]
+				pendingNextRound = candidateNode.connections.CopyLayer(pendingNextRound, uint8(level))
 				hop := 1
 				maxHops := 2
 				for hop <= maxHops && realLen < 8*h.maximumConnectionsLayerZero && len(pendingNextRound) > 0 {
@@ -409,12 +367,6 @@
 						pendingThisRound = make([]uint64, len(pendingNextRound))
 						slicePendingThisRound.Slice = pendingThisRound
 					}
-<<<<<<< HEAD
-					iterator := node.connections.ElementIterator(uint8(level))
-					for iterator.Next() {
-						_, expId := iterator.Current()
-						if visitedExp.Visited(expId) {
-=======
 					copy(pendingThisRound, pendingNextRound)
 					pendingNextRound = pendingNextRound[:0]
 					for index < len(pendingThisRound) && realLen < 8*h.maximumConnectionsLayerZero {
@@ -422,7 +374,6 @@
 						index++
 						if ok := visited.Visited(nodeId); ok {
 							// skip if we've already visited this neighbor
->>>>>>> 81bbbbb2
 							continue
 						}
 						if !visitedExp.Visited(nodeId) {
@@ -460,7 +411,9 @@
 						if node == nil {
 							continue
 						}
-						for _, expId := range node.connections[level] {
+						iterator := node.connections.ElementIterator(uint8(level))
+						for iterator.Next() {
+							_, expId := iterator.Current()
 							if visitedExp.Visited(expId) {
 								continue
 							}
