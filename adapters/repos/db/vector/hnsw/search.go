--- conflicted
+++ resolved
@@ -613,7 +613,6 @@
 		i--
 	}
 	res.Reset()
-<<<<<<< HEAD
 
 	mu := sync.Mutex{} // protect res
 	addID := func(id uint64, dist float32) {
@@ -632,6 +631,10 @@
 
 		eg.Go(func() error {
 			for idPos := workerID; idPos < len(ids); idPos += h.rescoreConcurrency {
+				if err := ctx.Err(); err != nil {
+					return fmt.Errorf("rescore: %w", err)
+				}
+
 				id := ids[idPos]
 				dist, err := h.distanceFromBytesToFloatNode(compressorDistancer, id)
 				if err == nil {
@@ -647,29 +650,11 @@
 		}, h.logger)
 	}
 
-	eg.Wait() // can never return an error
-=======
-	for _, id := range ids {
-		if err := ctx.Err(); err != nil {
-			return fmt.Errorf("rescore: %w", err)
-		}
-
-		dist, err := h.distanceFromBytesToFloatNode(compressorDistancer, id)
-		if err == nil {
-			res.Insert(id, dist)
-			if res.Len() > k {
-				res.Pop()
-			}
-		} else {
-			h.logger.
-				WithField("action", "rescore").
-				WithError(err).
-				Warnf("could not rescore node %d", id)
-		}
+	if err := eg.Wait(); err != nil {
+		return err
 	}
 
 	return nil
->>>>>>> 8123286f
 }
 
 func newSearchByDistParams(maxLimit int64) *searchByDistParams {
