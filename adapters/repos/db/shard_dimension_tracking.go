--- conflicted
+++ resolved
@@ -39,18 +39,17 @@
 	DimensionCategoryRQ
 )
 
-<<<<<<< HEAD
 // since v1.34 StrategyRoaringSet is default strategy for dimensions bucket,
 // StrategyMapCollection is left as backward compatibility for buckets created earlier
 var DimensionsBucketPrioritizedStrategies = []string{
 	lsmkv.StrategyRoaringSet,
 	lsmkv.StrategyMapCollection,
-=======
+}
+
 type DimensionInfo struct {
 	category DimensionCategory
 	segments int
 	bits     int16
->>>>>>> 2e5ea65a
 }
 
 func (c DimensionCategory) String() string {
