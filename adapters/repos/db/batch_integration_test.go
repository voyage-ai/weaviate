//                           _       _
// __      _____  __ ___   ___  __ _| |_ ___
// \ \ /\ / / _ \/ _` \ \ / / |/ _` | __/ _ \
//  \ V  V /  __/ (_| |\ V /| | (_| | ||  __/
//   \_/\_/ \___|\__,_| \_/ |_|\__,_|\__\___|
//
//  Copyright © 2016 - 2020 SeMI Technologies B.V. All rights reserved.
//
//  CONTACT: hello@semi.technology
//

// +build integrationTest

package db

import (
	"context"
	"fmt"
	"math/rand"
	"os"
	"sort"
	"testing"
	"time"

	"github.com/go-openapi/strfmt"
	uuid "github.com/satori/go.uuid"
	"github.com/semi-technologies/weaviate/adapters/repos/db/vector/hnsw/distancer"
	"github.com/semi-technologies/weaviate/entities/filters"
	"github.com/semi-technologies/weaviate/entities/models"
	"github.com/semi-technologies/weaviate/entities/schema"
	"github.com/semi-technologies/weaviate/entities/schema/kind"
	"github.com/semi-technologies/weaviate/entities/search"
	"github.com/semi-technologies/weaviate/usecases/objects"
	"github.com/semi-technologies/weaviate/usecases/traverser"
	"github.com/sirupsen/logrus"
	"github.com/stretchr/testify/assert"
	"github.com/stretchr/testify/require"
)

func TestBatchPutObjects(t *testing.T) {
	rand.Seed(time.Now().UnixNano())
	dirName := fmt.Sprintf("./testdata/%d", rand.Intn(10000000))
	os.MkdirAll(dirName, 0o777)
	defer func() {
		err := os.RemoveAll(dirName)
		fmt.Println(err)
	}()

	logger := logrus.New()
	schemaGetter := &fakeSchemaGetter{}
	repo := New(logger, Config{RootPath: dirName})
	repo.SetSchemaGetter(schemaGetter)
	err := repo.WaitForStartup(30 * time.Second)
	require.Nil(t, err)
	migrator := NewMigrator(repo, logger)

	t.Run("creating the thing class", testAddBatchObjectClass(repo, migrator,
		schemaGetter))
	t.Run("batch import things", testBatchImportObjects(repo))
	t.Run("batch import things with geo props", testBatchImportGeoObjects(repo))
}

func testAddBatchObjectClass(repo *DB, migrator *Migrator,
	schemaGetter *fakeSchemaGetter) func(t *testing.T) {
	return func(t *testing.T) {
		class := &models.Class{
			Class: "ThingForBatching",
			Properties: []*models.Property{
				&models.Property{
					Name:     "stringProp",
					DataType: []string{string(schema.DataTypeString)},
				},
				&models.Property{
					Name:     "location",
					DataType: []string{string(schema.DataTypeGeoCoordinates)},
				},
			},
		}

		require.Nil(t,
			migrator.AddClass(context.Background(), kind.Object, class))

		schemaGetter.schema.Objects = &models.Schema{
			Classes: []*models.Class{class},
		}
	}
}

func testBatchImportObjects(repo *DB) func(t *testing.T) {
	return func(t *testing.T) {
		t.Run("with a prior validation error, but nothing to cause errors in the db", func(t *testing.T) {
			batch := objects.BatchObjects{
				objects.BatchObject{
					OriginalIndex: 0,
					Err:           nil,
					Object: &models.Object{
						Class: "ThingForBatching",
						Schema: map[string]interface{}{
							"stringProp": "first element",
						},
						ID: "8d5a3aa2-3c8d-4589-9ae1-3f638f506970",
					},
					UUID:   "8d5a3aa2-3c8d-4589-9ae1-3f638f506970",
					Vector: []float32{1, 2, 3},
				},
				objects.BatchObject{
					OriginalIndex: 1,
					Err:           fmt.Errorf("already has a validation error"),
					Object: &models.Object{
						Class: "ThingForBatching",
						Schema: map[string]interface{}{
							"stringProp": "second element",
						},
						ID: "86a380e9-cb60-4b2a-bc48-51f52acd72d6",
					},
					UUID:   "86a380e9-cb60-4b2a-bc48-51f52acd72d6",
					Vector: []float32{1, 2, 3},
				},
				objects.BatchObject{
					OriginalIndex: 2,
					Err:           nil,
					Object: &models.Object{
						Class: "ThingForBatching",
						Schema: map[string]interface{}{
							"stringProp": "third element",
						},
						ID: "90ade18e-2b99-4903-aa34-1d5d648c932d",
					},
					UUID:   "90ade18e-2b99-4903-aa34-1d5d648c932d",
					Vector: []float32{1, 2, 3},
				},
			}

			t.Run("can import", func(t *testing.T) {
				batchRes, err := repo.BatchPutObjects(context.Background(), batch)
				require.Nil(t, err)

				assert.Nil(t, batchRes[0].Err)
				assert.Nil(t, batchRes[2].Err)
			})

			params := traverser.GetParams{
				Kind:       kind.Object,
				ClassName:  "ThingForBatching",
				Pagination: &filters.Pagination{Limit: 10},
				Filters:    nil,
			}
			res, err := repo.ClassSearch(context.Background(), params)
			require.Nil(t, err)

			t.Run("contains first element", func(t *testing.T) {
				item, ok := findID(res, batch[0].Object.ID)
				require.Equal(t, true, ok, "results should contain our desired id")
				assert.Equal(t, "first element", item.Schema.(map[string]interface{})["stringProp"])
			})

			t.Run("contains third element", func(t *testing.T) {
				item, ok := findID(res, batch[2].Object.ID)
				require.Equal(t, true, ok, "results should contain our desired id")
				assert.Equal(t, "third element", item.Schema.(map[string]interface{})["stringProp"])
			})
		})

		t.Run("with an import which will fail", func(t *testing.T) {
			batch := objects.BatchObjects{
				objects.BatchObject{
					OriginalIndex: 0,
					Err:           nil,
					Object: &models.Object{
						Class: "ThingForBatching",
						Schema: map[string]interface{}{
							"stringProp": "first element",
						},
						ID: "79aebd44-7486-4fed-9334-3a74cc09a1c3",
					},
					UUID: "79aebd44-7486-4fed-9334-3a74cc09a1c3",
				},
				objects.BatchObject{
					OriginalIndex: 1,
					Err:           fmt.Errorf("already had a prior error"),
					Object: &models.Object{
						Class: "ThingForBatching",
						Schema: map[string]interface{}{
							"stringProp": "first element",
						},
						ID: "1c2d8ce6-32da-4081-9794-a81e23e673e4",
					},
					UUID: "1c2d8ce6-32da-4081-9794-a81e23e673e4",
				},
				objects.BatchObject{
					OriginalIndex: 2,
					Err:           nil,
					Object: &models.Object{
						Class: "ThingForBatching",
						Schema: map[string]interface{}{
							"stringProp": "second element",
						},
						ID: "", // ID can't be empty in es, this should produce an error
					},
					UUID: "",
				},
			}

			t.Run("can import", func(t *testing.T) {
				batchRes, err := repo.BatchPutObjects(context.Background(), batch)
				require.Nil(t, err, "there shouldn't be an overall error, only inividual ones")

				t.Run("element errors are marked correctly", func(t *testing.T) {
					require.Len(t, batchRes, 3)
					assert.NotNil(t, batchRes[1].Err) // from validation
					assert.NotNil(t, batchRes[2].Err) // from db
				})
			})

			params := traverser.GetParams{
				Kind:       kind.Object,
				ClassName:  "ThingForBatching",
				Pagination: &filters.Pagination{Limit: 10},
				Filters:    nil,
			}
			res, err := repo.ClassSearch(context.Background(), params)
			require.Nil(t, err)

			t.Run("does not contain second element (validation error)", func(t *testing.T) {
				_, ok := findID(res, batch[1].Object.ID)
				require.Equal(t, false, ok, "results should not contain our desired id")
			})

			t.Run("does not contain third element (es error)", func(t *testing.T) {
				_, ok := findID(res, batch[2].Object.ID)
				require.Equal(t, false, ok, "results should not contain our desired id")
			})
		})

		t.Run("with a duplicate UUID", func(t *testing.T) {
			// it should ignore the first one as the second one would overwrite the
			// first one anyway
			batch := make(objects.BatchObjects, 53)

			batch[0] = objects.BatchObject{
				OriginalIndex: 0,
				Err:           nil,
				Vector:        []float32{7, 8, 9},
				Object: &models.Object{
					Class: "ThingForBatching",
					Schema: map[string]interface{}{
						"stringProp": "first element",
					},
					ID: "79aebd44-7486-4fed-9334-3a74cc09a1c3",
				},
				UUID: "79aebd44-7486-4fed-9334-3a74cc09a1c3",
			}

			// add 50 more nonsensical items, so we cross the transaction threshold

			for i := 1; i < 51; i++ {
				uuid, err := uuid.NewV4()
				require.Nil(t, err)
				id := strfmt.UUID(uuid.String())
				batch[i] = objects.BatchObject{
					OriginalIndex: i,
					Err:           nil,
					Vector:        []float32{0.05, 0.1, 0.2},
					Object: &models.Object{
						Class: "ThingForBatching",
						Schema: map[string]interface{}{
							"stringProp": "ignore me",
						},
						ID: id,
					},
					UUID: id,
				}
			}

			batch[51] = objects.BatchObject{
				OriginalIndex: 51,
				Err:           fmt.Errorf("already had a prior error"),
				Vector:        []float32{3, 2, 1},
				Object: &models.Object{
					Class: "ThingForBatching",
					Schema: map[string]interface{}{
						"stringProp": "first element",
					},
					ID: "1c2d8ce6-32da-4081-9794-a81e23e673e4",
				},
				UUID: "1c2d8ce6-32da-4081-9794-a81e23e673e4",
			}
			batch[52] = objects.BatchObject{
				OriginalIndex: 52,
				Err:           nil,
				Vector:        []float32{1, 2, 3},
				Object: &models.Object{
					Class: "ThingForBatching",
					Schema: map[string]interface{}{
						"stringProp": "first element, imported a second time",
					},
					ID: "79aebd44-7486-4fed-9334-3a74cc09a1c3", // note the duplicate id with item 1
				},
				UUID: "79aebd44-7486-4fed-9334-3a74cc09a1c3", // note the duplicate id with item 1
			}

			t.Run("can import", func(t *testing.T) {
				batchRes, err := repo.BatchPutObjects(context.Background(), batch)
				require.Nil(t, err, "there shouldn't be an overall error, only inividual ones")

				t.Run("element errors are marked correctly", func(t *testing.T) {
					require.Len(t, batchRes, 53)
					assert.NotNil(t, batchRes[51].Err) // from validation
				})
			})

			params := traverser.GetParams{
				Kind:       kind.Object,
				ClassName:  "ThingForBatching",
				Pagination: &filters.Pagination{Limit: 10},
				Filters:    nil,
			}
			res, err := repo.ClassSearch(context.Background(), params)
			require.Nil(t, err)

			t.Run("does not contain second element (validation error)", func(t *testing.T) {
				_, ok := findID(res, batch[51].Object.ID)
				require.Equal(t, false, ok, "results should not contain our desired id")
			})

			t.Run("does not contain third element (es error)", func(t *testing.T) {
				_, ok := findID(res, batch[52].Object.ID)
				require.Equal(t, false, ok, "results should not contain our desired id")
			})
		})

<<<<<<< HEAD
=======
		t.Run("when a context expires", func(t *testing.T) {
			// it should ignore the first one as the second one would overwrite the
			// first one anyway
			size := 50
			batch := make(objects.BatchObjects, size)
			// add 50 more nonsensical items, so we cross the transaction threshold

			for i := 0; i < size; i++ {
				uuid, err := uuid.NewV4()
				require.Nil(t, err)
				id := strfmt.UUID(uuid.String())
				batch[i] = objects.BatchObject{
					Err:    nil,
					Vector: []float32{0.05, 0.1, 0.2},
					Object: &models.Object{
						Class: "ThingForBatching",
						Schema: map[string]interface{}{
							"stringProp": "ignore me",
						},
						ID: id,
					},
					UUID: id,
				}
			}

			t.Run("can import", func(t *testing.T) {
				ctx, cancel := context.WithTimeout(context.Background(), 1*time.Millisecond)
				defer cancel()

				batchRes, err := repo.BatchPutObjects(ctx, batch)
				require.Nil(t, err, "there shouldn't be an overall error, only inividual ones")

				t.Run("some elements have error'd due to context", func(t *testing.T) {
					require.Len(t, batchRes, 50)

					errCount := 0
					for _, elem := range batchRes {
						if elem.Err != nil {
							errCount++
							assert.Contains(t, elem.Err.Error(), "context deadline exceeded")
						}
					}

					assert.True(t, errCount > 0)
				})
			})
		})
	}
}

>>>>>>> fbcbef35
// geo props are the first props with property specific indices, so making sure
// that they work with batches at scale adds value beyond the regular batch
// import tests
func testBatchImportGeoObjects(repo *DB) func(t *testing.T) {
	return func(t *testing.T) {
		size := 500
		batchSize := 50

		objs := make([]*models.Object, size)

		t.Run("generate random vectors", func(t *testing.T) {
			for i := 0; i < size; i++ {
				id, _ := uuid.NewV4()
				objs[i] = &models.Object{
					Class: "ThingForBatching",
					ID:    strfmt.UUID(id.String()),
					Schema: map[string]interface{}{
						"location": randGeoCoordinates(),
					},
					Vector: []float32{0.123, 0.234, 0.345}, // does not matter for this test
				}
			}
		})

		t.Run("import vectors in batches", func(t *testing.T) {
			for i := 0; i < size; i += batchSize {
				batch := make(objects.BatchObjects, batchSize)
				for j := 0; j < batchSize; j++ {
					batch[j] = objects.BatchObject{
						OriginalIndex: j,
						Object:        objs[i+j],
						Vector:        objs[i+j].Vector,
					}
				}

				res, err := repo.BatchPutObjects(context.Background(), batch)
				require.Nil(t, err)
				assertAllItemsErrorFree(t, res)
			}
		})

		const km = 1000
		distances := []float32{
			0.1,
			1,
			10,
			100,
			1000,
			2000,
			5000,
			7500,
			10000,
			12500,
			15000,
			20000,
			35000,
			100000, // larger than the circumference of the earth, should contain all
		}

		t.Run("query for expected results", func(t *testing.T) {
			queryGeo := randGeoCoordinates()

			for _, maxDist := range distances {
				t.Run(fmt.Sprintf("with maxDist=%f", maxDist), func(t *testing.T) {
					var relevant int
					var retrieved int

					controlList := bruteForceMaxDist(objs, []float32{
						*queryGeo.Latitude,
						*queryGeo.Longitude,
					}, maxDist*km)

					res, err := repo.ClassSearch(context.Background(), traverser.GetParams{
						Kind:       kind.Object,
						ClassName:  "ThingForBatching",
						Pagination: &filters.Pagination{Limit: 500},
						Filters: buildFilter("location", filters.GeoRange{
							GeoCoordinates: queryGeo,
							Distance:       maxDist * km,
						}, filters.OperatorWithinGeoRange, schema.DataTypeGeoCoordinates),
					})
					require.Nil(t, err)

					retrieved += len(res)
					relevant += matchesInUUIDLists(controlList, resToUUIDs(res))

					if relevant == 0 {
						// skip, as we risk dividing by zero, if both relevant and retrieved
						// are zero, however, we want to fail with a divide-by-zero if only
						// retrieved is 0 and relevant was more than 0
						return
					}
					recall := float32(relevant) / float32(retrieved)
					fmt.Printf("recall is %f\n", recall)
					assert.True(t, recall >= 0.99)
				})
			}
		})

		t.Run("renew vector positions to test batch geo updates", func(t *testing.T) {
			for i, obj := range objs {
				obj.Schema = map[string]interface{}{
					"location": randGeoCoordinates(),
				}
				objs[i] = obj
			}
		})

		t.Run("import in batches again (as update - same IDs!)", func(t *testing.T) {
			for i := 0; i < size; i += batchSize {
				batch := make(objects.BatchObjects, batchSize)
				for j := 0; j < batchSize; j++ {
					batch[j] = objects.BatchObject{
						OriginalIndex: j,
						Object:        objs[i+j],
						Vector:        objs[i+j].Vector,
					}
				}

				res, err := repo.BatchPutObjects(context.Background(), batch)
				require.Nil(t, err)
				assertAllItemsErrorFree(t, res)
			}
		})

		t.Run("query again to verify updates worked", func(t *testing.T) {
			queryGeo := randGeoCoordinates()

			for _, maxDist := range distances {
				t.Run(fmt.Sprintf("with maxDist=%f", maxDist), func(t *testing.T) {
					var relevant int
					var retrieved int

					controlList := bruteForceMaxDist(objs, []float32{
						*queryGeo.Latitude,
						*queryGeo.Longitude,
					}, maxDist*km)

					res, err := repo.ClassSearch(context.Background(), traverser.GetParams{
						Kind:       kind.Object,
						ClassName:  "ThingForBatching",
						Pagination: &filters.Pagination{Limit: 500},
						Filters: buildFilter("location", filters.GeoRange{
							GeoCoordinates: queryGeo,
							Distance:       maxDist * km,
						}, filters.OperatorWithinGeoRange, schema.DataTypeGeoCoordinates),
					})
					require.Nil(t, err)

					retrieved += len(res)
					relevant += matchesInUUIDLists(controlList, resToUUIDs(res))

					if relevant == 0 {
						// skip, as we risk dividing by zero, if both relevant and retrieved
						// are zero, however, we want to fail with a divide-by-zero if only
						// retrieved is 0 and relevant was more than 0
						return
					}
					recall := float32(relevant) / float32(retrieved)
					fmt.Printf("recall is %f\n", recall)
					assert.True(t, recall >= 0.99)
				})
			}
		})
	}
}

func assertAllItemsErrorFree(t *testing.T, res objects.BatchObjects) {
	for _, elem := range res {
		assert.Nil(t, elem.Err)
	}
}

func bruteForceMaxDist(inputs []*models.Object, query []float32, maxDist float32) []strfmt.UUID {
	type distanceAndIndex struct {
		distance float32
		index    int
	}

	distances := make([]distanceAndIndex, len(inputs))

	distancer := distancer.NewGeoProvider().New(query)
	for i, elem := range inputs {
		coord := elem.Schema.(map[string]interface{})["location"].(*models.GeoCoordinates)
		vec := []float32{*coord.Latitude, *coord.Longitude}

		dist, _, _ := distancer.Distance(vec)
		distances[i] = distanceAndIndex{
			index:    i,
			distance: dist,
		}
	}

	sort.Slice(distances, func(a, b int) bool {
		return distances[a].distance < distances[b].distance
	})

	out := make([]strfmt.UUID, len(distances))
	i := 0
	for _, elem := range distances {
		if elem.distance > maxDist {
			break
		}
		out[i] = inputs[distances[i].index].ID
		i++
	}

	return out[:i]
}

func randGeoCoordinates() *models.GeoCoordinates {
	maxLat := float32(90.0)
	minLat := float32(-90.0)
	maxLon := float32(180)
	minLon := float32(-180)

	lat := minLat + (maxLat-minLat)*rand.Float32()
	lon := minLon + (maxLon-minLon)*rand.Float32()
	return &models.GeoCoordinates{
		Latitude:  &lat,
		Longitude: &lon,
	}
}

func resToUUIDs(in []search.Result) []strfmt.UUID {
	out := make([]strfmt.UUID, len(in))
	for i, obj := range in {
		out[i] = obj.ID
	}

	return out
}

func matchesInUUIDLists(control []strfmt.UUID, results []strfmt.UUID) int {
	desired := map[strfmt.UUID]struct{}{}
	for _, relevant := range control {
		desired[relevant] = struct{}{}
	}

	var matches int
	for _, candidate := range results {
		_, ok := desired[candidate]
		if ok {
			matches++
		}
	}

	return matches
}<|MERGE_RESOLUTION|>--- conflicted
+++ resolved
@@ -329,8 +329,6 @@
 			})
 		})
 
-<<<<<<< HEAD
-=======
 		t.Run("when a context expires", func(t *testing.T) {
 			// it should ignore the first one as the second one would overwrite the
 			// first one anyway
@@ -381,7 +379,6 @@
 	}
 }
 
->>>>>>> fbcbef35
 // geo props are the first props with property specific indices, so making sure
 // that they work with batches at scale adds value beyond the regular batch
 // import tests
