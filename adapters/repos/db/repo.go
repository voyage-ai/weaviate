//                           _       _
// __      _____  __ ___   ___  __ _| |_ ___
// \ \ /\ / / _ \/ _` \ \ / / |/ _` | __/ _ \
//  \ V  V /  __/ (_| |\ V /| | (_| | ||  __/
//   \_/\_/ \___|\__,_| \_/ |_|\__,_|\__\___|
//
//  Copyright © 2016 - 2025 Weaviate B.V. All rights reserved.
//
//  CONTACT: hello@weaviate.io
//

package db

import (
	"context"
	"fmt"
	"math"
	"os"
	"path/filepath"
	"runtime"
	"strings"
	"sync"
	"sync/atomic"
	"time"

	"github.com/cenkalti/backoff/v4"
	"github.com/pkg/errors"
	"github.com/sirupsen/logrus"

	"github.com/weaviate/weaviate/adapters/repos/db/indexcheckpoint"
	"github.com/weaviate/weaviate/adapters/repos/db/queue"
	"github.com/weaviate/weaviate/adapters/repos/db/roaringset"
	clusterReplication "github.com/weaviate/weaviate/cluster/replication"
	"github.com/weaviate/weaviate/cluster/replication/types"
	usagetypes "github.com/weaviate/weaviate/cluster/usage/types"
	"github.com/weaviate/weaviate/cluster/utils"
	"github.com/weaviate/weaviate/entities/backup"
	enterrors "github.com/weaviate/weaviate/entities/errors"
	"github.com/weaviate/weaviate/entities/replication"
	"github.com/weaviate/weaviate/entities/schema"
	"github.com/weaviate/weaviate/entities/storobj"
	"github.com/weaviate/weaviate/usecases/cluster"
	"github.com/weaviate/weaviate/usecases/config"
	configRuntime "github.com/weaviate/weaviate/usecases/config/runtime"
	"github.com/weaviate/weaviate/usecases/memwatch"
	"github.com/weaviate/weaviate/usecases/monitoring"
	"github.com/weaviate/weaviate/usecases/replica"
	schemaUC "github.com/weaviate/weaviate/usecases/schema"
	"github.com/weaviate/weaviate/usecases/sharding"
)

type DB struct {
	logger            logrus.FieldLogger
	localNodeName     string
	schemaGetter      schemaUC.SchemaGetter
	config            Config
	indices           map[string]*Index
	remoteIndex       sharding.RemoteIndexClient
	replicaClient     replica.Client
	nodeResolver      nodeResolver
	remoteNode        *sharding.RemoteNode
	promMetrics       *monitoring.PrometheusMetrics
	indexCheckpoints  *indexcheckpoint.Checkpoints
	shutdown          chan struct{}
	startupComplete   atomic.Bool
	resourceScanState *resourceScanState
	memMonitor        *memwatch.Monitor

	// indexLock is an RWMutex which allows concurrent access to various indexes,
	// but only one modification at a time. R/W can be a bit confusing here,
	// because it does not refer to write or read requests from a user's
	// perspective, but rather:
	//
	// - Read -> The array containing all indexes is read-only. In other words
	// there will never be a race condition from doing something like index :=
	// indexes[0]. What you do with the Index after retrieving it from the array
	// does not matter. Assuming that it is thread-safe (it is) you can
	// read/write from the index itself. Therefore from a user's perspective
	// something like a parallel import batch and a read-query can happen without
	// any problems.
	//
	// - Write -> The index array is being modified, for example, because a new
	// index is added. This is mutually exclusive with the other case (but
	// hopefully very short).
	//
	//
	// See also: https://github.com/weaviate/weaviate/issues/2351
	//
	// This lock should be used to avoid that the indices-map is changed while iterating over it. To
	// mark a given index in use, lock that index directly.
	indexLock sync.RWMutex

	jobQueueCh          chan job
	scheduler           *queue.Scheduler
	shutDownWg          sync.WaitGroup
	maxNumberGoroutines int
	ratePerSecond       atomic.Int64

	// in the case of metrics grouping we need to observe some metrics
	// node-centric, rather than shard-centric
	metricsObserver *nodeWideMetricsObserver

	shardLoadLimiter ShardLoadLimiter

	reindexer      ShardReindexerV3
	nodeSelector   cluster.NodeSelector
	schemaReader   schemaUC.SchemaReader
	replicationFSM types.ReplicationFSMReader

	bitmapBufPool      roaringset.BitmapBufPool
	bitmapBufPoolClose func()

	AsyncIndexingEnabled bool
}

func (db *DB) GetSchemaGetter() schemaUC.SchemaGetter {
	return db.schemaGetter
}

func (db *DB) GetSchema() schema.Schema {
	return db.schemaGetter.GetSchemaSkipAuth()
}

func (db *DB) GetConfig() Config {
	return db.config
}

func (db *DB) GetRemoteIndex() sharding.RemoteIndexClient {
	return db.remoteIndex
}

func (db *DB) SetSchemaGetter(sg schemaUC.SchemaGetter) {
	db.schemaGetter = sg
}

func (db *DB) GetScheduler() *queue.Scheduler {
	return db.scheduler
}

func (db *DB) WaitForStartup(ctx context.Context) error {
	err := db.init(ctx)
	if err != nil {
		return err
	}

	db.startupComplete.Store(true)
	db.scanResourceUsage()

	return nil
}

func (db *DB) StartupComplete() bool { return db.startupComplete.Load() }

// IndexGetter interface defines the methods that the service uses from db.IndexGetter
// This allows for better testability by using interfaces instead of concrete types
type IndexGetter interface {
	GetIndexLike(className schema.ClassName) IndexLike
}

// IndexLike interface defines the methods that the service uses from db.Index
// This allows for better testability by using interfaces instead of concrete types
type IndexLike interface {
	ForEachShard(f func(name string, shard ShardLike) error) error
	CalculateUnloadedObjectsMetrics(ctx context.Context, tenantName string) (usagetypes.ObjectUsage, error)
	CalculateUnloadedVectorsMetrics(ctx context.Context, tenantName string) (int64, error)
}

func New(logger logrus.FieldLogger, localNodeName string, config Config,
	remoteIndex sharding.RemoteIndexClient, nodeResolver nodeResolver,
	remoteNodesClient sharding.RemoteNodeClient, replicaClient replica.Client,
	promMetrics *monitoring.PrometheusMetrics, memMonitor *memwatch.Monitor,
	nodeSelector cluster.NodeSelector, schemaReader schemaUC.SchemaReader, replicationFSM types.ReplicationFSMReader,
) (*DB, error) {
	if memMonitor == nil {
		memMonitor = memwatch.NewDummyMonitor()
	}
	metricsRegisterer := monitoring.NoopRegisterer
	if promMetrics != nil && promMetrics.Registerer != nil {
		metricsRegisterer = promMetrics.Registerer
	}

	// delete any leftover indices that were kept for backup purposes. This should only happen after a crash.
	// Dont return errors here for missing files etc, as we just want to do a best-effort cleanup.
	dir, err := os.ReadDir(config.RootPath)
	if err == nil {
		for _, entry := range dir {
			if !entry.IsDir() {
				continue
			}
			name := entry.Name()
			if strings.HasPrefix(name, backup.DeleteMarker) {
				if err := os.RemoveAll(filepath.Join(config.RootPath, name)); err != nil {
					return nil, err
				}
				logger.WithFields(logrus.Fields{
					"action":     "startup",
					"directory":  name,
					"index_path": filepath.Join(config.RootPath, name),
					"index":      name[len(backup.DeleteMarker):],
				}).Info("removed partially deleted index directory: " + name + "Did Weaviate crash?")
			}
		}
	}

	db := &DB{
		logger:               logger,
		localNodeName:        localNodeName,
		config:               config,
		indices:              map[string]*Index{},
		remoteIndex:          remoteIndex,
		nodeResolver:         nodeResolver,
		remoteNode:           sharding.NewRemoteNode(nodeResolver, remoteNodesClient),
		replicaClient:        replicaClient,
		promMetrics:          promMetrics,
		shutdown:             make(chan struct{}),
		maxNumberGoroutines:  int(math.Round(config.MaxImportGoroutinesFactor * float64(runtime.GOMAXPROCS(0)))),
		resourceScanState:    newResourceScanState(),
		memMonitor:           memMonitor,
		shardLoadLimiter:     NewShardLoadLimiter(metricsRegisterer, config.MaximumConcurrentShardLoads),
		reindexer:            NewShardReindexerV3Noop(),
		nodeSelector:         nodeSelector,
		schemaReader:         schemaReader,
		replicationFSM:       replicationFSM,
		bitmapBufPool:        roaringset.NewBitmapBufPoolNoop(),
		bitmapBufPoolClose:   func() {},
		AsyncIndexingEnabled: config.AsyncIndexingEnabled,
	}

	if db.maxNumberGoroutines == 0 {
		return db, errors.New("no workers to add batch-jobs configured.")
	}

	// scheduler used by async indexing and hfresh background queues
	db.shutDownWg.Add(1)
	db.scheduler = queue.NewScheduler(queue.SchedulerOptions{
		Logger:  logger,
		OnClose: db.shutDownWg.Done,
	})
	db.scheduler.Start()

	if !db.AsyncIndexingEnabled {
		db.jobQueueCh = make(chan job, 100000)
		db.shutDownWg.Add(db.maxNumberGoroutines)
		for i := 0; i < db.maxNumberGoroutines; i++ {
			i := i
			enterrors.GoWrapper(func() { db.batchWorker(i == 0) }, db.logger)
		}
	}

	return db, nil
}

type Config struct {
	RootPath                            string
	QueryLimit                          int64
	QueryMaximumResults                 int64
	QueryHybridMaximumResults           int64
	QueryNestedRefLimit                 int64
	ResourceUsage                       config.ResourceUsage
	MaxImportGoroutinesFactor           float64
	LazySegmentsDisabled                bool
	SegmentInfoIntoFileNameEnabled      bool
	WriteMetadataFilesEnabled           bool
	MemtablesFlushDirtyAfter            int
	MemtablesInitialSizeMB              int
	MemtablesMaxSizeMB                  int
	MemtablesMinActiveSeconds           int
	MemtablesMaxActiveSeconds           int
	MinMMapSize                         int64
	MaxReuseWalSize                     int64
	SegmentsCleanupIntervalSeconds      int
	SeparateObjectsCompactions          bool
	MaxSegmentSize                      int64
	TrackVectorDimensions               bool
	TrackVectorDimensionsInterval       time.Duration
	UsageEnabled                        bool
	ServerVersion                       string
	GitHash                             string
	AvoidMMap                           bool
	DisableLazyLoadShards               bool
	ForceFullReplicasSearch             bool
	TransferInactivityTimeout           time.Duration
	LSMEnableSegmentsChecksumValidation bool
	Replication                         replication.GlobalConfig
	MaximumConcurrentShardLoads         int
	CycleManagerRoutinesFactor          int
	IndexRangeableInMemory              bool

	HNSWMaxLogSize                               int64
	HNSWDisableSnapshots                         bool
	HNSWSnapshotIntervalSeconds                  int
	HNSWSnapshotOnStartup                        bool
	HNSWSnapshotMinDeltaCommitlogsNumber         int
	HNSWSnapshotMinDeltaCommitlogsSizePercentage int
	HNSWWaitForCachePrefill                      bool
	HNSWFlatSearchConcurrency                    int
	HNSWAcornFilterRatio                         float64
	HNSWGeoIndexEF                               int
	VisitedListPoolMaxSize                       int

	TenantActivityReadLogLevel  *configRuntime.DynamicValue[string]
	TenantActivityWriteLogLevel *configRuntime.DynamicValue[string]
	QuerySlowLogEnabled         *configRuntime.DynamicValue[bool]
	QuerySlowLogThreshold       *configRuntime.DynamicValue[time.Duration]
	InvertedSorterDisabled      *configRuntime.DynamicValue[bool]
	MaintenanceModeEnabled      func() bool
	AsyncIndexingEnabled        bool

<<<<<<< HEAD
	HFreshEnabled bool
=======
	SPFreshEnabled  bool
	OperationalMode *configRuntime.DynamicValue[string]
>>>>>>> 76219d79
}

// GetIndex returns the index if it exists or nil if it doesn't
// by default it will retry 3 times between 0-150 ms to get the index
// to handle the eventual consistency.
func (db *DB) GetIndex(className schema.ClassName) *Index {
	var (
		index  *Index
		exists bool
	)
	// TODO-RAFT remove backoff. Eventual consistency handled by versioning
	backoff.Retry(func() error {
		db.indexLock.RLock()
		defer db.indexLock.RUnlock()

		index, exists = db.indices[indexID(className)]
		if !exists {
			return fmt.Errorf("index for class %v not found locally", index)
		}
		return nil
	}, utils.NewBackoff())

	return index
}

// IndexExists returns if an index exists
func (db *DB) IndexExists(className schema.ClassName) bool {
	return db.GetIndex(className) != nil
}

// TODO-RAFT: Because of interfaces and import order we can't have this function just return the same index interface
// for both sharding and replica usage. With a refactor of the interfaces this can be done and we can remove the
// deduplication

// GetIndexForIncomingSharding returns the index if it exists or nil if it doesn't
// by default it will retry 3 times between 0-150 ms to get the index
// to handle the eventual consistency.
func (db *DB) GetIndexForIncomingSharding(className schema.ClassName) sharding.RemoteIndexIncomingRepo {
	index := db.GetIndex(className)
	if index == nil {
		return nil
	}

	return index
}

// GetIndexForIncomingReplica returns the index if it exists or nil if it doesn't
// by default it will retry 3 times between 0-150 ms to get the index
// to handle the eventual consistency.
func (db *DB) GetIndexForIncomingReplica(className schema.ClassName) replica.RemoteIndexIncomingRepo {
	index := db.GetIndex(className)
	if index == nil {
		return nil
	}

	return index
}

// DeleteIndex deletes the index
func (db *DB) DeleteIndex(className schema.ClassName) error {
	index := db.GetIndex(className)
	if index == nil {
		return nil
	}

	// drop index
	db.indexLock.Lock()
	defer db.indexLock.Unlock()

	index.dropIndex.Lock()
	defer index.dropIndex.Unlock()
	if err := index.drop(); err != nil {
		db.logger.WithField("action", "delete_index").WithField("class", className).Error(err)
	}

	delete(db.indices, indexID(className))

	if err := db.promMetrics.DeleteClass(className.String()); err != nil {
		db.logger.Error("can't delete prometheus metrics", err)
	}
	return nil
}

func (db *DB) Shutdown(ctx context.Context) error {
	db.shutdown <- struct{}{}
	db.bitmapBufPoolClose()

	if !db.AsyncIndexingEnabled {
		// shut down the workers that add objects to
		for i := 0; i < db.maxNumberGoroutines; i++ {
			db.jobQueueCh <- job{
				index: -1,
			}
		}
	}

	// shut down the async workers
	err := db.scheduler.Close()
	if err != nil {
		return errors.Wrap(err, "close scheduler")
	}

	if db.metricsObserver != nil {
		db.metricsObserver.Shutdown()
	}

	db.indexLock.Lock()
	defer db.indexLock.Unlock()
	for id, index := range db.indices {
		if err := index.Shutdown(ctx); err != nil {
			return errors.Wrapf(err, "shutdown index %q", id)
		}
	}

	db.shutDownWg.Wait() // wait until job queue shutdown is completed

	if db.AsyncIndexingEnabled {
		db.indexCheckpoints.Close()
	}

	return nil
}

type job struct {
	object  *storobj.Object
	status  objectInsertStatus
	index   int
	ctx     context.Context
	batcher *objectsBatcher
}

func (db *DB) batchWorker(first bool) {
	objectCounter := 0
	checkTime := time.Now().Add(time.Second)
	for jobToAdd := range db.jobQueueCh {
		if jobToAdd.index < 0 {
			db.shutDownWg.Done()
			return
		}
		func() {
			defer jobToAdd.batcher.wg.Done()
			jobToAdd.batcher.storeSingleObjectInAdditionalStorage(jobToAdd.ctx, jobToAdd.object, jobToAdd.status, jobToAdd.index)
		}()

		objectCounter += 1
		if first && time.Now().After(checkTime) { // only have one worker report the rate per second
			db.ratePerSecond.Store(int64(objectCounter * db.maxNumberGoroutines))

			objectCounter = 0
			checkTime = time.Now().Add(time.Second)
		}
	}
}

func (db *DB) WithReindexer(reindexer ShardReindexerV3) *DB {
	db.reindexer = reindexer
	return db
}

func (db *DB) SetNodeSelector(nodeSelector cluster.NodeSelector) {
	db.nodeSelector = nodeSelector
}

func (db *DB) SetSchemaReader(schemaReader schemaUC.SchemaReader) {
	db.schemaReader = schemaReader
}

func (db *DB) SetReplicationFSM(replicationFsm *clusterReplication.ShardReplicationFSM) {
	db.replicationFSM = replicationFsm
}

func (db *DB) WithBitmapBufPool(bufPool roaringset.BitmapBufPool, close func()) *DB {
	db.bitmapBufPool = bufPool
	db.bitmapBufPoolClose = close
	return db
}<|MERGE_RESOLUTION|>--- conflicted
+++ resolved
@@ -306,12 +306,8 @@
 	MaintenanceModeEnabled      func() bool
 	AsyncIndexingEnabled        bool
 
-<<<<<<< HEAD
-	HFreshEnabled bool
-=======
-	SPFreshEnabled  bool
+	HFreshEnabled   bool
 	OperationalMode *configRuntime.DynamicValue[string]
->>>>>>> 76219d79
 }
 
 // GetIndex returns the index if it exists or nil if it doesn't
