//                           _       _
// __      _____  __ ___   ___  __ _| |_ ___
// \ \ /\ / / _ \/ _` \ \ / / |/ _` | __/ _ \
//  \ V  V /  __/ (_| |\ V /| | (_| | ||  __/
//   \_/\_/ \___|\__,_| \_/ |_|\__,_|\__\___|
//
//  Copyright © 2016 - 2023 Weaviate B.V. All rights reserved.
//
//  CONTACT: hello@weaviate.io
//

package lsmkv

import (
	"encoding/binary"
	"fmt"
<<<<<<< HEAD
=======
	"io"

>>>>>>> f731a1e5
	"github.com/pkg/errors"
	"github.com/weaviate/weaviate/adapters/repos/db/lsmkv/segmentindex"
	"github.com/weaviate/weaviate/usecases/byteops"
	"io"
)

// a single node of strategy "replace"
type segmentReplaceNode struct {
	tombstone           bool
	value               []byte
	primaryKey          []byte
	secondaryIndexCount uint16
	secondaryKeys       [][]byte
	offset              int
}

func (s *segmentReplaceNode) KeyIndexAndWriteTo(w io.Writer) (segmentindex.Key, error) {
	out := segmentindex.Key{}
	written := 0

	buf := make([]byte, 9)
	if s.tombstone {
		buf[0] = 1
	} else {
		buf[0] = 0
	}

	valueLength := uint64(len(s.value))
	binary.LittleEndian.PutUint64(buf[1:9], valueLength)
	if _, err := w.Write(buf); err != nil {
		return out, err
	}

	written += 9

	n, err := w.Write(s.value)
	if err != nil {
		return out, errors.Wrapf(err, "write node value")
	}
	written += n

	keyLength := uint32(len(s.primaryKey))
	binary.LittleEndian.PutUint32(buf[0:4], keyLength)
	if _, err := w.Write(buf[0:4]); err != nil {
		return out, err
	}
	written += 4

	n, err = w.Write(s.primaryKey)
	if err != nil {
		return out, errors.Wrapf(err, "write node key")
	}
	written += n

	for j := 0; j < int(s.secondaryIndexCount); j++ {
		var secondaryKeyLength uint32
		if j < len(s.secondaryKeys) {
			secondaryKeyLength = uint32(len(s.secondaryKeys[j]))
		}

		// write the key length in any case
		binary.LittleEndian.PutUint32(buf[0:4], secondaryKeyLength)
		if _, err := w.Write(buf[0:4]); err != nil {
			return out, err
		}
		written += 4

		if secondaryKeyLength == 0 {
			// we're done here
			continue
		}

		// only write the key if it exists
		n, err = w.Write(s.secondaryKeys[j])
		if err != nil {
			return out, errors.Wrapf(err, "write secondary key %d", j)
		}
		written += n
	}

	return segmentindex.Key{
		ValueStart:    s.offset,
		ValueEnd:      s.offset + written,
		Key:           s.primaryKey,
		SecondaryKeys: s.secondaryKeys,
	}, nil
}

func ParseReplaceNode(r io.Reader, secondaryIndexCount uint16) (segmentReplaceNode, error) {
	out := segmentReplaceNode{}

	// 9 bytes is the most we can ever read uninterrupted, i.e. without a dynamic
	// read in between.
	tmpBuf := make([]byte, 9)
	if n, err := io.ReadFull(r, tmpBuf); err != nil {
		return out, errors.Wrap(err, "read tombstone and value length")
	} else {
		out.offset += n
	}

	out.tombstone = tmpBuf[0] == 0x1
	valueLength := binary.LittleEndian.Uint64(tmpBuf[1:9])
	out.value = make([]byte, valueLength)
	if n, err := io.ReadFull(r, out.value); err != nil {
		return out, errors.Wrap(err, "read value")
	} else {
		out.offset += n
	}

	if n, err := io.ReadFull(r, tmpBuf[0:4]); err != nil {
		return out, errors.Wrap(err, "read key length encoding")
	} else {
		out.offset += n
	}

	keyLength := binary.LittleEndian.Uint32(tmpBuf[0:4])
	out.primaryKey = make([]byte, keyLength)
	if n, err := io.ReadFull(r, out.primaryKey); err != nil {
		return out, errors.Wrap(err, "read key")
	} else {
		out.offset += n
	}

	if secondaryIndexCount > 0 {
		out.secondaryKeys = make([][]byte, secondaryIndexCount)
	}

	for j := 0; j < int(secondaryIndexCount); j++ {
		if n, err := io.ReadFull(r, tmpBuf[0:4]); err != nil {
			return out, errors.Wrap(err, "read secondary key length encoding")
		} else {
			out.offset += n
		}
		secKeyLen := binary.LittleEndian.Uint32(tmpBuf[0:4])
		if secKeyLen == 0 {
			continue
		}

		out.secondaryKeys[j] = make([]byte, secKeyLen)
		if n, err := io.ReadFull(r, out.secondaryKeys[j]); err != nil {
			return out, errors.Wrap(err, "read secondary key")
		} else {
			out.offset += n
		}
	}

	return out, nil
}

func ParseReplaceNodeIntoPread(r io.Reader, secondaryIndexCount uint16, out *segmentReplaceNode) error {
	out.offset = 0

	if err := binary.Read(r, binary.LittleEndian, &out.tombstone); err != nil {
		return errors.Wrap(err, "read tombstone")
	}
	out.offset += 1

	var valueLength uint64
	if err := binary.Read(r, binary.LittleEndian, &valueLength); err != nil {
		return errors.Wrap(err, "read value length encoding")
	}
	out.offset += 8

	if int(valueLength) > cap(out.value) {
		out.value = make([]byte, valueLength)
	} else {
		out.value = out.value[:valueLength]
	}

	if n, err := r.Read(out.value); err != nil {
		return errors.Wrap(err, "read value")
	} else {
		out.offset += n
	}

	var keyLength uint32
	if err := binary.Read(r, binary.LittleEndian, &keyLength); err != nil {
		return errors.Wrap(err, "read key length encoding")
	}
	out.offset += 4

	out.primaryKey = make([]byte, keyLength)
	if n, err := r.Read(out.primaryKey); err != nil {
		return errors.Wrap(err, "read key")
	} else {
		out.offset += n
	}

	if secondaryIndexCount > 0 {
		out.secondaryKeys = make([][]byte, secondaryIndexCount)
	}

	for j := 0; j < int(secondaryIndexCount); j++ {
		var secKeyLen uint32
		if err := binary.Read(r, binary.LittleEndian, &secKeyLen); err != nil {
			return errors.Wrap(err, "read secondary key length encoding")
		}
		out.offset += 4

		if secKeyLen == 0 {
			continue
		}

		out.secondaryKeys[j] = make([]byte, secKeyLen)
		if n, err := r.Read(out.secondaryKeys[j]); err != nil {
			return errors.Wrap(err, "read secondary key")
		} else {
			out.offset += n
		}
	}

	return nil
}

func ParseReplaceNodeIntoMMAP(r *byteops.ReadWriter, secondaryIndexCount uint16, out *segmentReplaceNode) error {
	out.tombstone = r.ReadUint8() == 0x01
	valueLength := r.ReadUint64()

	if int(valueLength) > cap(out.value) {
		out.value = make([]byte, valueLength)
	} else {
		out.value = out.value[:valueLength]
	}

	if _, err := r.CopyBytesFromBuffer(valueLength, out.value); err != nil {
		return err
	}

	// Note: In a previous version (prior to
	// https://github.com/weaviate/weaviate/pull/3660) this was a copy. The
	// mentioned PR optimizes the Replace Cursor which led to this now being
	// shared memory. After internal review, we believe this is safe to do. The
	// cursor gives no guarantees about memory after calling .next(). Before
	// .next() is called, this should be safe. Nevertheless, we are leaving this
	// note in case a future bug appears, as this should make this spot easier to
	// find.
	out.primaryKey = r.ReadBytesFromBufferWithUint32LengthIndicator()

	if secondaryIndexCount > 0 {
		out.secondaryKeys = make([][]byte, secondaryIndexCount)
	}

	for j := 0; j < int(secondaryIndexCount); j++ {
		// Note: In a previous version (prior to
		// https://github.com/weaviate/weaviate/pull/3660) this was a copy. The
		// mentioned PR optimizes the Replace Cursor which led to this now being
		// shared memory. After internal review, we believe this is safe to do. The
		// cursor gives no guarantees about memory after calling .next(). Before
		// .next() is called, this should be safe. Nevertheless, we are leaving this
		// note in case a future bug appears, as this should make this spot easier to
		// find.
		out.secondaryKeys[j] = r.ReadBytesFromBufferWithUint32LengthIndicator()
	}

	out.offset = int(r.Position)
	return nil
}

// collection strategy does not support secondary keys at this time
type segmentCollectionNode struct {
	values     []value
	primaryKey []byte
	offset     int
}

func (s segmentCollectionNode) KeyIndexAndWriteTo(w io.Writer) (segmentindex.Key, error) {
	out := segmentindex.Key{}
	written := 0
	valueLen := uint64(len(s.values))
	buf := make([]byte, 9)
	binary.LittleEndian.PutUint64(buf, valueLen)
	if _, err := w.Write(buf[0:8]); err != nil {
		return out, errors.Wrapf(err, "write values len for node")
	}
	written += 8

	for i, value := range s.values {
		if value.tombstone {
			buf[0] = 0x01
		} else {
			buf[0] = 0x00
		}

		valueLen := uint64(len(value.value))
		binary.LittleEndian.PutUint64(buf[1:9], valueLen)
		if _, err := w.Write(buf[0:9]); err != nil {
			return out, errors.Wrapf(err, "write len of value %d", i)
		}
		written += 9

		n, err := w.Write(value.value)
		if err != nil {
			return out, errors.Wrapf(err, "write value %d", i)
		}
		written += n
	}

	keyLength := uint32(len(s.primaryKey))
	binary.LittleEndian.PutUint32(buf[0:4], keyLength)
	if _, err := w.Write(buf[0:4]); err != nil {
		return out, errors.Wrapf(err, "write key length encoding for node")
	}
	written += 4

	n, err := w.Write(s.primaryKey)
	if err != nil {
		return out, errors.Wrapf(err, "write node")
	}
	written += n

	out = segmentindex.Key{
		ValueStart: s.offset,
		ValueEnd:   s.offset + written,
		Key:        s.primaryKey,
	}

	return out, nil
}

// ParseCollectionNode reads from r and parses the collection values into a segmentCollectionNode
//
// When only given an offset, r is constructed as a *bufio.Reader to avoid first reading the
// entire segment (could be GBs). Each consecutive read will be buffered to avoid excessive
// syscalls.
//
// When we already have a finite and manageable []byte (i.e. when we have already seeked to an
// lsmkv node and have start+end offset), r should be constructed as a *bytes.Reader, since the
// contents have already been `pread` from the segment contentFile.
func ParseCollectionNode(r io.Reader) (segmentCollectionNode, error) {
	out := segmentCollectionNode{}
	// 9 bytes is the most we can ever read uninterrupted, i.e. without a dynamic
	// read in between.
	tmpBuf := make([]byte, 9)

	if n, err := io.ReadFull(r, tmpBuf[0:8]); err != nil {
		return out, errors.Wrap(err, "read values len")
	} else {
		out.offset += n
	}

	valuesLen := binary.LittleEndian.Uint64(tmpBuf[0:8])
	out.values = make([]value, valuesLen)
	for i := range out.values {
		if n, err := io.ReadFull(r, tmpBuf[0:9]); err != nil {
			return out, errors.Wrap(err, "read value tombstone and len")
		} else {
			out.offset += n
		}
		out.values[i].tombstone = tmpBuf[0] == 0x1
		valueLen := binary.LittleEndian.Uint64(tmpBuf[1:9])
		out.values[i].value = make([]byte, valueLen)
		n, err := io.ReadFull(r, out.values[i].value)
		if err != nil {
			return out, errors.Wrap(err, "read value")
		}
		out.offset += n
	}

	if n, err := io.ReadFull(r, tmpBuf[0:4]); err != nil {
		return out, errors.Wrap(err, "read key len")
	} else {
		out.offset += n
	}
	keyLen := binary.LittleEndian.Uint32(tmpBuf[0:4])
	out.primaryKey = make([]byte, keyLen)
	n, err := io.ReadFull(r, out.primaryKey)
	if err != nil {
		return out, errors.Wrap(err, "read key")
	}
	out.offset += n

	return out, nil
}

// ParseCollectionNodeInto takes the []byte slice and parses it into the
// specified node. It does not perform any copies and the caller must be aware
// that memory may be shared between the two. As a result, the caller must make
// sure that they do not modify "in" while "node" is still in use. A safer
// alternative is to use ParseCollectionNode.
//
// The primary intention of this function is to provide a way to reuse buffers
// when the lifetime is controlled tightly, for example in cursors used within
// compactions. Use at your own risk!
//
// If the buffers of the provided node have enough capacity they will be
// reused. Only if the capacity is not enough, will an allocation occur. This
// allocation uses 25% overhead to avoid future allocations for nodes of
// similar size.
//
// As a result calling this method only makes sense if you plan on calling it
// multiple times. Calling it just once on an uninitialized node does not have
// major advantages over calling ParseCollectionNode.
func ParseCollectionNodeInto(r io.Reader, node *segmentCollectionNode) error {
	// offset is only the local offset relative to "in". In the end we need to
	// update the global offset.
	offset := 0

	buf := make([]byte, 9)
	_, err := io.ReadFull(r, buf[0:8])
	if err != nil {
		return fmt.Errorf("read values len: %w", err)
	}

	valuesLen := binary.LittleEndian.Uint64(buf[0:8])
	offset += 8

	resizeValuesOfCollectionNode(node, valuesLen)
	for i := range node.values {
		_, err = io.ReadFull(r, buf)
		if err != nil {
			return fmt.Errorf("read values len: %w", err)
		}

		node.values[i].tombstone = buf[0] == 0x1
		offset += 1

		valueLen := binary.LittleEndian.Uint64(buf[1:9])
		offset += 8

		resizeValueOfCollectionNodeAtPos(node, i, valueLen)

		_, err = io.ReadFull(r, node.values[i].value)
		if err != nil {
			return fmt.Errorf("read node value: %w", err)
		}

		offset += int(valueLen)
	}

	_, err = io.ReadFull(r, buf[0:4])
	if err != nil {
		return fmt.Errorf("read values len: %w", err)
	}
	keyLen := binary.LittleEndian.Uint32(buf)
	offset += 4

	resizeKeyOfCollectionNode(node, keyLen)
	_, err = io.ReadFull(r, node.primaryKey)
	if err != nil {
		return fmt.Errorf("read primary key: %w", err)
	}
	offset += int(keyLen)

	node.offset = offset
	return nil
}

func resizeValuesOfCollectionNode(node *segmentCollectionNode, size uint64) {
	if cap(node.values) >= int(size) {
		node.values = node.values[:size]
	} else {
		// Allocate with 25% overhead to reduce chance of having to do multiple
		// allocations sequentially.
		node.values = make([]value, size, int(float64(size)*1.25))
	}
}

func resizeValueOfCollectionNodeAtPos(node *segmentCollectionNode, pos int,
	size uint64,
) {
	if cap(node.values[pos].value) >= int(size) {
		node.values[pos].value = node.values[pos].value[:size]
	} else {
		// Allocate with 25% overhead to reduce chance of having to do multiple
		// allocations sequentially.
		node.values[pos].value = make([]byte, size, int(float64(size)*1.25))
	}
}

func resizeKeyOfCollectionNode(node *segmentCollectionNode, size uint32) {
	if cap(node.primaryKey) >= int(size) {
		node.primaryKey = node.primaryKey[:size]
	} else {
		// Allocate with 25% overhead to reduce chance of having to do multiple
		// allocations sequentially.
		node.primaryKey = make([]byte, size, int(float64(size)*1.25))
	}
}<|MERGE_RESOLUTION|>--- conflicted
+++ resolved
@@ -14,15 +14,11 @@
 import (
 	"encoding/binary"
 	"fmt"
-<<<<<<< HEAD
-=======
 	"io"
 
->>>>>>> f731a1e5
 	"github.com/pkg/errors"
 	"github.com/weaviate/weaviate/adapters/repos/db/lsmkv/segmentindex"
 	"github.com/weaviate/weaviate/usecases/byteops"
-	"io"
 )
 
 // a single node of strategy "replace"
