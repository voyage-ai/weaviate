//                           _       _
// __      _____  __ ___   ___  __ _| |_ ___
// \ \ /\ / / _ \/ _` \ \ / / |/ _` | __/ _ \
//  \ V  V /  __/ (_| |\ V /| | (_| | ||  __/
//   \_/\_/ \___|\__,_| \_/ |_|\__,_|\__\___|
//
//  Copyright © 2016 - 2024 Weaviate B.V. All rights reserved.
//
//  CONTACT: hello@weaviate.io
//

package lsmkv

import (
	"context"
	"errors"
	"fmt"
	"io/fs"
	"os"
	"path/filepath"
	"sort"
	"strings"
	"sync"
	"time"

	"github.com/sirupsen/logrus"
	"github.com/weaviate/weaviate/adapters/repos/db/lsmkv/segmentindex"
	"github.com/weaviate/weaviate/adapters/repos/db/roaringset"
	"github.com/weaviate/weaviate/adapters/repos/db/roaringsetrange"
	"github.com/weaviate/weaviate/entities/cyclemanager"
	"github.com/weaviate/weaviate/entities/diskio"
	"github.com/weaviate/weaviate/entities/lsmkv"
	"github.com/weaviate/weaviate/entities/models"
	"github.com/weaviate/weaviate/entities/schema"
	"github.com/weaviate/weaviate/entities/storagestate"
	"github.com/weaviate/weaviate/usecases/memwatch"
)

type SegmentGroup struct {
	segments []Segment

	// Lock() for changing the currently active segments, RLock() for normal
	// operation
	maintenanceLock sync.RWMutex
	dir             string

	cursorsLock      sync.RWMutex
	activeCursors    int
	enqueuedSegments []Segment

	// flushVsCompactLock is a simple synchronization mechanism between the
	// compaction and flush cycle. In general, those are independent, however,
	// there are parts of it that are not. See the comments of the routines
	// interacting with this lock for more details.
	flushVsCompactLock sync.Mutex

	strategy string

	compactionCallbackCtrl cyclemanager.CycleCallbackCtrl

	logger logrus.FieldLogger

	// for backward-compatibility with states where the disk state for maps was
	// not guaranteed to be sorted yet
	mapRequiresSorting bool

	status     storagestate.Status
	statusLock sync.Mutex
	metrics    *Metrics

	// all "replace" buckets support counting through net additions, but not all
	// produce a meaningful count. Typically, the only count we're interested in
	// is that of the bucket that holds objects
	monitorCount bool

	mmapContents             bool
	keepTombstones           bool // see bucket for more details
	useBloomFilter           bool // see bucket for more details
	calcCountNetAdditions    bool // see bucket for more details
	compactLeftOverSegments  bool // see bucket for more details
	enableChecksumValidation bool
	MinMMapSize              int64
	keepLevelCompaction      bool // see bucket for more details

	allocChecker   memwatch.AllocChecker
	maxSegmentSize int64

	segmentCleaner     segmentCleaner
	cleanupInterval    time.Duration
	lastCleanupCall    time.Time
	lastCompactionCall time.Time

	roaringSetRangeSegmentInMemory *roaringsetrange.SegmentInMemory
	bitmapBufPool                  roaringset.BitmapBufPool
	bm25config                     *schema.BM25Config
	writeSegmentInfoIntoFileName   bool
	writeMetadata                  bool
}

type sgConfig struct {
	dir                          string
	strategy                     string
	mapRequiresSorting           bool
	monitorCount                 bool
	mmapContents                 bool
	keepTombstones               bool
	useBloomFilter               bool
	calcCountNetAdditions        bool
	forceCompaction              bool
	keepLevelCompaction          bool
	maxSegmentSize               int64
	cleanupInterval              time.Duration
	enableChecksumValidation     bool
	keepSegmentsInMemory         bool
	MinMMapSize                  int64
	bm25config                   *models.BM25Config
	writeSegmentInfoIntoFileName bool
	writeMetadata                bool
}

func newSegmentGroup(ctx context.Context, logger logrus.FieldLogger, metrics *Metrics, cfg sgConfig,
	compactionCallbacks cyclemanager.CycleCallbackGroup, b *Bucket, files map[string]int64,
) (*SegmentGroup, error) {
	now := time.Now()
	sg := &SegmentGroup{
		segments:                     make([]Segment, len(files)),
		dir:                          cfg.dir,
		logger:                       logger,
		metrics:                      metrics,
		monitorCount:                 cfg.monitorCount,
		mapRequiresSorting:           cfg.mapRequiresSorting,
		strategy:                     cfg.strategy,
		mmapContents:                 cfg.mmapContents,
		keepTombstones:               cfg.keepTombstones,
		useBloomFilter:               cfg.useBloomFilter,
		calcCountNetAdditions:        cfg.calcCountNetAdditions,
		compactLeftOverSegments:      cfg.forceCompaction,
		maxSegmentSize:               cfg.maxSegmentSize,
		cleanupInterval:              cfg.cleanupInterval,
		enableChecksumValidation:     cfg.enableChecksumValidation,
		allocChecker:                 b.allocChecker,
		lastCompactionCall:           now,
		lastCleanupCall:              now,
		MinMMapSize:                  cfg.MinMMapSize,
		writeSegmentInfoIntoFileName: cfg.writeSegmentInfoIntoFileName,
		writeMetadata:                cfg.writeMetadata,
		bitmapBufPool:                b.bitmapBufPool,
	}

	segmentIndex := 0

	segmentsAlreadyRecoveredFromCompaction := make(map[string]struct{})

	// Note: it's important to process first the compacted segments
	// TODO: a single iteration may be possible

	for entry := range files {
		if filepath.Ext(entry) != ".tmp" {
			continue
		}

		potentialCompactedSegmentFileName := strings.TrimSuffix(entry, ".tmp")

		if filepath.Ext(potentialCompactedSegmentFileName) != ".db" {
			// another kind of temporal file, ignore at this point but it may need to be deleted...
			continue
		}

		jointSegments := segmentID(potentialCompactedSegmentFileName)
		jointSegmentsIDs := strings.Split(jointSegments, "_")

		if len(jointSegmentsIDs) == 1 {
			// cleanup leftover, to be removed
			if err := os.Remove(filepath.Join(sg.dir, entry)); err != nil {
				return nil, fmt.Errorf("delete partially cleaned segment %q: %w", entry, err)
			}
			continue
		}

		if len(jointSegmentsIDs) != 2 {
			logger.WithField("action", "lsm_segment_init").
				WithField("path", filepath.Join(sg.dir, entry)).
				Warn("ignored (partially written) LSM compacted segment generated with a version older than v1.24.0")

			continue
		}

		// jointSegmentsIDs[0] is the left segment, jointSegmentsIDs[1] is the right segment
		leftSegmentFound, _ := segmentExistsWithID(jointSegmentsIDs[0], files)
		rightSegmentFound, rightSegmentFilename := segmentExistsWithID(jointSegmentsIDs[1], files)

		rightSegmentPath := filepath.Join(sg.dir, rightSegmentFilename)

		if leftSegmentFound && rightSegmentFound {
			delete(files, entry)
			if err := os.Remove(filepath.Join(sg.dir, entry)); err != nil {
				return nil, fmt.Errorf("delete partially compacted segment %q: %w", entry, err)
			}
			continue
		}

		if leftSegmentFound && !rightSegmentFound {
			return nil, fmt.Errorf("missing right segment %q", rightSegmentFilename)
		}

		var rightSegmentMetadata *struct {
			Level    uint16
			Strategy segmentindex.Strategy
		}
		if !leftSegmentFound && rightSegmentFound {
			// segment is initialized just to be erased
			// there is no need of bloom filters nor net addition counter re-calculation
			rightSegment, err := newSegment(rightSegmentPath, logger,
				metrics, sg.makeExistsOn(nil),
				segmentConfig{
					mmapContents:             sg.mmapContents,
					useBloomFilter:           sg.useBloomFilter,
					calcCountNetAdditions:    sg.calcCountNetAdditions,
					overwriteDerived:         false,
					enableChecksumValidation: sg.enableChecksumValidation,
					MinMMapSize:              sg.MinMMapSize,
					allocChecker:             sg.allocChecker,
					fileList:                 make(map[string]int64), // empty to not check if bloom/cna files already exist
					writeMetadata:            sg.writeMetadata,
				})
			if err != nil {
				return nil, fmt.Errorf("init already compacted right segment %s: %w", rightSegmentFilename, err)
			}

			rightSegmentMetadata = &struct {
				Level    uint16
				Strategy segmentindex.Strategy
			}{
				Level:    rightSegment.getLevel(),
				Strategy: rightSegment.getStrategy(),
			}

			err = rightSegment.close()
			if err != nil {
				return nil, fmt.Errorf("close already compacted right segment %s: %w", rightSegmentFilename, err)
			}

			// https://github.com/weaviate/weaviate/pull/6128 introduces the ability
			// to drop segments delayed by renaming them first and then dropping them
			// later.
			//
			// The existing functionality (previously .drop) was renamed to
			// .dropImmediately. We are keeping the old behavior in this mainly for
			// backward compatbility, but also because the motivation behind the
			// delayed deletion does not apply here:
			//
			// The new behavior is meant to split the deletion into two steps, to
			// reduce the time that an expensive lock – which could block readers -
			// is held. In this scenario, the segment has not been initialized yet,
			// so there is no one we could be blocking.
			//
			// The total time is the same, so we can also just drop it immediately.
			err = rightSegment.dropImmediately()
			if err != nil {
				return nil, fmt.Errorf("delete already compacted right segment %s: %w", rightSegmentFilename, err)
			}
			delete(files, rightSegmentFilename)

			err = diskio.Fsync(sg.dir)
			if err != nil {
				return nil, fmt.Errorf("fsync segment directory %s: %w", sg.dir, err)
			}
		}

		var newRightSegmentFileName string
		if cfg.writeSegmentInfoIntoFileName && rightSegmentMetadata != nil {
			newRightSegmentFileName = fmt.Sprintf("segment-%s%s.db", jointSegmentsIDs[1], segmentExtraInfo(rightSegmentMetadata.Level, rightSegmentMetadata.Strategy))
		} else {
			newRightSegmentFileName = fmt.Sprintf("segment-%s.db", jointSegmentsIDs[1])
		}
		newRightSegmentPath := filepath.Join(sg.dir, newRightSegmentFileName)

		if err := os.Rename(filepath.Join(sg.dir, entry), newRightSegmentPath); err != nil {
			return nil, fmt.Errorf("rename compacted segment file %q as %q: %w", entry, newRightSegmentFileName, err)
		}

		var segment Segment
		var err error
		sgConf := segmentConfig{
			mmapContents:             sg.mmapContents,
			useBloomFilter:           sg.useBloomFilter,
			calcCountNetAdditions:    sg.calcCountNetAdditions,
			overwriteDerived:         true,
			enableChecksumValidation: sg.enableChecksumValidation,
			MinMMapSize:              sg.MinMMapSize,
			allocChecker:             sg.allocChecker,
			fileList:                 files,
			writeMetadata:            sg.writeMetadata,
		}
		if b.lazySegmentLoading {
			segment, err = newLazySegment(newRightSegmentPath, logger,
				metrics, sg.makeExistsOn(sg.segments[:segmentIndex]), sgConf,
			)
			if err != nil {
				return nil, fmt.Errorf("init lazy segment %s: %w", newRightSegmentFileName, err)
			}
		} else {
			segment, err = newSegment(newRightSegmentPath, logger,
				metrics, sg.makeExistsOn(sg.segments[:segmentIndex]), sgConf,
			)
			if err != nil {
				return nil, fmt.Errorf("init segment %s: %w", newRightSegmentFileName, err)
			}
		}

		sg.segments[segmentIndex] = segment
		segmentIndex++

		segmentsAlreadyRecoveredFromCompaction[newRightSegmentFileName] = struct{}{}
	}

	for entry := range files {
		if filepath.Ext(entry) == DeleteMarkerSuffix {
			// marked for deletion, but never actually deleted. Delete now.
			if err := os.Remove(filepath.Join(sg.dir, entry)); err != nil {
				// don't abort if the delete fails, we can still continue (albeit
				// without freeing disk space that should have been freed)
				sg.logger.WithError(err).WithFields(logrus.Fields{
					"action": "lsm_segment_init_deleted_previously_marked_files",
					"file":   entry,
				}).Error("failed to delete file already marked for deletion")
			}
			continue

		}

		if filepath.Ext(entry) != ".db" {
			// skip, this could be commit log, etc.
			continue
		}

		_, alreadyRecoveredFromCompaction := segmentsAlreadyRecoveredFromCompaction[entry]
		if alreadyRecoveredFromCompaction {
			// the .db file was already removed and restored from a compacted segment
			continue
		}

		// before we can mount this file, we need to check if a WAL exists for it.
		// If yes, we must assume that the flush never finished, as otherwise the
		// WAL would have been deleted. Thus we must remove it.
		walFileName, _, _ := strings.Cut(entry, ".")
		walFileName += ".wal"
		_, ok := files[walFileName]
		if ok {
			// the segment will be recovered from the WAL
			err := os.Remove(filepath.Join(sg.dir, entry))
			if err != nil {
				return nil, fmt.Errorf("delete partially written segment %s: %w", entry, err)
			}

			logger.WithField("action", "lsm_segment_init").
				WithField("path", filepath.Join(sg.dir, entry)).
				WithField("wal_path", walFileName).
				Info("discarded (partially written) LSM segment, because an active WAL for " +
					"the same segment was found. A recovery from the WAL will follow.")

			continue
		}

		var segment Segment
		segConf := segmentConfig{
			mmapContents:             sg.mmapContents,
			useBloomFilter:           sg.useBloomFilter,
			calcCountNetAdditions:    sg.calcCountNetAdditions,
			overwriteDerived:         false,
			enableChecksumValidation: sg.enableChecksumValidation,
			MinMMapSize:              sg.MinMMapSize,
			allocChecker:             sg.allocChecker,
			fileList:                 files,
			writeMetadata:            sg.writeMetadata,
		}
		var err error
		if b.lazySegmentLoading {
			segment, err = newLazySegment(filepath.Join(sg.dir, entry), logger,
				metrics, sg.makeExistsOn(sg.segments[:segmentIndex]), segConf,
			)
			if err != nil {
				return nil, fmt.Errorf("init lazy segment %s: %w", filepath.Join(sg.dir, entry), err)
			}
		} else {
			segment, err = newSegment(filepath.Join(sg.dir, entry), logger,
				metrics, sg.makeExistsOn(sg.segments[:segmentIndex]), segConf,
			)
			if err != nil {
				return nil, fmt.Errorf("init segment %s: %w", filepath.Join(sg.dir, entry), err)
			}
		}
		sg.segments[segmentIndex] = segment
		segmentIndex++
	}

	sg.segments = sg.segments[:segmentIndex]

	// segment load order is as follows:
	// - find .tmp files and recover them first
	// - find .db files and load them
	//   - if there is a .wal file exists for a .db, remove the .db file
	// - find .wal files and load them into a memtable
	//   - flush the memtable to a segment file
	// Thus, files may be loaded in a different order than they were created,
	// and we need to re-sort them to ensure the order is correct, as compations
	// and other operations are based on the creation order of the segments
	sort.Slice(sg.segments, func(i, j int) bool {
		return sg.segments[i].getPath() < sg.segments[j].getPath()
	})

	// Actual strategy is stored in segment files. In case it is SetCollection,
	// while new implementation uses bitmaps and supposed to be RoaringSet,
	// bucket and segmentgroup strategy is changed back to SetCollection
	// (memtables will be created later on, with already modified strategy)
	// TODO what if only WAL files exists, and there is no segment to get actual strategy?
	if b.strategy == StrategyRoaringSet && len(sg.segments) > 0 &&
		sg.segments[0].getStrategy() == segmentindex.StrategySetCollection {
		b.strategy = StrategySetCollection
		b.desiredStrategy = StrategyRoaringSet
		sg.strategy = StrategySetCollection
	}
	// As of v1.19 property's IndexInterval setting is replaced with
	// IndexFilterable (roaring set) + IndexSearchable (map) and enabled by default.
	// Buckets for text/text[] inverted indexes created before 1.19 have strategy
	// map and name that since 1.19 is used by filterable indeverted index.
	// Those buckets (roaring set by configuration, but in fact map) have to be
	// renamed on startup by migrator. Here actual strategy is set based on
	// data found in segment files
	if b.strategy == StrategyRoaringSet && len(sg.segments) > 0 &&
		sg.segments[0].getStrategy() == segmentindex.StrategyMapCollection {
		b.strategy = StrategyMapCollection
		b.desiredStrategy = StrategyRoaringSet
		sg.strategy = StrategyMapCollection
	}

	// Inverted segments share a lot of their logic as the MapCollection,
	// and the main difference is in the way they store their data.
	// Setting the desired strategy to Inverted will make sure that we can
	// distinguish between the two strategies for search.
	// The changes only apply when we have segments on disk,
	// as the memtables will always be created with the MapCollection strategy.
	if b.strategy == StrategyInverted && len(sg.segments) > 0 &&
		sg.segments[0].getStrategy() == segmentindex.StrategyMapCollection {
		b.strategy = StrategyMapCollection
		b.desiredStrategy = StrategyInverted
		sg.strategy = StrategyMapCollection
	} else if b.strategy == StrategyMapCollection && len(sg.segments) > 0 &&
		sg.segments[0].getStrategy() == segmentindex.StrategyInverted {
		// TODO amourao: blockmax "else" to be removed before final release
		// in case bucket was created as inverted and default strategy was reverted to map
		// by unsetting corresponding env variable
		b.strategy = StrategyInverted
		b.desiredStrategy = StrategyMapCollection
		sg.strategy = StrategyInverted
	}

	if err := b.mayRecoverFromCommitLogs(ctx, sg, files); err != nil {
		return nil, err
	}

	if sg.monitorCount {
		sg.metrics.ObjectCount(sg.count())
	}

	sc, err := newSegmentCleaner(sg)
	if err != nil {
		return nil, err
	}
	sg.segmentCleaner = sc

	// if a segment exists of the map collection strategy, we need to
	// convert the inverted strategy to a map collection strategy
	// as it is done on the bucket level
	if sg.strategy == StrategyInverted && len(sg.segments) > 0 &&
		sg.segments[0].getStrategy() == segmentindex.StrategyMapCollection {
		sg.strategy = StrategyMapCollection
	}

	switch sg.strategy {
	case StrategyInverted:
		// start with last but one segment, as the last one doesn't need tombstones for now
		for i := len(sg.segments) - 2; i >= 0; i-- {
			// avoid crashing if segment has no tombstones
			tombstonesNext, err := sg.segments[i+1].ReadOnlyTombstones()
			if err != nil {
				return nil, fmt.Errorf("init segment %s: load tombstones %w", sg.segments[i+1].getPath(), err)
			}
			if _, err := sg.segments[i].MergeTombstones(tombstonesNext); err != nil {
				return nil, fmt.Errorf("init segment %s: merge tombstones %w", sg.segments[i].getPath(), err)
			}
		}

	case StrategyRoaringSetRange:
		if cfg.keepSegmentsInMemory {
			t := time.Now()
			sg.roaringSetRangeSegmentInMemory = roaringsetrange.NewSegmentInMemory()
			for _, seg := range sg.segments {
				cursor := seg.newRoaringSetRangeCursor()
				if err := sg.roaringSetRangeSegmentInMemory.MergeSegmentByCursor(cursor); err != nil {
					return nil, fmt.Errorf("build segment-in-memory of strategy '%s': %w", sg.strategy, err)
				}
			}
			logger.WithFields(logrus.Fields{
				"took":    time.Since(t).String(),
				"bucket":  filepath.Base(cfg.dir),
				"size_mb": fmt.Sprintf("%.3f", float64(sg.roaringSetRangeSegmentInMemory.Size())/1024/1024),
			}).Debug("rangeable segment-in-memory built")
		}
	}

	id := "segmentgroup/compaction/" + sg.dir
	sg.compactionCallbackCtrl = compactionCallbacks.Register(id, sg.compactOrCleanup)

	return sg, nil
}

func (sg *SegmentGroup) makeExistsOn(segments []Segment) existsOnLowerSegmentsFn {
	return func(key []byte) (bool, error) {
		if len(segments) == 0 {
			// this is already the lowest possible segment, we can guarantee that
			// any key in this segment is previously unseen.
			return false, nil
		}

		v, err := sg.getWithUpperSegmentBoundary(key, segments)
		if err != nil {
			return false, fmt.Errorf("check exists on segments: %w", err)
		}

		return v != nil, nil
	}
}

func (sg *SegmentGroup) add(path string) error {
	sg.maintenanceLock.Lock()
	defer sg.maintenanceLock.Unlock()

	segment, err := newSegment(path, sg.logger,
		sg.metrics, sg.makeExistsOn(sg.segments),
		segmentConfig{
			mmapContents:             sg.mmapContents,
			useBloomFilter:           sg.useBloomFilter,
			calcCountNetAdditions:    sg.calcCountNetAdditions,
			overwriteDerived:         true,
			enableChecksumValidation: sg.enableChecksumValidation,
			MinMMapSize:              sg.MinMMapSize,
			allocChecker:             sg.allocChecker,
			writeMetadata:            sg.writeMetadata,
		})
	if err != nil {
		return fmt.Errorf("init segment %s: %w", path, err)
	}

	sg.segments = append(sg.segments, segment)
	return nil
}

func (sg *SegmentGroup) getAndLockSegments() (segments []Segment, release func()) {
	sg.cursorsLock.RLock()
	sg.maintenanceLock.RLock()

	if len(sg.enqueuedSegments) == 0 {
		return sg.segments, func() {
			sg.cursorsLock.RUnlock()
			sg.maintenanceLock.RUnlock()
		}
	}

	segments = make([]Segment, 0, len(sg.segments)+len(sg.enqueuedSegments))

	segments = append(segments, sg.segments...)
	segments = append(segments, sg.enqueuedSegments...)

	return segments, func() {
		sg.cursorsLock.RUnlock()
		sg.maintenanceLock.RUnlock()
	}
}

func (sg *SegmentGroup) addInitializedSegment(segment *segment) error {
	sg.cursorsLock.Lock()
	defer sg.cursorsLock.Unlock()

	if sg.activeCursors > 0 {
		sg.enqueuedSegments = append(sg.enqueuedSegments, segment)
		return nil
	}

	sg.maintenanceLock.Lock()
	defer sg.maintenanceLock.Unlock()

	sg.segments = append(sg.segments, segment)
	return nil
}

func (sg *SegmentGroup) get(key []byte) ([]byte, error) {
	beforeMaintenanceLock := time.Now()
	segments, release := sg.getAndLockSegments()
	defer release()

	if time.Since(beforeMaintenanceLock) > 100*time.Millisecond {
		sg.logger.WithField("duration", time.Since(beforeMaintenanceLock)).
			WithField("action", "lsm_segment_group_get_obtain_maintenance_lock").
			Debug("waited over 100ms to obtain maintenance lock in segment group get()")
	}

	return sg.getWithUpperSegmentBoundary(key, segments)
}

// not thread-safe on its own, as the assumption is that this is called from a
// lockholder, e.g. within .get()
func (sg *SegmentGroup) getWithUpperSegmentBoundary(key []byte, segments []Segment) ([]byte, error) {
	// assumes "replace" strategy

	// start with latest and exit as soon as something is found, thus making sure
	// the latest takes presence
	for i := len(segments) - 1; i >= 0; i-- {
		beforeSegment := time.Now()
		v, err := segments[i].get(key)
		if time.Since(beforeSegment) > 100*time.Millisecond {
			sg.logger.WithField("duration", time.Since(beforeSegment)).
				WithField("action", "lsm_segment_group_get_individual_segment").
				WithError(err).
				WithField("segment_pos", i).
				Debug("waited over 100ms to get result from individual segment")
		}
		if err != nil {
			if errors.Is(err, lsmkv.NotFound) {
				continue
			}

			if errors.Is(err, lsmkv.Deleted) {
				return nil, nil
			}

			panic(fmt.Sprintf("unsupported error in segmentGroup.get(): %v", err))
		}

		return v, nil
	}

	return nil, nil
}

func (sg *SegmentGroup) getErrDeleted(key []byte) ([]byte, error) {
	segments, release := sg.getAndLockSegments()
	defer release()

	return sg.getWithUpperSegmentBoundaryErrDeleted(key, segments)
}

func (sg *SegmentGroup) getWithUpperSegmentBoundaryErrDeleted(key []byte, segments []Segment) ([]byte, error) {
	// assumes "replace" strategy

	// start with latest and exit as soon as something is found, thus making sure
	// the latest takes presence
	for i := len(segments) - 1; i >= 0; i-- {
		v, err := segments[i].get(key)
		if err != nil {
			if errors.Is(err, lsmkv.NotFound) {
				continue
			}

			if errors.Is(err, lsmkv.Deleted) {
				return nil, err
			}

			panic(fmt.Sprintf("unsupported error in segmentGroup.get(): %v", err))
		}

		return v, nil
	}

	return nil, lsmkv.NotFound
}

func (sg *SegmentGroup) getBySecondaryIntoMemory(pos int, key []byte, buffer []byte) ([]byte, []byte, []byte, error) {
	segments, release := sg.getAndLockSegments()
	defer release()

	// assumes "replace" strategy

	// start with latest and exit as soon as something is found, thus making sure
	// the latest takes presence
	for i := len(segments) - 1; i >= 0; i-- {
		k, v, allocatedBuff, err := segments[i].getBySecondaryIntoMemory(pos, key, buffer)
		if err != nil {
			if errors.Is(err, lsmkv.NotFound) {
				continue
			}

			if errors.Is(err, lsmkv.Deleted) {
				return nil, nil, nil, nil
			}

			panic(fmt.Sprintf("unsupported error in segmentGroup.get(): %v", err))
		}

		return k, v, allocatedBuff, nil
	}

	return nil, nil, nil, nil
}

func (sg *SegmentGroup) getCollection(key []byte) ([]value, error) {
	segments, release := sg.getAndLockSegments()
	defer release()

	var out []value

	// start with first and do not exit
	for _, segment := range segments {
		v, err := segment.getCollection(key)
		if err != nil {
			if errors.Is(err, lsmkv.NotFound) {
				continue
			}

			return nil, err
		}

		if len(out) == 0 {
			out = v
		} else {
			out = append(out, v...)
		}
	}

	return out, nil
}

<<<<<<< HEAD
func (sg *SegmentGroup) getCollectionAndSegments(key []byte) ([][]value, []Segment, func(), error) {
=======
func (sg *SegmentGroup) getCollectionAndSegments(ctx context.Context, key []byte) ([][]value, []*segment, func(), error) {
>>>>>>> 42d85612
	segments, release := sg.getAndLockSegments()

	out := make([][]value, len(segments))
	outSegments := make([]Segment, len(segments))

	i := 0
	// start with first and do not exit
	for _, segment := range segments {
		if ctx.Err() != nil {
			release()
			return nil, nil, func() {}, ctx.Err()
		}
		v, err := segment.getCollection(key)
		if err != nil {
			if !errors.Is(err, lsmkv.NotFound) {
				release()
				return nil, nil, func() {}, err
			}
			// inverted segments need to be loaded anyway, even if they don't have
			// the key, as we need to know if they have tombstones
			if segment.getStrategy() != segmentindex.StrategyInverted {
				continue
			}
		}

		out[i] = v
		outSegments[i] = segment
		i++
	}

	return out[:i], outSegments[:i], release, nil
}

func (sg *SegmentGroup) roaringSetGet(key []byte) (out roaringset.BitmapLayers, release func(), err error) {
	segments, sgRelease := sg.getAndLockSegments()
	defer sgRelease()

	ln := len(segments)
	if ln == 0 {
		return nil, noopRelease, nil
	}

	release = noopRelease
	// use bigger buffer for first layer, to make space for further merges
	// with following layers
	bitmapBufPool := roaringset.NewBitmapBufPoolFactorWrapper(sg.bitmapBufPool, 1.25)

	i := 0
	for ; i < ln; i++ {
		layer, layerRelease, err := segments[i].roaringSetGet(key, bitmapBufPool)
		if err == nil {
			out = append(out, layer)
			release = layerRelease
			i++
			break
		}
		if !errors.Is(err, lsmkv.NotFound) {
			return nil, noopRelease, err
		}
	}
	defer func() {
		if err != nil {
			release()
		}
	}()

	for ; i < ln; i++ {
		if err := segments[i].roaringSetMergeWith(key, out[0], sg.bitmapBufPool); err != nil {
			return nil, noopRelease, err
		}
	}

	return out, release, nil
}

func (sg *SegmentGroup) count() int {
	segments, release := sg.getAndLockSegments()
	defer release()

	count := 0
	for _, seg := range segments {
		count += seg.getSegment().getCountNetAdditions()
	}

	return count
}

func (sg *SegmentGroup) shutdown(ctx context.Context) error {
	if err := sg.compactionCallbackCtrl.Unregister(ctx); err != nil {
		return fmt.Errorf("long-running compaction in progress: %w", ctx.Err())
	}
	if err := sg.segmentCleaner.close(); err != nil {
		return err
	}

	sg.cursorsLock.Lock()
	defer sg.cursorsLock.Unlock()

	for _, seg := range sg.enqueuedSegments {
		seg.close()
	}

	// Lock acquirement placed after compaction cycle stop request, due to occasional deadlock,
	// because compaction logic used in cycle also requires maintenance lock.
	//
	// If lock is grabbed by shutdown method and compaction in cycle loop starts right after,
	// it is blocked waiting for the same lock, eventually blocking entire cycle loop and preventing to read stop signal.
	// If stop signal can not be read, shutdown will not receive stop result and will not proceed with further execution.
	// Maintenance lock will then never be released.
	sg.maintenanceLock.Lock()
	defer sg.maintenanceLock.Unlock()

	for _, seg := range sg.segments {
		if err := seg.close(); err != nil {
			return err
		}
	}

	// make sure the segment list itself is set to nil. In case a memtable will
	// still flush after closing, it might try to read from a disk segment list
	// otherwise and run into nil-pointer problems.
	sg.segments = nil

	return nil
}

func (sg *SegmentGroup) UpdateStatus(status storagestate.Status) {
	sg.statusLock.Lock()
	defer sg.statusLock.Unlock()

	sg.status = status
}

func (sg *SegmentGroup) isReadyOnly() bool {
	sg.statusLock.Lock()
	defer sg.statusLock.Unlock()

	return sg.status == storagestate.StatusReadOnly
}

func fileExists(path string) (bool, error) {
	_, err := os.Stat(path)
	if err == nil {
		return true, nil
	}

	if errors.Is(err, fs.ErrNotExist) {
		return false, nil
	}

	return false, err
}

func segmentExistsWithID(segmentID string, files map[string]int64) (bool, string) {
	// segment file format is "segment-{segmentID}.EXT" where EXT is either
	// - ".db" if extra infos in filename are not used
	// - ".{extra_infos}.db" if extra infos in filename are used
	match := fmt.Sprintf("segment-%s.", segmentID)
	for fileName := range files {
		if strings.HasPrefix(fileName, match) && strings.HasSuffix(fileName, ".db") {
			return true, fileName
		}
	}
	return false, ""
}

func (sg *SegmentGroup) compactOrCleanup(shouldAbort cyclemanager.ShouldAbortCallback) bool {
	sg.monitorSegments()

	compact := func() bool {
		sg.lastCompactionCall = time.Now()
		compacted, err := sg.compactOnce()
		if err != nil {
			sg.logger.WithField("action", "lsm_compaction").
				WithField("path", sg.dir).
				WithError(err).
				Errorf("compaction failed")
		} else if !compacted {
			sg.logger.WithField("action", "lsm_compaction").
				WithField("path", sg.dir).
				Trace("no segments eligible for compaction")
		}
		return compacted
	}
	cleanup := func() bool {
		sg.lastCleanupCall = time.Now()
		cleaned, err := sg.segmentCleaner.cleanupOnce(shouldAbort)
		if err != nil {
			sg.logger.WithField("action", "lsm_cleanup").
				WithField("path", sg.dir).
				WithError(err).
				Errorf("cleanup failed")
		}
		return cleaned
	}

	// alternatively run compaction or cleanup first
	// if 1st one called succeeds, 2nd one is skipped, otherwise 2nd one is called as well
	//
	// compaction has the precedence over cleanup, however if cleanup
	// was not called for over [forceCleanupInterval], force at least one execution
	// in between compactions.
	// (ignore if compaction was not called within that time either)
	forceCleanupInterval := time.Hour * 12

	if time.Since(sg.lastCleanupCall) > forceCleanupInterval && sg.lastCleanupCall.Before(sg.lastCompactionCall) {
		return cleanup() || compact()
	}
	return compact() || cleanup()
}

func (sg *SegmentGroup) Len() int {
	segments, release := sg.getAndLockSegments()
	defer release()

	return len(segments)
}

func (sg *SegmentGroup) GetAveragePropertyLength() (float64, uint64) {
	segments, release := sg.getAndLockSegments()
	defer release()

	if len(segments) == 0 {
		return 0, 0
	}

	totalDocCount := uint64(0)
	for _, segment := range segments {
		invertedData := segment.getInvertedData()
		totalDocCount += invertedData.avgPropertyLengthsCount
	}

	if totalDocCount == 0 {
		return defaultAveragePropLength, 0
	}

	weightedAverage := 0.0
	for _, segment := range segments {
		invertedData := segment.getInvertedData()
		weightedAverage += float64(invertedData.avgPropertyLengthsCount) / float64(totalDocCount) * invertedData.avgPropertyLengthsAvg
	}

	return weightedAverage, totalDocCount
}<|MERGE_RESOLUTION|>--- conflicted
+++ resolved
@@ -730,11 +730,7 @@
 	return out, nil
 }
 
-<<<<<<< HEAD
-func (sg *SegmentGroup) getCollectionAndSegments(key []byte) ([][]value, []Segment, func(), error) {
-=======
-func (sg *SegmentGroup) getCollectionAndSegments(ctx context.Context, key []byte) ([][]value, []*segment, func(), error) {
->>>>>>> 42d85612
+func (sg *SegmentGroup) getCollectionAndSegments(ctx context.Context, key []byte) ([][]value, []Segment, func(), error) {
 	segments, release := sg.getAndLockSegments()
 
 	out := make([][]value, len(segments))
