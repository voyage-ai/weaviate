//                           _       _
// __      _____  __ ___   ___  __ _| |_ ___
// \ \ /\ / / _ \/ _` \ \ / / |/ _` | __/ _ \
//  \ V  V /  __/ (_| |\ V /| | (_| | ||  __/
//   \_/\_/ \___|\__,_| \_/ |_|\__,_|\__\___|
//
//  Copyright © 2016 - 2024 Weaviate B.V. All rights reserved.
//
//  CONTACT: hello@weaviate.io
//

package lsmkv

import (
	"encoding/binary"
	"errors"
	"fmt"
	"os"

	"github.com/weaviate/weaviate/usecases/byteops"

	"github.com/weaviate/weaviate/adapters/repos/db/lsmkv/segmentindex"
	"github.com/weaviate/weaviate/entities/diskio"
)

// ErrInvalidChecksum indicates that the read file should not be trusted. For
// any pre-computed data this is a recoverable issue, as the data can simply be
// re-computed at read-time.
var ErrInvalidChecksum = errors.New("invalid checksum")

// existOnLowerSegments is a simple function that can be passed at segment
// initialization time to check if any of the keys are truly new or previously
// seen. This can in turn be used to build up the net count additions. The
// reason this is abstract:
type existsOnLowerSegmentsFn func(key []byte) (bool, error)

func (s *segment) countNetPath() string {
	return s.buildPath("%s.cna")
}

<<<<<<< HEAD
func countNetPathFromSegmentPath(segPath string) string {
	extless := strings.TrimSuffix(segPath, filepath.Ext(segPath))
	return fmt.Sprintf("%s.cna", extless)
}

func (s *segment) initCountNetAdditions(exists existsOnLowerSegmentsFn, overwrite bool, existingFilesList map[string]int64) error {
=======
func (s *segment) initCountNetAdditions(exists existsOnLowerSegmentsFn, overwrite bool, precomputedCNAValue *int) error {
>>>>>>> b4553e76
	if s.strategy != segmentindex.StrategyReplace {
		// replace is the only strategy that supports counting
		return nil
	}

	path := s.countNetPath()
	s.metaPaths = append(s.metaPaths, path)

	loadFromDisk, err := fileExistsInList(existingFilesList, path)
	if err != nil {
		return err
	}
	if loadFromDisk {
		if overwrite {
			err := os.Remove(path)
			if err != nil {
				return fmt.Errorf("delete existing net additions counter %s: %w", path, err)
			}
		} else {
			err = s.loadCountNetFromDisk()
			if err == nil {
				return nil
			}

			if !errors.Is(err, ErrInvalidChecksum) {
				// not a recoverable error
				return err
			}

			// now continue re-calculating
		}
	}

	if precomputedCNAValue != nil {
		s.countNetAdditions = *precomputedCNAValue
	} else {
		var lastErr error
		countNet := 0
		cb := func(key []byte, tombstone bool) {
			existedOnPrior, err := exists(key)
			if err != nil {
				lastErr = err
			}

			if tombstone && existedOnPrior {
				countNet--
			}

			if !tombstone && !existedOnPrior {
				countNet++
			}
		}

		extr := newBufferedKeyAndTombstoneExtractor(s.contents, s.dataStartPos,
			s.dataEndPos, 10e6, s.secondaryIndexCount, cb)

		extr.do()

		s.countNetAdditions = countNet

		if lastErr != nil {
			return lastErr
		}
	}

	if err := s.storeCountNetOnDisk(); err != nil {
		return fmt.Errorf("store count net additions on disk: %w", err)
	}

	return nil
}

func (s *segment) storeCountNetOnDisk() error {
	return storeCountNetOnDisk(s.countNetPath(), s.countNetAdditions, s.observeMetaWrite)
}

func storeCountNetOnDisk(path string, value int, observeWrite diskio.MeteredWriterCallback) error {
	rw := byteops.NewReadWriter(make([]byte, byteops.Uint64Len+byteops.Uint32Len))
	rw.MoveBufferPositionForward(byteops.Uint32Len) // leave space for checksum
	rw.WriteUint64(uint64(value))

	return writeWithChecksum(rw, path, observeWrite)
}

func (s *segment) loadCountNetFromDisk() error {
	data, err := loadWithChecksum(s.countNetPath(), 12, s.metrics.ReadObserver("netAdditions"))
	if err != nil {
		return err
	}

	s.countNetAdditions = int(binary.LittleEndian.Uint64(data[0:8]))

	return nil
}

func (s *segment) precomputeCountNetAdditions(updatedCountNetAdditions int) ([]string, error) {
	if s.strategy != segmentindex.StrategyReplace {
		// only "replace" has count net additions, so we are done
		return []string{}, nil
	}

	cnaPath := fmt.Sprintf("%s.tmp", s.countNetPath())
	if err := storeCountNetOnDisk(cnaPath, updatedCountNetAdditions, s.observeMetaWrite); err != nil {
		return nil, err
	}
	return []string{cnaPath}, nil
}<|MERGE_RESOLUTION|>--- conflicted
+++ resolved
@@ -38,16 +38,7 @@
 	return s.buildPath("%s.cna")
 }
 
-<<<<<<< HEAD
-func countNetPathFromSegmentPath(segPath string) string {
-	extless := strings.TrimSuffix(segPath, filepath.Ext(segPath))
-	return fmt.Sprintf("%s.cna", extless)
-}
-
-func (s *segment) initCountNetAdditions(exists existsOnLowerSegmentsFn, overwrite bool, existingFilesList map[string]int64) error {
-=======
-func (s *segment) initCountNetAdditions(exists existsOnLowerSegmentsFn, overwrite bool, precomputedCNAValue *int) error {
->>>>>>> b4553e76
+func (s *segment) initCountNetAdditions(exists existsOnLowerSegmentsFn, overwrite bool, precomputedCNAValue *int, existingFilesList map[string]int64) error {
 	if s.strategy != segmentindex.StrategyReplace {
 		// replace is the only strategy that supports counting
 		return nil
