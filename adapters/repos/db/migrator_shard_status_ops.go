--- conflicted
+++ resolved
@@ -37,21 +37,11 @@
 
 	for _, name := range frozen {
 		eg.Go(func() error {
-<<<<<<< HEAD
+			idx.backupLock.RLock(name)
+			defer idx.backupLock.RUnlock(name)
+
 			idx.shardCreateLocks.Lock(name)
 			defer idx.shardCreateLocks.Unlock(name)
-=======
-			idx.backupLock.RLock(name)
-			defer idx.backupLock.RUnlock(name)
-
-			shard, release, err := idx.getOrInitShard(ctx, name)
-			if err != nil {
-				ec.Add(err)
-				return nil
-			}
-
-			defer release()
->>>>>>> 81bbbbb2
 
 			shard, ok := idx.shards.LoadAndDelete(name)
 			if !ok {
