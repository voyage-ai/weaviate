--- conflicted
+++ resolved
@@ -117,8 +117,9 @@
 						hnsw.WithSnapshotMinDeltaCommitlogsSizePercentage(s.index.Config.HNSWSnapshotMinDeltaCommitlogsSizePercentage),
 					)
 				},
-<<<<<<< HEAD
 				AllocChecker:                 s.index.allocChecker,
+				MinMMapSize:                  s.index.Config.MinMMapSize,
+				MaxWalReuseSize:              s.index.Config.MaxReuseWalSize,
 				WaitForCachePrefill:          s.index.Config.HNSWWaitForCachePrefill,
 				FlatSearchConcurrency:        s.index.Config.HNSWFlatSearchConcurrency,
 				AcornFilterRatio:             s.index.Config.HNSWAcornFilterRatio,
@@ -128,15 +129,6 @@
 				LazyLoadSegments:             lazyLoadSegments,
 				WriteSegmentInfoIntoFileName: s.index.Config.SegmentInfoIntoFileNameEnabled,
 				WriteMetadataFilesEnabled:    s.index.Config.WriteMetadataFilesEnabled,
-=======
-				AllocChecker:           s.index.allocChecker,
-				MinMMapSize:            s.index.Config.MinMMapSize,
-				MaxWalReuseSize:        s.index.Config.MaxReuseWalSize,
-				WaitForCachePrefill:    s.index.Config.HNSWWaitForCachePrefill,
-				FlatSearchConcurrency:  s.index.Config.HNSWFlatSearchConcurrency,
-				AcornFilterRatio:       s.index.Config.HNSWAcornFilterRatio,
-				VisitedListPoolMaxSize: s.index.Config.VisitedListPoolMaxSize,
->>>>>>> 0f6b9435
 			}, hnswUserConfig, s.cycleCallbacks.vectorTombstoneCleanupCallbacks, s.store)
 			if err != nil {
 				return nil, errors.Wrapf(err, "init shard %q: hnsw index", s.ID())
