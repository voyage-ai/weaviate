--- conflicted
+++ resolved
@@ -211,11 +211,8 @@
 			HNSWSnapshotOnStartup: s.index.Config.HNSWSnapshotOnStartup,
 			MinMMapSize:           s.index.Config.MinMMapSize,
 			MaxWalReuseSize:       s.index.Config.MaxReuseWalSize,
-<<<<<<< HEAD
 			LazyLoadSegments:      lazyLoadSegments,
-=======
 			AllocChecker:          s.index.allocChecker,
->>>>>>> a882518b
 		}, dynamicUserConfig, s.store)
 		if err != nil {
 			return nil, errors.Wrapf(err, "init shard %q: dynamic index", s.ID())
