--- conflicted
+++ resolved
@@ -412,11 +412,7 @@
 ) ([]*storobj.Object, []float32, error) {
 	// new request
 	body, err := clusterapi.IndicesPayloads.SearchParams.
-<<<<<<< HEAD
-		Marshal(vector, targetVector, limit, filters, keywordRanking, sort, cursor, groupBy, additional, targetCombination, properties)
-=======
-		Marshal(vector, targetVector, distance, limit, filters, keywordRanking, sort, cursor, groupBy, additional, targetCombination)
->>>>>>> 4a1e00db
+		Marshal(vector, targetVector, distance, limit, filters, keywordRanking, sort, cursor, groupBy, additional, targetCombination, properties)
 	if err != nil {
 		return nil, nil, fmt.Errorf("marshal request payload: %w", err)
 	}
