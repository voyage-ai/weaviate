--- conflicted
+++ resolved
@@ -188,28 +188,8 @@
 		return errors.Wrap(err, "put object: failed to get client")
 	}
 
-<<<<<<< HEAD
-	remotePath := s.makeObjectName(backupID, key)
-	opt := minio.PutObjectOptions{ContentType: "application/octet-stream"}
-=======
-	// Get filesize
-	file, err := os.Stat(srcPath)
-	if err != nil {
-		return nil
-	}
-	size := file.Size()
-
-	metric, err := monitoring.GetMetrics().BackupStoreDataTransferred.GetMetricWithLabelValues(Name, "class")
-	if err == nil {
-		metric.Add(float64(size))
-	}
-	return nil
-}
-
-func (s *s3Client) PutObject(ctx context.Context, backupID, key string, byes []byte) error {
-	objectName := s.makeObjectName(backupID, key)
+	remotePath := s.makeObjectName(backupID, key)
 	opt := minio.PutObjectOptions{ContentType: "application/octet-stream", PartSize: MINIO_MIN_PART_SIZE}
->>>>>>> 05cc1001
 	reader := bytes.NewReader(byes)
 	objectSize := int64(len(byes))
 
