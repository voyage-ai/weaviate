--- conflicted
+++ resolved
@@ -27,11 +27,8 @@
 	modelIDProperty     = "modelId"
 	modelProperty       = "model"
 	titleProperty       = "titleProperty"
-<<<<<<< HEAD
 	dimensionsProperty  = "dimensions"
-=======
 	taskTypeProperty    = "taskType"
->>>>>>> bcdfce8d
 )
 
 const (
@@ -158,11 +155,10 @@
 	return ic.getStringProperty(titleProperty, "")
 }
 
-<<<<<<< HEAD
 func (ic *classSettings) Dimensions() *int64 {
 	return ic.GetPropertyAsInt64(dimensionsProperty, nil)
-=======
+}
+
 func (ic *classSettings) TaskType() string {
 	return ic.getStringProperty(taskTypeProperty, DefaultTaskType)
->>>>>>> bcdfce8d
 }