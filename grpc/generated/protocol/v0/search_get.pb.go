--- conflicted
+++ resolved
@@ -123,11 +123,7 @@
 }
 
 var file_v0_search_get_proto_msgTypes = make([]protoimpl.MessageInfo, 2)
-<<<<<<< HEAD
-var file_v0_search_get_proto_goTypes = []any{
-=======
 var file_v0_search_get_proto_goTypes = []interface{}{
->>>>>>> 0279a562
 	(*SearchRequest)(nil), // 0: weaviategrpc.SearchRequest
 	(*SearchReply)(nil),   // 1: weaviategrpc.SearchReply
 }
@@ -145,11 +141,7 @@
 		return
 	}
 	if !protoimpl.UnsafeEnabled {
-<<<<<<< HEAD
-		file_v0_search_get_proto_msgTypes[0].Exporter = func(v any, i int) any {
-=======
 		file_v0_search_get_proto_msgTypes[0].Exporter = func(v interface{}, i int) interface{} {
->>>>>>> 0279a562
 			switch v := v.(*SearchRequest); i {
 			case 0:
 				return &v.state
@@ -161,11 +153,7 @@
 				return nil
 			}
 		}
-<<<<<<< HEAD
-		file_v0_search_get_proto_msgTypes[1].Exporter = func(v any, i int) any {
-=======
 		file_v0_search_get_proto_msgTypes[1].Exporter = func(v interface{}, i int) interface{} {
->>>>>>> 0279a562
 			switch v := v.(*SearchReply); i {
 			case 0:
 				return &v.state
