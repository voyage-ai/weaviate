/*                          _       _
 *__      _____  __ ___   ___  __ _| |_ ___
 *\ \ /\ / / _ \/ _` \ \ / / |/ _` | __/ _ \
 * \ V  V /  __/ (_| |\ V /| | (_| | ||  __/
 *  \_/\_/ \___|\__,_| \_/ |_|\__,_|\__\___|
 *
 * Copyright © 2016 - 2019 Weaviate. All rights reserved.
 * LICENSE: https://github.com/creativesoftwarefdn/weaviate/blob/develop/LICENSE.md
 * DESIGN & CONCEPT: Bob van Luijt (@bobvanluijt)
 * CONTACT: hello@creativesoftwarefdn.org
 */
package fetch

import (
	"testing"

	"github.com/creativesoftwarefdn/weaviate/database/schema"
	"github.com/creativesoftwarefdn/weaviate/database/schema/kind"
	contextionary "github.com/creativesoftwarefdn/weaviate/database/schema_contextionary"
	"github.com/creativesoftwarefdn/weaviate/graphqlapi/local/common_filters"
	"github.com/creativesoftwarefdn/weaviate/models"
	"github.com/stretchr/testify/assert"
	"github.com/stretchr/testify/mock"
	"github.com/stretchr/testify/require"
)

type testCase struct {
	name                                string
	query                               string
	expectedParamsToConnector           *Params
	expectedSearchParamsToContextionary []contextionary.SearchParams
	resolverReturn                      interface{}
	expectedResults                     []result
}

type testCases []testCase

type result struct {
	pathToField   []string
	expectedValue interface{}
}

func Test_ResolveKinds(t *testing.T) {
	t.Parallel()

	tests := testCases{
		testCase{
			name: "Resolve Local Fetch Kinds (entire unit)",
			query: `
			{
				Fetch {
					Things(where: {
						class: {
							name: "bestclass"
							certainty: 0.8
							keywords: [{value: "foo", weight: 0.9}]
						},
						properties: {
							name: "bestproperty"
							certainty: 0.8
							keywords: [{value: "bar", weight: 0.9}]
							operator: Equal
							valueString: "some-value"
						},
					}) {
						beacon certainty className
					}
				}
			}`,
			expectedSearchParamsToContextionary: []contextionary.SearchParams{
				{
					SearchType: contextionary.SearchTypeClass,
					Name:       "bestclass",
					Kind:       kind.THING_KIND,
					Certainty:  0.8,
					Keywords: models.SemanticSchemaKeywords{{
						Keyword: "foo",
						Weight:  0.9,
					}},
				},
				{
					SearchType: contextionary.SearchTypeProperty,
					Name:       "bestproperty",
					Kind:       kind.THING_KIND,
					Certainty:  0.8,
					Keywords: models.SemanticSchemaKeywords{{
						Keyword: "bar",
						Weight:  0.9,
					}},
				},
			},
			expectedParamsToConnector: &Params{
				Kind: kind.THING_KIND,
				PossibleClassNames: contextionary.SearchResults{
					Type: contextionary.SearchTypeClass,
					Results: []contextionary.SearchResult{{
						Name:      "bestclass",
						Kind:      kind.THING_KIND,
						Certainty: 0.95,
					}, {
						Name:      "bestclassalternative",
						Kind:      kind.THING_KIND,
						Certainty: 0.85,
					}},
				},
				Properties: []Property{
					{
						PossibleNames: contextionary.SearchResults{
							Type: contextionary.SearchTypeProperty,
							Results: []contextionary.SearchResult{{
								Name:      "bestproperty",
								Certainty: 0.95,
								Kind:      kind.THING_KIND,
							}, {
								Name:      "bestpropertyalternative",
								Certainty: 0.85,
								Kind:      kind.THING_KIND,
							}},
						},
						Match: PropertyMatch{
							Value: &common_filters.Value{
								Value: "some-value",
								Type:  schema.DataTypeString,
							},
							Operator: common_filters.OperatorEqual,
						},
					},
				},
			},
			resolverReturn: []interface{}{
				map[string]interface{}{
					"beacon":    "weaviate://peerName/things/uuid1",
					"className": "Superclass",
					"certainty": 0.7,
				},
			},
			expectedResults: []result{{
				pathToField: []string{"Fetch", "Things"},
				expectedValue: []interface{}{
					map[string]interface{}{
						"beacon":    "weaviate://peerName/things/uuid1",
						"className": "Superclass",
						"certainty": 0.7,
					},
				},
			}},
		},
	}

	tests.AssertExtraction(t)
}

func (tests testCases) AssertExtraction(t *testing.T) {
	for _, testCase := range tests {
		t.Run(testCase.name, func(t *testing.T) {
			c11y := newMockContextionary()

			if len(testCase.expectedSearchParamsToContextionary) != 2 {
				t.Fatalf("test setup incorrect: expectedSearchParamsToContextionary must have len 2")
			}

			c11y.On("SchemaSearch", testCase.expectedSearchParamsToContextionary[0]).Once()
			c11y.On("SchemaSearch", testCase.expectedSearchParamsToContextionary[1]).Once()

			resolver := newMockResolver(c11y)

			resolver.On("LocalFetchKindClass", testCase.expectedParamsToConnector).
				Return(testCase.resolverReturn, nil).Once()

			result := resolver.AssertResolve(t, testCase.query)
			c11y.AssertExpectations(t)

			for _, expectedResult := range testCase.expectedResults {
				value := result.Get(expectedResult.pathToField...).Result

				assert.Equal(t, expectedResult.expectedValue, value)
			}
		})
	}
}

func Test__ResolveKinds_NoResultsFromContextionary(t *testing.T) {
	query := `
			{
				Fetch {
					Things(where: {
						class: {
							name: "bestclass"
							certainty: 0.8
							keywords: [{value: "foo", weight: 0.9}]
						},
						properties: {
							name: "bestproperty"
							certainty: 0.8
							keywords: [{value: "bar", weight: 0.9}]
							operator: Equal
							valueString: "some-value"
						},
					}) {
						beacon certainty
					}
				}
			}`
	c11y := newEmptyContextionary()
	c11y.On("SchemaSearch", mock.Anything).Twice()
	resolver := newMockResolver(c11y)
	res := resolver.Resolve(query)
	require.Len(t, res.Errors, 1)
	assert.Equal(t, res.Errors[0].Message,
		"the contextionary contains no close matches to the provided class name. "+
			"Try using different search terms or lowering the desired certainty")
}

<<<<<<< HEAD
func Test__ResolveFuzzy_HappyPath(t *testing.T) {
	query := `
			{
				Fetch {
					Fuzzy(value:"steak", certainty: 0.7) {
						beacon certainty className
					}
				}
			}`
	resolverReturn := []interface{}{
		map[string]interface{}{
			"beacon":    "weaviate://localhost/things/foobar",
			"className": "Superclass",
			"certainty": 0.7,
		},
	}
	expectedResult := []interface{}{
		map[string]interface{}{
			"beacon":    "weaviate://localhost/things/foobar",
			"className": "Superclass",
			"certainty": 0.7,
		},
	}

	c11y := newMockContextionary()
	c11y.On("SafeGetSimilarWordsWithCertainty", "steak", float32(0.7))
	resolver := newMockResolver(c11y)
	resolver.On("LocalFetchFuzzy", []string{"steak", "steakalt1", "steakalt2"}).
		Return(resolverReturn, nil)

	res := resolver.AssertResolve(t, query)
	c11y.AssertExpectations(t)
	result := res.Get("Fetch", "Fuzzy").Result
	assert.Equal(t, expectedResult, result)
=======
func Test__Resolve_MissingOperator(t *testing.T) {
	query := `
			{
				Fetch {
					Things(where: {
						class: {
							name: "bestclass"
							certainty: 0.8
							keywords: [{value: "foo", weight: 0.9}]
						},
						properties: {
							name: "bestproperty"
							certainty: 0.8
							keywords: [{value: "bar", weight: 0.9}]
							valueString: "some-value"
						},
					}) {
						beacon certainty
					}
				}
			}`
	c11y := newEmptyContextionary()
	c11y.On("SchemaSearch", mock.Anything).Twice()
	resolver := newMockResolver(c11y)
	res := resolver.Resolve(query)
	require.Len(t, res.Errors, 1)
	assert.Equal(t,
		`Argument "where" has invalid value {class: {name: "bestclass", certainty: 0.8, keywords: `+
			`[{value: "foo", weight: 0.9}]}, properties: {name: "bestproperty", certainty: 0.8, keywords: `+
			`[{value: "bar", weight: 0.9}], valueString: "some-value"}}.`+"\n"+
			`In field "properties": In field "operator": Expected "WeaviateLocalFetchThingWhereOperatorEnum!", found null.`,
		res.Errors[0].Message)
>>>>>>> e1790b00
}<|MERGE_RESOLUTION|>--- conflicted
+++ resolved
@@ -211,7 +211,6 @@
 			"Try using different search terms or lowering the desired certainty")
 }
 
-<<<<<<< HEAD
 func Test__ResolveFuzzy_HappyPath(t *testing.T) {
 	query := `
 			{
@@ -246,7 +245,8 @@
 	c11y.AssertExpectations(t)
 	result := res.Get("Fetch", "Fuzzy").Result
 	assert.Equal(t, expectedResult, result)
-=======
+}
+
 func Test__Resolve_MissingOperator(t *testing.T) {
 	query := `
 			{
@@ -279,5 +279,4 @@
 			`[{value: "bar", weight: 0.9}], valueString: "some-value"}}.`+"\n"+
 			`In field "properties": In field "operator": Expected "WeaviateLocalFetchThingWhereOperatorEnum!", found null.`,
 		res.Errors[0].Message)
->>>>>>> e1790b00
 }