version: "2"
run:
  build-tags:
    - integrationTest
    - integrationTestSlow
linters:
  enable:
    - bodyclose
    - errorlint
    - exhaustive
    - forbidigo
    - gocritic
    - misspell
    - nolintlint
  disable:
    - errcheck
  settings:
    errorlint:
      errorf: true
      errorf-multi: true
      asserts: true
      comparison: true
    gocritic:
      disable-all: true
      enabled-checks:
        - deferInLoop
    exhaustive:
      default-signifies-exhaustive: true
    forbidigo:
      forbid:
        - pattern: ^print(ln)?$
        - pattern: ^fmt\.Print.*$
          msg: Do not commit print statements.
        - pattern: ^spew\.(ConfigState\.)?Dump$
      exclude-godoc-examples: true
  exclusions:
    generated: lax
    presets:
      - comments
      - common-false-positives
      - legacy
      - std-error-handling
    rules:
      - path: ^deprecations/gen\.go$
        linters:
          - staticcheck
          - govet
          - unused
          - forbidigo
          - misspell
          - bodyclose
          - errorlint
          - exhaustive
          - nolintlint
          - errcheck
      - linters:
          - staticcheck
        text: S1034
      - linters:
          - staticcheck
        text: 'SA1029:'
      - linters:
          - staticcheck
        text: 'SA1015:'
      - linters:
          - staticcheck
        text: SA5011
      - linters:
          - govet
        text: composites
      - linters:
          - staticcheck
        path: ^adapters/handlers/grpc/v1\/(?:[^\/]+\/)*[^\/]+\.go$
        text: SA1019
      - linters:
          - staticcheck
        path: ^test/acceptance/grpc\/[^\/]+\.go$
        text: SA1019
      - linters:
          - staticcheck
        path: adapters/handlers/grpc/v1/prepare_reply.go
        text: SA1019
      - linters:
          - staticcheck
        path: adapters/handlers/grpc/v1/parse_search_request.go
        text: SA1019
      - linters:
          - staticcheck
        path: adapters/handlers/grpc/v1/batch_parse_request.go
        text: SA1019
      - linters:
          - staticcheck
        path: adapters/handlers/grpc/v1/service.go
        text: SA1019
      - linters:
          - staticcheck
        path: test/acceptance/grpc/grpc_test_deprecated.go
        text: SA1019
      - linters:
          - staticcheck
        path: adapters/handlers/grpc/v1/mapping.go
        text: SA1019
      - linters:
          - staticcheck
        path: test/acceptance/grpc/list_value_return_test.go
        text: SA1019
      - linters:
          - staticcheck
        path: usecases/auth/authentication/oidc/middleware_test.go
        text: SA1019
      - linters:
          - unused
        path: adapters/repos/db/vector/hnsw/distancer/asm/dot_inline.go
        text: func dot[357]
      - linters:
          - unused
        path: adapters/repos/db/vector/hnsw/distancer/asm/l2_inline.go
        text: func l2[35]
      - linters:
          - unused
        path: adapters/repos/db/vector/hnsw/distancer/asm/l2_inline.go
        text: func l22FloatByte
      - linters:
          - unused
        path: adapters/repos/db/vector/hnsw/distancer/asm/l2_inline.go
        text: func l23FloatByte
      - linters:
          - unused
        path: adapters/repos/db/vector/hnsw/distancer/asm/l2_inline.go
        text: func l24FloatByte
      - linters:
          - unused
        path: adapters/repos/db/vector/hnsw/distancer/asm/l2_inline.go
        text: func l25FloatByte
      - linters:
          - unused
        path: adapters/repos/db/vector/hnsw/distancer/asm/l2_inline.go
        text: func l210FloatByte
      - linters:
          - unused
        path: adapters/repos/db/vector/hnsw/distancer/asm/l2_inline.go
        text: func l212FloatByte
      - linters:
          - forbidigo
        path: test/*
      - linters:
          - forbidigo
        path: tools/*
      - linters:
          - forbidigo
        path: adapters/repos/db/vector/hnsw/debug.go
      - linters:
          - forbidigo
        path: adapters/repos/db/vector/.*/dump.go
      - linters:
          - staticcheck
        path: adapters/repos/db/lsmkv/compaction_bench_test.go
        text: QF1003 # could use tagged switch on strategy
      - linters:
          - staticcheck
        path: adapters/handlers/grpc/v1/filters.go
        text: QF1003 # could use tagged switch on propToFilterOn
      - linters:
          - staticcheck
        path: adapters/handlers/grpc/v1/parse_aggregate_request.go
        text: QF1003 # could use tagged switch on hs.FusionType
      - linters:
          - staticcheck
        path: adapters/handlers/grpc/v1/parse_search_request.go
        text: QF1003 # could use tagged switch on hs.FusionType
      - linters:
          - staticcheck
        path: entities/storobj/storage_object.go
        text: QF1003 # could use tagged switch on size
      - linters:
          - staticcheck
        path: modules/text2vec-voyageai/module.go
        text: QF1003 # could use tagged switch on model
      - linters:
          - staticcheck
        path: test/acceptance/authz/rbac_viewer_test.go
        text: QF1003 # could use tagged switch on method
      - linters:
          - staticcheck
        path: test/docker/compose.go
        text: QF1003 # could use tagged switch on size
      - linters:
          - staticcheck
        path: usecases/traverser/hybrid/searcher.go
        text: QF1003 # could use tagged switch on params.FusionAlgorithm
      - linters:
        - staticcheck
        path: adapters/repos/db/lsmkv/bucket_test.go
        text: QF1003 # could use tagged switch on strategy
      - linters:
          - staticcheck
        path: adapters/repos/db/lsmkv/compactor_inverted.go
        text: QF1006 # could lift into loop condition
      - linters:
          - staticcheck
        path: modules/backup-azure/client.go
        text: QF1006 # could lift into loop condition
      - linters:
          - staticcheck
        path: test/acceptance_lsmkv/replace_bucket_acceptance_test.go
        text: QF1006 # could lift into loop condition
      - linters:
          - staticcheck
        path: adapters/repos/db/lsmkv/compactor_map.go
        text: QF1006 # could lift into loop condition
      - linters:
          - staticcheck
        path: adapters/repos/db/lsmkv/compactor_replace
        text: QF1006 # could lift into loop condition
      - linters:
          - staticcheck
        path: entities/cyclemanager/cyclecallbackgroup.go
        text: QF1006 # could lift into loop condition
      - linters:
          - staticcheck
        path: adapters/repos/db/lsmkv/compactor_set.go
        text: QF1006 # could lift into loop condition
      - linters:
          - staticcheck
        path: adapters/repos/db/lsmkv/segment_key_and_tombstone_extractor.go
        text: QF1006 # could lift into loop condition
      - linters:
          - staticcheck
        path: adapters/repos/db/vector/hnsw/commit_log_combiner_integration_test.go
        text: QF1006 # could lift into loop condition
      - linters:
          - staticcheck
        path: adapters/repos/db/lsmkv/compactor_inverted.go
        text: QF1001 # could apply De Morgan's law
      - linters:
          - staticcheck
        path: adapters/repos/db/lsmkv/compactor_replace.go
        text: QF1001 # could apply De Morgan's law
      - linters:
          - staticcheck
        path: adapters/repos/db/lsmkv/compactor_replace.go
        text: QF1001 # could apply De Morgan's law
      - linters:
          - staticcheck
        path: entities/storobj/storage_object.go
        text: QF1001 # could apply De Morgan's law
      - linters:
          - staticcheck
        path: modules/generative-openai/config/class_settings.go
        text: QF1001 # could apply De Morgan's law
      - linters:
          - staticcheck
        path: usecases/config/environment.go
        text: QF1001 # could apply De Morgan's law
      - linters:
          - staticcheck
        path: adapters/repos/db/vector/flat/index.go
        text: QF1001 # could apply De Morgan's law
      - linters:
          - staticcheck
        path: modules/text2vec-mistral/vectorizer/fakes_for_test.go
        text: QF1001 # could apply De Morgan's law
      - linters:
          - staticcheck
        path: modules/text2vec-openai/ent/class_settings.go
        text: QF1001 # could apply De Morgan's law
      - linters:
          - staticcheck
        path: modules/text2vec-openai/vectorizer/fakes_for_test.go
        text: QF1001 # could apply De Morgan's law
      - linters:
          - staticcheck
        path: usecases/schema/property_test.go
        text: QF1001 # could apply De Morgan's law
      - linters:
          - staticcheck
        path: adapters/repos/db/inverted_migrator_filter_to_search.go
        text: QF1001 # could apply De Morgan's law
      - linters:
          - staticcheck
        path: adapters/repos/db/inverted_reindexer_map_to_blockmax.go
        text: QF1001 # could apply De Morgan's law
      - linters:
          - staticcheck
        path: adapters/repos/db/shard_debug.go
        text: QF1001 # could apply De Morgan's law
      - linters:
          - staticcheck
        path: usecases/modules/vectorizer.go
        text: QF1001 # could apply De Morgan's law
      - linters:
          - staticcheck
        path: modules/text2vec-cohere/vectorizer/fakes_for_test.go
        text: QF1001 # could apply De Morgan's law
      - linters:
          - staticcheck
        path: modules/text2vec-voyageai/vectorizer/fakes_for_test.go
        text: QF1001 # could apply De Morgan's law
      - linters:
          - staticcheck
        path: usecases/modulecomponents/clients/transformers/transformers.go
        text: QF1001 # could apply De Morgan's law
      - linters:
          - staticcheck
        path: usecases/modulecomponents/text2vecbase/batch_vectorizer_test.go
        text: QF1001 # could apply De Morgan's law
      - linters:
          - staticcheck
        path: adapters/handlers/grpc/v1/models.go
        text: QF1008 # could remove embedded field <name> from selector
      - linters:
          - staticcheck
        path: adapters/handlers/rest/handlers_debug.go
        text: QF1008 # could remove embedded field <name> from selector
      - linters:
          - staticcheck
        path: adapters/repos/db/vector_index_queue.go
        text: QF1008 # could remove embedded field <name> from selector
      - linters:
          - staticcheck
        path: cluster/resolver/raft.go
        text: QF1008 # could remove embedded field <name> from selector
      - linters:
          - staticcheck
        path: cluster/service.go
        text: QF1008 # could remove embedded field <name> from selector
      - linters:
          - staticcheck
        path: modules/backup-azure/client.go
        text: QF1008 # could remove embedded field <name> from selector
      - linters:
          - staticcheck
        path: modules/qna-transformers/additional/answer/answer_result.go
        text: QF1008 # could remove embedded field <name> from selector
      - linters:
          - staticcheck
        path: modules/text2multivec-jinaai/ent/class_settings.go
        text: QF1008 # could remove embedded field <name> from selector
      - linters:
          - staticcheck
        path: modules/text2vec-google/vectorizer/class_settings.go
        text: QF1008 # could remove embedded field <name> from selector
      - linters:
          - staticcheck
        path: usecases/auth/authorization/mocks/authorizer_mock
        text: QF1008 # could remove embedded field <name> from selector
      - linters:
          - staticcheck
        path: usecases/backup/backend.go
        text: QF1008 # could remove embedded field <name> from selector
      - linters:
          - staticcheck
        path: usecases/backup/shard.go
        text: QF1008 # could remove embedded field <name> from selector
      - linters:
          - staticcheck
        path: usecases/cluster/delegate_test.go
        text: QF1008 # could remove embedded field <name> from selector
      - linters:
          - staticcheck
        path: usecases/modules/modules_test.go
        text: QF1008 # could remove embedded field <name> from selector
      - linters:
          - staticcheck
        path: usecases/objects/add_test.go
        text: QF1008 # could remove embedded field <name> from selector
      - linters:
          - staticcheck
        path: usecases/objects/auto_schema.go
        text: QF1008 # could remove embedded field <name> from selector
      - linters:
          - staticcheck
        path: usecases/objects/fakes_for_test.go
        text: QF1008 # could remove embedded field <name> from selector
      - linters:
          - staticcheck
        path: usecases/objects/head_test.go
        text: QF1008 # could remove embedded field <name> from selector
      - linters:
          - staticcheck
        path: usecases/objects/query_test.go
        text: QF1008 # could remove embedded field <name> from selector
      - linters:
          - staticcheck
        path: modules/qna-openai/additional/answer/answer_result.go
        text: QF1008 # could remove embedded field <name> from selector
      - linters:
          - staticcheck
        path: modules/text2vec-jinaai/ent/class_settings.go
        text: QF1008 # could remove embedded field <name> from selector
      - linters:
          - staticcheck
        path: modules/text2vec-aws/vectorizer/class_settings.go
        text: QF1008 # could remove embedded field <name> from selector
      - linters:
          - staticcheck
        path: modules/text2vec-cohere/ent/class_settings.go
        text: QF1008 # could remove embedded field <name> from selector
      - linters:
          - staticcheck
        path: modules/text2vec-openai/ent/class_settings.go
        text: QF1008 # could remove embedded field <name> from selector
      - linters:
          - staticcheck
        path: modules/text2vec-cohere/ent/class_settings.go
        text: QF1008 # could remove embedded field <name> from selector
      - linters:
          - staticcheck
        path: usecases/objects/references_test.go
        text: QF1008 # could remove embedded field <name> from selector
      - linters:
          - staticcheck
        path: usecases/traverser/hybrid/searcher.go
        text: QF1008 # could remove embedded field <name> from selector
      - linters:
          - staticcheck
        path: modules/text2vec-weaviate/ent/class_settings.go
        text: QF1008 # could remove embedded field <name> from selector
      - linters:
          - staticcheck
        path: modules/text2vec-contextionary/vectorizer/index_check.go
        text: QF1008 # could remove embedded field <name> from selector
      - linters:
          - staticcheck
        path: modules/text2vec-huggingface/ent/class_settings.go
        text: QF1008 # could remove embedded field <name> from selector
      - linters:
          - staticcheck
        path: modules/text2vec-databricks/ent/class_settings.go
        text: QF1008 # could remove embedded field <name> from selector
      - linters:
          - staticcheck
        path: modules/text2vec-model2vec/vectorizer/class_settings.go
        text: QF1008 # could remove embedded field <name> from selector
      - linters:
          - staticcheck
        path: modules/text2vec-ollama/vectorizer/class_settings.go
        text: QF1008 # could remove embedded field <name> from selector
      - linters:
          - staticcheck
        path: modules/text2vec-octoai/ent/class_settings.go
        text: QF1008 # could remove embedded field <name> from selector
      - linters:
          - staticcheck
        path: modules/text2vec-transformers/vectorizer/class_settings.go
        text: QF1008 # could remove embedded field <name> from selector
      - linters:
          - staticcheck
        path: modules/text2vec-ollama/ent/class_settings.go
        text: QF1008 # could remove embedded field <name> from selector
      - linters:
          - staticcheck
        path: modules/text2vec-voyageai/ent/class_settings.go
        text: QF1008 # could remove embedded field <name> from selector
      - linters:
          - staticcheck
        path: modules/text2vec-voyageai/ent/class_settings.go
        text: QF1008 # could remove embedded field <name> from selector
      - linters:
          - staticcheck
        path: modules/text2vec-gpt4all/vectorizer/class_settings.go
        text: QF1008 # could remove embedded field <name> from selector
      - linters:
          - staticcheck
        path: modules/text2vec-mistral/ent/class_settings.go
        text: QF1008 # could remove embedded field <name> from selector
      - linters:
          - staticcheck
        path: modules/text2vec-nvidia/ent/class_settings.go
        text: QF1008 # could remove embedded field <name> from selector
      - linters:
          - staticcheck
        path: adapters/handlers/graphql/local/get/class_builder_fields.go
        text: ST1005 # error strings should not end with punctuation or newlines
      - linters:
          - staticcheck
        path: entities/lsmkv/errors.go
        text: ST1012 # error var NotFound should have name of the form ErrFoo
      - linters:
          - staticcheck
        path: usecases/auth/authentication/anonymous/middleware.go
        text: QF1012 # Use fmt.Fprintf(...) instead of Write([]byte(fmt.Sprintf(...)))
      - linters:
          - staticcheck
        path: usecases/modulecomponents/clients/transformers/transformers_test.go
        text: QF1012 # Use fmt.Fprintf(...) instead of Write([]byte(fmt.Sprintf(...)))
      - linters:
          - staticcheck
        path: modules/text2vec-model2vec/clients/model2vec_test.go
        text: QF1012 # Use fmt.Fprintf(...) instead of Write([]byte(fmt.Sprintf(...)))
      - linters:
          - staticcheck
        path: modules/text2vec-transformers/clients/transformers_test.go
        text: QF1012 # Use fmt.Fprintf(...) instead of Write([]byte(fmt.Sprintf(...)))
      - linters:
          - staticcheck
        path: adapters/handlers/rest/handlers_debug.go
        text: QF1012 # Use fmt.Fprintf(...) instead of Write([]byte(fmt.Sprintf(...)))
      - linters:
          - staticcheck
        path: modules/generative-anthropic/clients/anthropic.go
        text: ST1005 # error strings should not end with punctuation or newlines
      - linters:
          - staticcheck
        path: modules/generative-aws/clients/aws.go
        text: ST1005 # error strings should not end with punctuation or newlines
      - linters:
          - staticcheck
        path: usecases/modulecomponents/clients/aws/aws.go
        text: ST1005 # error strings should not end with punctuation or newlines
      - linters:
        - staticcheck
        path: adapters/handlers/rest/clusterapi/indices_replicas_test.go
        text: QF1003 # could use tagged switch on res.StatusCode
<<<<<<< HEAD
=======
      - linters:
        - staticcheck
        path: adapters/handlers/rest/clusterapi/indices_replicas_test.go
        text: QF1003 # could use tagged switch on httpStatus
      - linters:
        - gocritic
        path: usecases/memwatch/monitor_test.go # we skip this file as we do defer inside for loop in purpose to mock resource leaking
        text: deferInLoop
>>>>>>> 892255aa
    paths:
      - third_party$
      - builtin$
      - examples$
formatters:
  enable:
    - gofumpt
  exclusions:
    generated: lax
    paths:
      - third_party$
      - builtin$
      - examples$<|MERGE_RESOLUTION|>--- conflicted
+++ resolved
@@ -512,17 +512,10 @@
         - staticcheck
         path: adapters/handlers/rest/clusterapi/indices_replicas_test.go
         text: QF1003 # could use tagged switch on res.StatusCode
-<<<<<<< HEAD
-=======
-      - linters:
-        - staticcheck
-        path: adapters/handlers/rest/clusterapi/indices_replicas_test.go
-        text: QF1003 # could use tagged switch on httpStatus
       - linters:
         - gocritic
         path: usecases/memwatch/monitor_test.go # we skip this file as we do defer inside for loop in purpose to mock resource leaking
         text: deferInLoop
->>>>>>> 892255aa
     paths:
       - third_party$
       - builtin$
