{
  "basePath": "/v1",
  "consumes": [
    "application/yaml",
    "application/json"
  ],
  "definitions": {
    "UserTypeInput": {
      "type": "string",
      "enum": [
        "db",
        "oidc"
      ],
      "description": "the type of user"
    },
    "GroupType": {
      "type": "string",
      "enum": [
        "oidc"
      ],
      "description": "If the group contains OIDC or database users."
    },
    "UserTypeOutput": {
      "type": "string",
      "enum": [
        "db_user",
        "db_env_user",
        "oidc"
      ],
      "description": "the type of user"
    },
    "UserOwnInfo": {
      "type": "object",
      "properties": {
        "groups": {
          "type": "array",
          "description": "The groups associated to the user",
          "items": {
            "type": "string"
          }
        },
        "roles": {
          "type": "array",
          "items": {
            "type": "object",
            "description": "The roles assigned to own user",
            "$ref": "#/definitions/Role"
          }
        },
        "username": {
          "type": "string",
          "description": "The username associated with the provided key"
        }
      },
      "required": [
        "username"
      ]
    },
    "DBUserInfo": {
      "type": "object",
      "properties": {
        "roles": {
          "type": "array",
          "description": "The role names associated to the user",
          "items": {
            "type": "string"
          }
        },
        "userId": {
          "type": "string",
          "description": "The user id of the given user"
        },
        "dbUserType": {
          "type": "string",
          "enum": [
            "db_user",
            "db_env_user"
          ],
          "description": "type of the returned user"
        },
        "active": {
          "type": "boolean",
          "description": "activity status of the returned user"
        },
        "createdAt": {
          "type": [
            "string",
            "null"
          ],
          "format": "date-time",
          "description": "Date and time in ISO 8601 format (YYYY-MM-DDTHH:MM:SSZ)"
        },
        "apiKeyFirstLetters": {
          "type": [
            "string",
            "null"
          ],
          "maxLength": 3,
          "description": "First 3 letters of the associated API-key"
        },
        "lastUsedAt": {
          "type": [
            "string",
            "null"
          ],
          "format": "date-time",
          "description": "Date and time in ISO 8601 format (YYYY-MM-DDTHH:MM:SSZ)"
        }
      },
      "required": [
        "userId",
        "dbUserType",
        "roles",
        "active"
      ]
    },
    "UserApiKey": {
      "type": "object",
      "properties": {
        "apikey": {
          "type": "string",
          "description": "The apikey"
        }
      },
      "required": [
        "apikey"
      ]
    },
    "Role": {
      "type": "object",
      "properties": {
        "name": {
          "type": "string",
          "description": "role name"
        },
        "permissions": {
          "type": "array",
          "items": {
            "type": "object",
            "description": "list of permissions (level, action, resource)",
            "$ref": "#/definitions/Permission"
          }
        }
      },
      "required": [
        "name",
        "permissions"
      ]
    },
    "Permission": {
      "type": "object",
      "description": "permissions attached to a role.",
      "properties": {
        "backups": {
          "type": "object",
          "description": "resources applicable for backup actions",
          "properties": {
            "collection": {
              "type": "string",
              "default": "*",
              "description": "string or regex. if a specific collection name, if left empty it will be ALL or *"
            }
          }
        },
        "data": {
          "type": "object",
          "description": "resources applicable for data actions",
          "properties": {
            "collection": {
              "type": "string",
              "default": "*",
              "description": "string or regex. if a specific collection name, if left empty it will be ALL or *"
            },
            "tenant": {
              "type": "string",
              "default": "*",
              "description": "string or regex. if a specific tenant name, if left empty it will be ALL or *"
            },
            "object": {
              "type": "string",
              "default": "*",
              "description": "string or regex. if a specific object ID, if left empty it will be ALL or *"
            }
          }
        },
        "nodes": {
          "type": "object",
          "description": "resources applicable for cluster actions",
          "properties": {
            "verbosity": {
              "type": "string",
              "default": "minimal",
              "enum": [
                "verbose",
                "minimal"
              ],
              "description": "whether to allow (verbose) returning shards and stats data in the response"
            },
            "collection": {
              "type": "string",
              "default": "*",
              "description": "string or regex. if a specific collection name, if left empty it will be ALL or *"
            }
          }
        },
        "users": {
          "type": "object",
          "description": "resources applicable for user actions",
          "properties": {
            "users": {
              "type": "string",
              "default": "*",
              "description": "string or regex. if a specific name, if left empty it will be ALL or *"
            }
          }
        },
        "groups": {
          "type": "object",
          "description": "Resources applicable for group actions.",
          "properties": {
            "group": {
              "type": "string",
              "default": "*",
              "description": "A string that specifies which groups this permission applies to. Can be an exact group name or a regex pattern. The default value `*` applies the permission to all groups."
            },
            "groupType": {
              "$ref": "#/definitions/GroupType"
            }
          }
        },
        "tenants": {
          "type": "object",
          "description": "resources applicable for tenant actions",
          "properties": {
            "collection": {
              "type": "string",
              "default": "*",
              "description": "string or regex. if a specific collection name, if left empty it will be ALL or *"
            },
            "tenant": {
              "type": "string",
              "default": "*",
              "description": "string or regex. if a specific tenant name, if left empty it will be ALL or *"
            }
          }
        },
        "roles": {
          "type": "object",
          "description": "resources applicable for role actions",
          "properties": {
            "role": {
              "type": "string",
              "default": "*",
              "description": "string or regex. if a specific role name, if left empty it will be ALL or *"
            },
            "scope": {
              "enum": [
                "all",
                "match"
              ],
              "type": "string",
              "default": "match",
              "description": "set the scope for the manage role permission"
            }
          }
        },
        "collections": {
          "type": "object",
          "description": "resources applicable for collection and/or tenant actions",
          "properties": {
            "collection": {
              "type": "string",
              "default": "*",
              "description": "string or regex. if a specific collection name, if left empty it will be ALL or *"
            }
          }
        },
        "replicate": {
          "type": "object",
          "description": "resources applicable for replicate actions",
          "properties": {
            "collection": {
              "type": "string",
              "default": "*",
              "description": "string or regex. if a specific collection name, if left empty it will be ALL or *"
            },
            "shard": {
              "type": "string",
              "default": "*",
              "description": "string or regex. if a specific shard name, if left empty it will be ALL or *"
            }
          }
        },
        "aliases": {
          "type": "object",
          "description": "Resource definition for alias-related actions and permissions. Used to specify which aliases and collections can be accessed or modified.",
          "properties": {
            "collection": {
              "type": "string",
              "default": "*",
              "description": "A string that specifies which collections this permission applies to. Can be an exact collection name or a regex pattern. The default value `*` applies the permission to all collections."
            },
            "alias": {
              "type": "string",
              "default": "*",
              "description": "A string that specifies which aliases this permission applies to. Can be an exact alias name or a regex pattern. The default value `*` applies the permission to all aliases."
            }
          }
        },
        "action": {
          "type": "string",
          "description": "allowed actions in weaviate.",
          "enum": [
            "manage_backups",
            "read_cluster",
            "create_data",
            "read_data",
            "update_data",
            "delete_data",
            "read_nodes",
            "create_roles",
            "read_roles",
            "update_roles",
            "delete_roles",
            "create_collections",
            "read_collections",
            "update_collections",
            "delete_collections",
            "assign_and_revoke_users",
            "create_users",
            "read_users",
            "update_users",
            "delete_users",
            "create_tenants",
            "read_tenants",
            "update_tenants",
            "delete_tenants",
            "create_replicate",
            "read_replicate",
            "update_replicate",
            "delete_replicate",
            "create_aliases",
            "read_aliases",
            "update_aliases",
            "delete_aliases",
            "assign_and_revoke_groups",
            "read_groups"
          ]
        }
      },
      "required": [
        "action"
      ]
    },
    "RolesListResponse": {
      "type": "array",
      "description": "list of roles",
      "items": {
        "$ref": "#/definitions/Role"
      }
    },
    "Link": {
      "type": "object",
      "properties": {
        "href": {
          "type": "string",
          "description": "target of the link"
        },
        "rel": {
          "type": "string",
          "description": "relationship if both resources are related, e.g. 'next', 'previous', 'parent', etc."
        },
        "name": {
          "type": "string",
          "description": "human readable name of the resource group"
        },
        "documentationHref": {
          "type": "string",
          "description": "weaviate documentation about this resource group"
        }
      }
    },
    "Principal": {
      "type": "object",
      "properties": {
        "username": {
          "type": "string",
          "description": "The username that was extracted either from the authentication information"
        },
        "groups": {
          "type": "array",
          "items": {
            "type": "string"
          }
        },
        "userType": {
          "$ref": "#/definitions/UserTypeInput"
        }
      }
    },
    "C11yWordsResponse": {
      "description": "An array of available words and contexts.",
      "properties": {
        "concatenatedWord": {
          "description": "Weighted results for all words",
          "type": "object",
          "properties": {
            "concatenatedWord": {
              "type": "string"
            },
            "singleWords": {
              "type": "array",
              "items": {
                "format": "string"
              }
            },
            "concatenatedVector": {
              "$ref": "#/definitions/C11yVector"
            },
            "concatenatedNearestNeighbors": {
              "$ref": "#/definitions/C11yNearestNeighbors"
            }
          }
        },
        "individualWords": {
          "description": "Weighted results for per individual word",
          "type": "array",
          "items": {
            "type": "object",
            "properties": {
              "word": {
                "type": "string"
              },
              "present": {
                "type": "boolean"
              },
              "info": {
                "type": "object",
                "properties": {
                  "vector": {
                    "$ref": "#/definitions/C11yVector"
                  },
                  "nearestNeighbors": {
                    "$ref": "#/definitions/C11yNearestNeighbors"
                  }
                }
              }
            }
          }
        }
      }
    },
    "C11yExtension": {
      "description": "A resource describing an extension to the contextinoary, containing both the identifier and the definition of the extension",
      "properties": {
        "concept": {
          "description": "The new concept you want to extend. Must be an all-lowercase single word, or a space delimited compound word. Examples: 'foobarium', 'my custom concept'",
          "type": "string",
          "example": "foobarium"
        },
        "definition": {
          "description": "A list of space-delimited words or a sentence describing what the custom concept is about. Avoid using the custom concept itself. An Example definition for the custom concept 'foobarium': would be 'a naturally occurring element which can only be seen by programmers'",
          "type": "string"
        },
        "weight": {
          "description": "Weight of the definition of the new concept where 1='override existing definition entirely' and 0='ignore custom definition'. Note that if the custom concept is not present in the contextionary yet, the weight cannot be less than 1.",
          "type": "number",
          "format": "float"
        }
      }
    },
    "C11yNearestNeighbors": {
      "description": "C11y function to show the nearest neighbors to a word.",
      "type": "array",
      "items": {
        "type": "object",
        "properties": {
          "word": {
            "type": "string"
          },
          "distance": {
            "type": "number",
            "format": "float"
          }
        }
      }
    },
    "C11yVector": {
      "description": "A vector representation of the object in the Contextionary. If provided at object creation, this wil take precedence over any vectorizer setting.",
      "type": "array",
      "items": {
        "type": "number",
        "format": "float"
      }
    },
    "Vector": {
      "description": "A vector representation of the object. If provided at object creation, this wil take precedence over any vectorizer setting.",
      "type": "object"
    },
    "Vectors": {
      "description": "A map of named vectors for multi-vector representations.",
      "type": "object",
      "additionalProperties": {
        "$ref": "#/definitions/Vector"
      }
    },
    "C11yVectorBasedQuestion": {
      "description": "Receive question based on array of classes, properties and values.",
      "type": "array",
      "items": {
        "type": "object",
        "properties": {
          "classVectors": {
            "description": "Vectorized classname.",
            "type": "array",
            "items": {
              "type": "number",
              "format": "float"
            },
            "minItems": 300,
            "maxItems": 300
          },
          "classProps": {
            "description": "Vectorized properties.",
            "type": "array",
            "items": {
              "type": "object",
              "properties": {
                "propsVectors": {
                  "type": "array",
                  "items": {
                    "type": "number",
                    "format": "float"
                  }
                },
                "value": {
                  "description": "String with valuename.",
                  "type": "string"
                }
              }
            },
            "minItems": 300,
            "maxItems": 300
          }
        }
      }
    },
    "Deprecation": {
      "type": "object",
      "properties": {
        "id": {
          "type": "string",
          "description": "The id that uniquely identifies this particular deprecations (mostly used internally)"
        },
        "status": {
          "type": "string",
          "description": "Whether the problematic API functionality is deprecated (planned to be removed) or already removed"
        },
        "apiType": {
          "type": "string",
          "description": "Describes which API is effected, usually one of: REST, GraphQL"
        },
        "msg": {
          "type": "string",
          "description": "What this deprecation is about"
        },
        "mitigation": {
          "type": "string",
          "description": "User-required object to not be affected by the (planned) removal"
        },
        "sinceVersion": {
          "type": "string",
          "description": "The deprecation was introduced in this version"
        },
        "plannedRemovalVersion": {
          "type": "string",
          "description": "A best-effort guess of which upcoming version will remove the feature entirely"
        },
        "removedIn": {
          "type": "string",
          "description": "If the feature has already been removed, it was removed in this version",
          "x-nullable": true
        },
        "removedTime": {
          "type": "string",
          "format": "date-time",
          "description": "If the feature has already been removed, it was removed at this timestamp",
          "x-nullable": true
        },
        "sinceTime": {
          "type": "string",
          "format": "date-time",
          "description": "The deprecation was introduced in this version"
        },
        "locations": {
          "type": "array",
          "description": "The locations within the specified API affected by this deprecation",
          "items": {
            "type": "string"
          }
        }
      }
    },
    "ErrorResponse": {
      "description": "An error response given by Weaviate end-points.",
      "properties": {
        "error": {
          "items": {
            "properties": {
              "message": {
                "type": "string"
              }
            },
            "type": "object"
          },
          "type": "array"
        }
      },
      "type": "object"
    },
    "GraphQLError": {
      "description": "An error response caused by a GraphQL query.",
      "properties": {
        "locations": {
          "items": {
            "properties": {
              "column": {
                "format": "int64",
                "type": "integer"
              },
              "line": {
                "format": "int64",
                "type": "integer"
              }
            },
            "type": "object"
          },
          "type": "array"
        },
        "message": {
          "type": "string"
        },
        "path": {
          "items": {
            "type": "string"
          },
          "type": "array"
        }
      }
    },
    "GraphQLQuery": {
      "description": "GraphQL query based on: http://facebook.github.io/graphql/.",
      "properties": {
        "operationName": {
          "description": "The name of the operation if multiple exist in the query.",
          "type": "string"
        },
        "query": {
          "description": "Query based on GraphQL syntax.",
          "type": "string"
        },
        "variables": {
          "description": "Additional variables for the query.",
          "type": "object"
        }
      },
      "type": "object"
    },
    "GraphQLQueries": {
      "description": "A list of GraphQL queries.",
      "items": {
        "$ref": "#/definitions/GraphQLQuery"
      },
      "type": "array"
    },
    "GraphQLResponse": {
      "description": "GraphQL based response: http://facebook.github.io/graphql/.",
      "properties": {
        "data": {
          "additionalProperties": {
            "$ref": "#/definitions/JsonObject"
          },
          "description": "GraphQL data object.",
          "type": "object"
        },
        "errors": {
          "description": "Array with errors.",
          "items": {
            "$ref": "#/definitions/GraphQLError"
          },
          "x-omitempty": true,
          "type": "array"
        }
      }
    },
    "GraphQLResponses": {
      "description": "A list of GraphQL responses.",
      "items": {
        "$ref": "#/definitions/GraphQLResponse"
      },
      "type": "array"
    },
    "InvertedIndexConfig": {
      "description": "Configure the inverted index built into Weaviate (default: 60).",
      "properties": {
        "cleanupIntervalSeconds": {
          "description": "Asynchronous index clean up happens every n seconds",
          "format": "int",
          "type": "number"
        },
        "bm25": {
          "$ref": "#/definitions/BM25Config"
        },
        "stopwords": {
          "$ref": "#/definitions/StopwordConfig"
        },
        "indexTimestamps": {
          "description": "Index each object by its internal timestamps (default: 'false').",
          "type": "boolean"
        },
        "indexNullState": {
          "description": "Index each object with the null state (default: 'false').",
          "type": "boolean"
        },
        "indexPropertyLength": {
          "description": "Index length of properties (default: 'false').",
          "type": "boolean"
        },
        "usingBlockMaxWAND": {
          "description": "Using BlockMax WAND for query execution (default: 'false', will be 'true' for new collections created after 1.30).",
          "type": "boolean"
        }
      },
      "type": "object"
    },
    "ReplicationConfig": {
      "description": "Configure how replication is executed in a cluster",
      "properties": {
        "factor": {
          "description": "Number of times a class is replicated (default: 1).",
          "type": "integer"
        },
        "asyncEnabled": {
          "description": "Enable asynchronous replication (default: false).",
          "type": "boolean",
          "x-omitempty": false
        },
        "deletionStrategy": {
          "description": "Conflict resolution strategy for deleted objects.",
          "type": "string",
          "enum": [
            "NoAutomatedResolution",
            "DeleteOnConflict",
            "TimeBasedResolution"
          ],
          "x-omitempty": true
        }
      },
      "type": "object"
    },
    "BM25Config": {
      "description": "tuning parameters for the BM25 algorithm",
      "properties": {
        "k1": {
          "description": "Calibrates term-weight scaling based on the term frequency within a document (default: 1.2).",
          "format": "float",
          "type": "number"
        },
        "b": {
          "description": "Calibrates term-weight scaling based on the document length (default: 0.75).",
          "format": "float",
          "type": "number"
        }
      },
      "type": "object"
    },
    "StopwordConfig": {
      "description": "fine-grained control over stopword list usage",
      "properties": {
        "preset": {
          "description": "Pre-existing list of common words by language (default: 'en'). Options: ['en', 'none'].",
          "type": "string"
        },
        "additions": {
          "description": "Stopwords to be considered additionally (default: []). Can be any array of custom strings.",
          "type": "array",
          "items": {
            "type": "string"
          }
        },
        "removals": {
          "description": "Stopwords to be removed from consideration (default: []). Can be any array of custom strings.",
          "type": "array",
          "items": {
            "type": "string"
          }
        }
      },
      "type": "object"
    },
    "MultiTenancyConfig": {
      "description": "Configuration related to multi-tenancy within a class",
      "properties": {
        "enabled": {
          "description": "Whether or not multi-tenancy is enabled for this class (default: false).",
          "type": "boolean",
          "x-omitempty": false
        },
        "autoTenantCreation": {
          "description": "Nonexistent tenants should (not) be created implicitly (default: false).",
          "type": "boolean",
          "x-omitempty": false
        },
        "autoTenantActivation": {
          "description": "Existing tenants should (not) be turned HOT implicitly when they are accessed and in another activity status (default: false).",
          "type": "boolean",
          "x-omitempty": false
        }
      }
    },
    "JsonObject": {
      "description": "JSON object value.",
      "type": "object"
    },
    "Meta": {
      "description": "Contains meta information of the current Weaviate instance.",
      "properties": {
        "hostname": {
          "description": "The url of the host.",
          "format": "url",
          "type": "string"
        },
        "version": {
          "description": "The Weaviate server version.",
          "type": "string"
        },
        "modules": {
          "description": "Module-specific meta information.",
          "type": "object"
        },
        "grpcMaxMessageSize": {
          "description": "Max message size for GRPC connection in bytes.",
          "type": "integer"
        }
      },
      "type": "object"
    },
    "MultipleRef": {
      "description": "Multiple instances of references to other objects.",
      "items": {
        "$ref": "#/definitions/SingleRef"
      },
      "type": "array"
    },
    "PatchDocumentObject": {
      "description": "Either a JSONPatch document as defined by RFC 6902 (from, op, path, value), or a merge document (RFC 7396).",
      "properties": {
        "from": {
          "description": "A string containing a JSON Pointer value.",
          "type": "string"
        },
        "op": {
          "description": "The operation to be performed.",
          "enum": [
            "add",
            "remove",
            "replace",
            "move",
            "copy",
            "test"
          ],
          "type": "string"
        },
        "path": {
          "description": "A JSON-Pointer.",
          "type": "string"
        },
        "value": {
          "description": "The value to be used within the operations.",
          "type": "object"
        },
        "merge": {
          "$ref": "#/definitions/Object"
        }
      },
      "required": [
        "op",
        "path"
      ]
    },
    "PatchDocumentAction": {
      "description": "Either a JSONPatch document as defined by RFC 6902 (from, op, path, value), or a merge document (RFC 7396).",
      "properties": {
        "from": {
          "description": "A string containing a JSON Pointer value.",
          "type": "string"
        },
        "op": {
          "description": "The operation to be performed.",
          "enum": [
            "add",
            "remove",
            "replace",
            "move",
            "copy",
            "test"
          ],
          "type": "string"
        },
        "path": {
          "description": "A JSON-Pointer.",
          "type": "string"
        },
        "value": {
          "description": "The value to be used within the operations.",
          "type": "object"
        },
        "merge": {
          "$ref": "#/definitions/Object"
        }
      },
      "required": [
        "op",
        "path"
      ]
    },
    "ReplicationReplicateReplicaRequest": {
      "description": "Specifies the parameters required to initiate a shard replica movement operation between two nodes for a given collection and shard. This request defines the source and target node, the collection and type of transfer.",
      "properties": {
        "sourceNode": {
          "description": "The name of the Weaviate node currently hosting the shard replica that needs to be moved or copied.",
          "type": "string"
        },
        "targetNode": {
          "description": "The name of the Weaviate node where the new shard replica will be created as part of the movement or copy operation.",
          "type": "string"
        },
        "collection": {
          "description": "The name of the collection to which the target shard belongs.",
          "type": "string"
        },
        "shard": {
          "description": "The name of the shard whose replica is to be moved or copied.",
          "type": "string"
        },
        "type": {
          "description": "Specifies the type of replication operation to perform. 'COPY' creates a new replica on the target node while keeping the source replica. 'MOVE' creates a new replica on the target node and then removes the source replica upon successful completion. Defaults to 'COPY' if omitted.",
          "type": "string",
          "enum": [
            "COPY",
            "MOVE"
          ],
          "default": "COPY"
        }
      },
      "type": "object",
      "required": [
        "sourceNode",
        "targetNode",
        "collection",
        "shard"
      ]
    },
    "ReplicationReplicateReplicaResponse": {
      "description": "Contains the unique identifier for a successfully initiated asynchronous replica movement operation. This ID can be used to track the progress of the operation.",
      "properties": {
        "id": {
          "description": "The unique identifier (ID) assigned to the registered replication operation.",
          "format": "uuid",
          "type": "string"
        }
      },
      "type": "object",
      "required": [
        "id"
      ]
    },
    "ReplicationShardingStateResponse": {
      "description": "Provides the detailed sharding state for one or more collections, including the distribution of shards and their replicas across the cluster nodes.",
      "properties": {
        "shardingState": {
          "$ref": "#/definitions/ReplicationShardingState"
        }
      },
      "type": "object"
    },
    "ReplicationScalePlan": {
      "type": "object",
      "description": "Defines a complete plan for scaling replication within a collection. Each shard entry specifies nodes to remove and nodes to add. Added nodes may either be initialized empty (null) or created by replicating data from a source node specified as a string. If a source node is also marked for removal in the same shard, it represents a move operation and can only be used once as a source for that shard. If a source node is not marked for removal, it represents a copy operation and can be used as the source for multiple additions in that shard. Nodes listed in 'removeNodes' cannot also appear as targets in 'addNodes' for the same shard, and the same node cannot be specified for both addition and removal in a single shard.",
      "properties": {
        "planId": {
          "type": "string",
          "format": "uuid",
          "description": "A unique identifier for this replication scaling plan, useful for tracking and auditing purposes.",
          "x-nullable": false
        },
        "collection": {
          "type": "string",
          "description": "The name of the collection to which this replication scaling plan applies.",
          "x-nullable": false
        },
        "shardScaleActions": {
          "type": "object",
          "description": "A mapping of shard names to their corresponding scaling actions. Each key corresponds to a shard name, and its value defines which nodes should be removed and which should be added for that shard. If a source node listed for an addition is also in 'removeNodes' for the same shard, that addition is treated as a move operation. Such a node can appear only once as a source in that shard. Otherwise, if the source node is not being removed, it represents a copy operation and can be referenced multiple times as a source for additions.",
          "additionalProperties": {
            "type": "object",
            "description": "Scaling actions for a single shard, including which nodes to remove and which to add. Nodes listed in 'removeNodes' cannot appear as targets in 'addNodes' for the same shard. If a source node is also marked for removal, it is treated as a move operation and can only appear once as a source node in that shard. A source node that is not being removed can appear multiple times as a source node for additions in that shard (copy operations).",
            "properties": {
              "removeNodes": {
                "type": "array",
                "items": {
                  "type": "string"
                },
                "description": "List of node identifiers from which replicas of this shard should be removed. Nodes listed here must not appear in 'addNodes' for the same shard, and cannot be used as a source node for any addition in this shard except in the implicit move case, where they appear as both a source and a node to remove."
              },
              "addNodes": {
                "type": "object",
                "description": "A mapping of target node identifiers to their addition configuration. Each key represents a target node where a new replica will be added. The value may be null, which means an empty replica will be created, or a string specifying the source node from which shard data will be copied. If the source node is also marked for removal in the same shard, this addition is treated as a move operation, and that source node can only appear once as a source node for that shard. If the source node is not being removed, it can be used as the source for multiple additions (copy operations).",
                "additionalProperties": {
                  "type": [
                    "string",
                    "null"
                  ],
                  "description": "Defines how the new replica should be created. If null, an empty shard is created. If a string, it specifies the source node from which data for this shard should be replicated."
                }
              }
            }
          }
        }
      },
      "required": [
        "planId",
        "collection",
        "shardScaleActions"
      ]
    },
    "ReplicationScaleApplyResponse": {
      "type": "object",
      "description": "Response for the POST /replication/scale endpoint containing the list of initiated shard copy operation IDs.",
      "properties": {
        "operationIds": {
          "type": "array",
          "items": {
            "type": "string",
            "format": "uuid"
          },
          "description": "List of shard copy operation IDs created during scaling."
        },
        "planId": {
          "type": "string",
          "format": "uuid",
          "description": "The unique identifier of the replication scaling plan that generated these operations.",
          "x-nullable": false
        },
        "collection": {
          "type": "string",
          "description": "The name of the collection associated with this replication scaling plan.",
          "x-nullable": false
        }
      },
      "required": [
        "operationIds",
        "planId",
        "collection"
      ]
    },
    "ReplicationDisableReplicaRequest": {
      "description": "Specifies the parameters required to mark a specific shard replica as inactive (soft-delete) on a particular node. This action typically prevents the replica from serving requests but does not immediately remove its data.",
      "properties": {
        "node": {
          "description": "The name of the Weaviate node hosting the shard replica that is to be disabled.",
          "type": "string"
        },
        "collection": {
          "description": "The name of the collection to which the shard replica belongs.",
          "type": "string"
        },
        "shard": {
          "description": "The ID of the shard whose replica is to be disabled.",
          "type": "string"
        }
      },
      "type": "object",
      "required": [
        "node",
        "collection",
        "shard"
      ]
    },
    "ReplicationDeleteReplicaRequest": {
      "description": "Specifies the parameters required to permanently delete a specific shard replica from a particular node. This action will remove the replica's data from the node.",
      "properties": {
        "node": {
          "description": "The name of the Weaviate node from which the shard replica will be deleted.",
          "type": "string"
        },
        "collection": {
          "description": "The name of the collection to which the shard replica belongs.",
          "type": "string"
        },
        "shard": {
          "description": "The ID of the shard whose replica is to be deleted.",
          "type": "string"
        }
      },
      "type": "object",
      "required": [
        "node",
        "collection",
        "shard"
      ]
    },
    "ReplicationShardReplicas": {
      "description": "Represents a shard and lists the nodes that currently host its replicas.",
      "type": "object",
      "properties": {
        "shard": {
          "type": "string"
        },
        "replicas": {
          "type": "array",
          "items": {
            "type": "string"
          }
        }
      }
    },
    "ReplicationShardingState": {
      "description": "Details the sharding layout for a specific collection, mapping each shard to its set of replicas across the cluster.",
      "type": "object",
      "properties": {
        "collection": {
          "description": "The name of the collection.",
          "type": "string"
        },
        "shards": {
          "description": "An array detailing each shard within the collection and the nodes hosting its replicas.",
          "type": "array",
          "items": {
            "$ref": "#/definitions/ReplicationShardReplicas"
          }
        }
      }
    },
    "ReplicationReplicateDetailsReplicaStatusError": {
      "description": "Represents an error encountered during a replication operation, including its timestamp and a human-readable message.",
      "type": "object",
      "properties": {
        "whenErroredUnixMs": {
          "description": "The unix timestamp in ms when the error occurred. This is an approximate time and so should not be used for precise timing.",
          "format": "int64",
          "type": "integer"
        },
        "message": {
          "description": "A human-readable message describing the error.",
          "type": "string"
        }
      }
    },
    "ReplicationReplicateDetailsReplicaStatus": {
      "description": "Represents the current or historical status of a shard replica involved in a replication operation, including its operational state and any associated errors.",
      "type": "object",
      "properties": {
        "state": {
          "description": "The current operational state of the replica during the replication process.",
          "type": "string",
          "enum": [
            "REGISTERED",
            "HYDRATING",
            "FINALIZING",
            "DEHYDRATING",
            "READY",
            "CANCELLED"
          ]
        },
        "whenStartedUnixMs": {
          "description": "The UNIX timestamp in ms when this state was first entered. This is an approximate time and so should not be used for precise timing.",
          "format": "int64",
          "type": "integer"
        },
        "errors": {
          "description": "A list of error messages encountered by this replica during the replication operation, if any.",
          "type": "array",
          "items": {
            "$ref": "#/definitions/ReplicationReplicateDetailsReplicaStatusError"
          }
        }
      }
    },
    "ReplicationReplicateDetailsReplicaResponse": {
      "description": "Provides a comprehensive overview of a specific replication operation, detailing its unique ID, the involved collection, shard, source and target nodes, transfer type, current status, and optionally, its status history.",
      "properties": {
        "id": {
          "description": "The unique identifier (ID) of this specific replication operation.",
          "format": "uuid",
          "type": "string"
        },
        "shard": {
          "description": "The name of the shard involved in this replication operation.",
          "type": "string"
        },
        "collection": {
          "description": "The name of the collection to which the shard being replicated belongs.",
          "type": "string"
        },
        "sourceNode": {
          "description": "The identifier of the node from which the replica is being moved or copied (the source node).",
          "type": "string"
        },
        "targetNode": {
          "description": "The identifier of the node to which the replica is being moved or copied (the target node).",
          "type": "string"
        },
        "type": {
          "description": "Indicates whether the operation is a 'COPY' (source replica remains) or a 'MOVE' (source replica is removed after successful transfer).",
          "type": "string",
          "enum": [
            "COPY",
            "MOVE"
          ]
        },
        "uncancelable": {
          "description": "Whether the replica operation is uncancelable.",
          "type": "boolean"
        },
        "scheduledForCancel": {
          "description": "Whether the replica operation is scheduled for cancellation.",
          "type": "boolean"
        },
        "scheduledForDelete": {
          "description": "Whether the replica operation is scheduled for deletion.",
          "type": "boolean"
        },
        "status": {
          "description": "An object detailing the current operational state of the replica movement and any errors encountered.",
          "type": "object",
          "$ref": "#/definitions/ReplicationReplicateDetailsReplicaStatus"
        },
        "statusHistory": {
          "description": "An array detailing the historical sequence of statuses the replication operation has transitioned through, if requested and available.",
          "type": "array",
          "items": {
            "$ref": "#/definitions/ReplicationReplicateDetailsReplicaStatus"
          }
        },
        "whenStartedUnixMs": {
          "description": "The UNIX timestamp in ms when the replication operation was initiated. This is an approximate time and so should not be used for precise timing.",
          "format": "int64",
          "type": "integer"
        }
      },
      "required": [
        "id",
<<<<<<< HEAD
        "shard",
        "sourceNode",
        "targetNode",
        "collection",
        "status",
        "type"
=======
        "shardId",
        "sourceNodeId",
        "targetNodeId",
        "collection",
        "status",
        "transferType"
>>>>>>> 4ab7bcd2
      ]
    },
    "ReplicationReplicateForceDeleteRequest": {
      "description": "Specifies the parameters available when force deleting replication operations.",
      "properties": {
        "id": {
          "description": "The unique identifier (ID) of the replication operation to be forcefully deleted.",
          "format": "uuid",
          "type": "string"
        },
        "collection": {
          "description": "The name of the collection to which the shard being replicated belongs.",
          "type": "string"
        },
        "shard": {
          "description": "The identifier of the shard involved in the replication operations.",
          "type": "string"
        },
        "node": {
          "description": "The name of the target node where the replication operations are registered.",
          "type": "string"
        },
        "dryRun": {
          "description": "If true, the operation will not actually delete anything but will return the expected outcome of the deletion.",
          "type": "boolean",
          "default": false
        }
      },
      "type": "object"
    },
    "ReplicationReplicateForceDeleteResponse": {
      "description": "Provides the UUIDs that were successfully force deleted as part of the replication operation. If dryRun is true, this will return the expected outcome without actually deleting anything.",
      "properties": {
        "deleted": {
          "description": "The unique identifiers (IDs) of the replication operations that were forcefully deleted.",
          "type": "array",
          "items": {
            "format": "uuid",
            "type": "string"
          }
        },
        "dryRun": {
          "description": "Indicates whether the operation was a dry run (true) or an actual deletion (false).",
          "type": "boolean"
        }
      },
      "type": "object"
    },
    "PeerUpdate": {
      "description": "A single peer in the network.",
      "properties": {
        "id": {
          "description": "The session ID of the peer.",
          "type": "string",
          "format": "uuid"
        },
        "name": {
          "description": "Human readable name.",
          "type": "string"
        },
        "uri": {
          "description": "The location where the peer is exposed to the internet.",
          "type": "string",
          "format": "uri"
        },
        "schemaHash": {
          "description": "The latest known hash of the peer's schema.",
          "type": "string"
        }
      }
    },
    "PeerUpdateList": {
      "description": "List of known peers.",
      "items": {
        "$ref": "#/definitions/PeerUpdate"
      },
      "type": "array"
    },
    "VectorWeights": {
      "description": "Allow custom overrides of vector weights as math expressions. E.g. \"pancake\": \"7\" will set the weight for the word pancake to 7 in the vectorization, whereas \"w * 3\" would triple the originally calculated word. This is an open object, with OpenAPI Specification 3.0 this will be more detailed. See Weaviate docs for more info. In the future this will become a key/value (string/string) object.",
      "type": "object"
    },
    "PropertySchema": {
      "description": "Names and values of an individual property. A returned response may also contain additional metadata, such as from classification or feature projection.",
      "type": "object"
    },
    "SchemaHistory": {
      "description": "This is an open object, with OpenAPI Specification 3.0 this will be more detailed. See Weaviate docs for more info. In the future this will become a key/value OR a SingleRef definition.",
      "type": "object"
    },
    "Schema": {
      "description": "Definitions of semantic schemas (also see: https://github.com/weaviate/weaviate-semantic-schemas).",
      "properties": {
        "classes": {
          "description": "Semantic classes that are available.",
          "items": {
            "$ref": "#/definitions/Class"
          },
          "type": "array"
        },
        "maintainer": {
          "description": "Email of the maintainer.",
          "format": "email",
          "type": "string"
        },
        "name": {
          "description": "Name of the schema.",
          "type": "string"
        }
      },
      "type": "object"
    },
    "SchemaClusterStatus": {
      "description": "Indicates the health of the schema in a cluster.",
      "properties": {
        "healthy": {
          "description": "True if the cluster is in sync, false if there is an issue (see error).",
          "type": "boolean",
          "x-omitempty": false
        },
        "error": {
          "description": "Contains the sync check error if one occurred",
          "type": "string",
          "x-omitempty": true
        },
        "hostname": {
          "description": "Hostname of the coordinating node, i.e. the one that received the cluster. This can be useful information if the error message contains phrases such as 'other nodes agree, but local does not', etc.",
          "type": "string"
        },
        "nodeCount": {
          "description": "Number of nodes that participated in the sync check",
          "type": "number",
          "format": "int"
        },
        "ignoreSchemaSync": {
          "description": "The cluster check at startup can be ignored (to recover from an out-of-sync situation).",
          "type": "boolean",
          "x-omitempty": false
        }
      },
      "type": "object"
    },
    "Class": {
      "properties": {
        "class": {
          "description": "Name of the class (a.k.a. 'collection') (required). Multiple words should be concatenated in CamelCase, e.g. `ArticleAuthor`.",
          "type": "string"
        },
        "vectorConfig": {
          "description": "Configure named vectors. Either use this field or `vectorizer`, `vectorIndexType`, and `vectorIndexConfig` fields. Available from `v1.24.0`.",
          "type": "object",
          "additionalProperties": {
            "$ref": "#/definitions/VectorConfig"
          }
        },
        "vectorIndexType": {
          "description": "Name of the vector index to use, eg. (HNSW)",
          "type": "string"
        },
        "vectorIndexConfig": {
          "description": "Vector-index config, that is specific to the type of index selected in vectorIndexType",
          "type": "object"
        },
        "shardingConfig": {
          "description": "Manage how the index should be sharded and distributed in the cluster",
          "type": "object"
        },
        "replicationConfig": {
          "$ref": "#/definitions/ReplicationConfig"
        },
        "invertedIndexConfig": {
          "$ref": "#/definitions/InvertedIndexConfig"
        },
        "multiTenancyConfig": {
          "$ref": "#/definitions/MultiTenancyConfig"
        },
        "vectorizer": {
          "description": "Specify how the vectors for this class should be determined. The options are either 'none' - this means you have to import a vector with each object yourself - or the name of a module that provides vectorization capabilities, such as 'text2vec-contextionary'. If left empty, it will use the globally configured default which can itself either be 'none' or a specific module.",
          "type": "string"
        },
        "moduleConfig": {
          "description": "Configuration specific to modules in a collection context.",
          "type": "object"
        },
        "description": {
          "description": "Description of the collection for metadata purposes.",
          "type": "string"
        },
        "properties": {
          "description": "Define properties of the collection.",
          "items": {
            "$ref": "#/definitions/Property"
          },
          "type": "array"
        }
      },
      "type": "object"
    },
    "Property": {
      "properties": {
        "dataType": {
          "description": "Data type of the property (required). If it starts with a capital (for example Person), may be a reference to another type.",
          "items": {
            "type": "string"
          },
          "type": "array"
        },
        "description": {
          "description": "Description of the property.",
          "type": "string"
        },
        "moduleConfig": {
          "description": "Configuration specific to modules this Weaviate instance has installed",
          "type": "object"
        },
        "name": {
          "description": "The name of the property (required). Multiple words should be concatenated in camelCase, e.g. `nameOfAuthor`.",
          "type": "string"
        },
        "indexInverted": {
          "description": "(Deprecated). Whether to include this property in the inverted index. If `false`, this property cannot be used in `where` filters, `bm25` or `hybrid` search. <br/><br/>Unrelated to vectorization behavior (deprecated as of v1.19; use indexFilterable or/and indexSearchable instead)",
          "type": "boolean",
          "x-nullable": true
        },
        "indexFilterable": {
          "description": "Whether to include this property in the filterable, Roaring Bitmap index. If `false`, this property cannot be used in `where` filters. <br/><br/>Note: Unrelated to vectorization behavior.",
          "type": "boolean",
          "x-nullable": true
        },
        "indexSearchable": {
          "description": "Optional. Should this property be indexed in the inverted index. Defaults to true. Applicable only to properties of data type text and text[]. If you choose false, you will not be able to use this property in bm25 or hybrid search. This property has no affect on vectorization decisions done by modules",
          "type": "boolean",
          "x-nullable": true
        },
        "indexRangeFilters": {
          "description": "Whether to include this property in the filterable, range-based Roaring Bitmap index. Provides better performance for range queries compared to filterable index in large datasets. Applicable only to properties of data type int, number, date.",
          "type": "boolean",
          "x-nullable": true
        },
        "tokenization": {
          "description": "Determines tokenization of the property as separate words or whole field. Optional. Applies to text and text[] data types. Allowed values are `word` (default; splits on any non-alphanumerical, lowercases), `lowercase` (splits on white spaces, lowercases), `whitespace` (splits on white spaces), `field` (trims). Not supported for remaining data types",
          "type": "string",
          "enum": [
            "word",
            "lowercase",
            "whitespace",
            "field",
            "trigram",
            "gse",
            "kagome_kr",
            "kagome_ja",
            "gse_ch"
          ]
        },
        "nestedProperties": {
          "description": "The properties of the nested object(s). Applies to object and object[] data types.",
          "items": {
            "$ref": "#/definitions/NestedProperty"
          },
          "type": "array",
          "x-omitempty": true
        }
      },
      "type": "object"
    },
    "VectorConfig": {
      "properties": {
        "vectorizer": {
          "description": "Configuration of a specific vectorizer used by this vector",
          "type": "object"
        },
        "vectorIndexType": {
          "description": "Name of the vector index to use, eg. (HNSW)",
          "type": "string"
        },
        "vectorIndexConfig": {
          "description": "Vector-index config, that is specific to the type of index selected in vectorIndexType",
          "type": "object"
        }
      },
      "type": "object"
    },
    "NestedProperty": {
      "properties": {
        "dataType": {
          "items": {
            "type": "string"
          },
          "type": "array"
        },
        "description": {
          "type": "string"
        },
        "name": {
          "type": "string"
        },
        "indexFilterable": {
          "type": "boolean",
          "x-nullable": true
        },
        "indexSearchable": {
          "type": "boolean",
          "x-nullable": true
        },
        "indexRangeFilters": {
          "type": "boolean",
          "x-nullable": true
        },
        "tokenization": {
          "type": "string",
          "enum": [
            "word",
            "lowercase",
            "whitespace",
            "field",
            "trigram",
            "gse",
            "kagome_kr",
            "kagome_ja",
            "gse_ch"
          ]
        },
        "nestedProperties": {
          "description": "The properties of the nested object(s). Applies to object and object[] data types.",
          "items": {
            "$ref": "#/definitions/NestedProperty"
          },
          "type": "array",
          "x-omitempty": true
        }
      },
      "type": "object"
    },
    "ShardStatusList": {
      "description": "The status of all the shards of a Class",
      "items": {
        "$ref": "#/definitions/ShardStatusGetResponse"
      },
      "type": "array"
    },
    "ShardStatusGetResponse": {
      "description": "Response body of shard status get request",
      "properties": {
        "name": {
          "description": "Name of the shard",
          "type": "string"
        },
        "status": {
          "description": "Status of the shard",
          "type": "string"
        },
        "vectorQueueSize": {
          "description": "Size of the vector queue of the shard",
          "type": "integer",
          "x-omitempty": false
        }
      }
    },
    "ShardStatus": {
      "description": "The status of a single shard",
      "properties": {
        "status": {
          "description": "Status of the shard",
          "type": "string"
        }
      }
    },
    "BackupCreateStatusResponse": {
      "description": "The definition of a backup create metadata",
      "properties": {
        "id": {
          "description": "The ID of the backup. Must be URL-safe and work as a filesystem path, only lowercase, numbers, underscore, minus characters allowed.",
          "type": "string"
        },
        "backend": {
          "description": "Backup backend name e.g. filesystem, gcs, s3.",
          "type": "string"
        },
        "path": {
          "description": "destination path of backup files proper to selected backend",
          "type": "string"
        },
        "error": {
          "description": "error message if creation failed",
          "type": "string"
        },
        "status": {
          "description": "phase of backup creation process",
          "type": "string",
          "default": "STARTED",
          "enum": [
            "STARTED",
            "TRANSFERRING",
            "TRANSFERRED",
            "SUCCESS",
            "FAILED",
            "CANCELED"
          ]
        },
        "startedAt": {
          "description": "Timestamp when the backup process started",
          "type": "string",
          "format": "date-time"
        },
        "completedAt": {
          "description": "Timestamp when the backup process completed (successfully or with failure)",
          "type": "string",
          "format": "date-time"
        }
      }
    },
    "BackupRestoreStatusResponse": {
      "description": "The definition of a backup restore metadata",
      "properties": {
        "id": {
          "description": "The ID of the backup. Must be URL-safe and work as a filesystem path, only lowercase, numbers, underscore, minus characters allowed.",
          "type": "string"
        },
        "backend": {
          "description": "Backup backend name e.g. filesystem, gcs, s3.",
          "type": "string"
        },
        "path": {
          "description": "destination path of backup files proper to selected backup backend, contains bucket and path",
          "type": "string"
        },
        "error": {
          "description": "error message if restoration failed",
          "type": "string"
        },
        "status": {
          "description": "phase of backup restoration process",
          "type": "string",
          "default": "STARTED",
          "enum": [
            "STARTED",
            "TRANSFERRING",
            "TRANSFERRED",
            "SUCCESS",
            "FAILED",
            "CANCELED"
          ]
        }
      }
    },
    "BackupConfig": {
      "description": "Backup custom configuration",
      "type": "object",
      "properties": {
        "Endpoint": {
          "type": "string",
          "description": "name of the endpoint, e.g. s3.amazonaws.com"
        },
        "Bucket": {
          "type": "string",
          "description": "Name of the bucket, container, volume, etc"
        },
        "Path": {
          "type": "string",
          "description": "Path or key within the bucket"
        },
        "CPUPercentage": {
          "description": "Desired CPU core utilization ranging from 1%-80%",
          "type": "integer",
          "default": 50,
          "minimum": 1,
          "maximum": 80,
          "x-nullable": false
        },
        "ChunkSize": {
          "description": "Aimed chunk size, with a minimum of 2MB, default of 128MB, and a maximum of 512MB. The actual chunk size may vary.",
          "type": "integer",
          "default": 128,
          "minimum": 2,
          "maximum": 512,
          "x-nullable": false
        },
        "CompressionLevel": {
          "description": "compression level used by compression algorithm",
          "type": "string",
          "default": "DefaultCompression",
          "x-nullable": false,
          "enum": [
            "DefaultCompression",
            "BestSpeed",
            "BestCompression"
          ]
        }
      }
    },
    "RestoreConfig": {
      "description": "Backup custom configuration",
      "type": "object",
      "properties": {
        "Endpoint": {
          "type": "string",
          "description": "name of the endpoint, e.g. s3.amazonaws.com"
        },
        "Bucket": {
          "type": "string",
          "description": "Name of the bucket, container, volume, etc"
        },
        "Path": {
          "type": "string",
          "description": "Path within the bucket"
        },
        "CPUPercentage": {
          "description": "Desired CPU core utilization ranging from 1%-80%",
          "type": "integer",
          "default": 50,
          "minimum": 1,
          "maximum": 80,
          "x-nullable": false
        },
        "rolesOptions": {
          "description": "How roles should be restored",
          "type": "string",
          "enum": [
            "noRestore",
            "all"
          ],
          "default": "noRestore"
        },
        "usersOptions": {
          "description": "How users should be restored",
          "type": "string",
          "enum": [
            "noRestore",
            "all"
          ],
          "default": "noRestore"
        }
      }
    },
    "BackupCreateRequest": {
      "description": "Request body for creating a backup of a set of classes",
      "properties": {
        "id": {
          "description": "The ID of the backup (required). Must be URL-safe and work as a filesystem path, only lowercase, numbers, underscore, minus characters allowed.",
          "type": "string"
        },
        "config": {
          "description": "Custom configuration for the backup creation process",
          "type": "object",
          "$ref": "#/definitions/BackupConfig"
        },
        "include": {
          "description": "List of collections to include in the backup creation process. If not set, all collections are included. Cannot be used together with `exclude`.",
          "type": "array",
          "items": {
            "type": "string"
          }
        },
        "exclude": {
          "description": "List of collections to exclude from the backup creation process. If not set, all collections are included. Cannot be used together with `include`.",
          "type": "array",
          "items": {
            "type": "string"
          }
        }
      }
    },
    "BackupCreateResponse": {
      "description": "The definition of a backup create response body",
      "properties": {
        "id": {
          "description": "The ID of the backup. Must be URL-safe and work as a filesystem path, only lowercase, numbers, underscore, minus characters allowed.",
          "type": "string"
        },
        "classes": {
          "description": "The list of classes for which the backup creation process was started",
          "type": "array",
          "items": {
            "type": "string"
          }
        },
        "backend": {
          "description": "Backup backend name e.g. filesystem, gcs, s3.",
          "type": "string"
        },
        "bucket": {
          "description": "Name of the bucket, container, volume, etc",
          "type": "string"
        },
        "path": {
          "description": "Path within bucket of backup",
          "type": "string"
        },
        "error": {
          "description": "error message if creation failed",
          "type": "string"
        },
        "status": {
          "description": "phase of backup creation process",
          "type": "string",
          "default": "STARTED",
          "enum": [
            "STARTED",
            "TRANSFERRING",
            "TRANSFERRED",
            "SUCCESS",
            "FAILED",
            "CANCELED"
          ]
        }
      }
    },
    "BackupListResponse": {
      "description": "The definition of a backup create response body",
      "type": "array",
      "items": {
        "type": "object",
        "properties": {
          "id": {
            "description": "The ID of the backup. Must be URL-safe and work as a filesystem path, only lowercase, numbers, underscore, minus characters allowed.",
            "type": "string"
          },
          "classes": {
            "description": "The list of classes for which the existed backup process",
            "type": "array",
            "items": {
              "type": "string"
            }
          },
          "status": {
            "description": "status of backup process",
            "type": "string",
            "enum": [
              "STARTED",
              "TRANSFERRING",
              "TRANSFERRED",
              "SUCCESS",
              "FAILED",
              "CANCELED"
            ]
          },
          "startedAt": {
            "description": "Timestamp when the backup process started",
            "type": "string",
            "format": "date-time"
          },
          "completedAt": {
            "description": "Timestamp when the backup process completed (successfully or with failure)",
            "type": "string",
            "format": "date-time"
          },
          "size": {
            "description": "Size of the backup in Gibs",
            "type": "number",
            "format": "float64"
          }
        }
      }
    },
    "BackupRestoreRequest": {
      "description": "Request body for restoring a backup for a set of classes",
      "properties": {
        "config": {
          "description": "Custom configuration for the backup restoration process",
          "type": "object",
          "$ref": "#/definitions/RestoreConfig"
        },
        "include": {
          "description": "List of classes to include in the backup restoration process",
          "type": "array",
          "items": {
            "type": "string"
          }
        },
        "exclude": {
          "description": "List of classes to exclude from the backup restoration process",
          "type": "array",
          "items": {
            "type": "string"
          }
        },
        "node_mapping": {
          "description": "Allows overriding the node names stored in the backup with different ones. Useful when restoring backups to a different environment.",
          "type": "object",
          "additionalProperties": {
            "type": "string"
          }
        },
        "overwriteAlias": {
          "description": "Allows ovewriting the collection alias if there is a conflict",
          "type": "boolean"
        }
      }
    },
    "BackupRestoreResponse": {
      "description": "The definition of a backup restore response body",
      "properties": {
        "id": {
          "description": "The ID of the backup. Must be URL-safe and work as a filesystem path, only lowercase, numbers, underscore, minus characters allowed.",
          "type": "string"
        },
        "classes": {
          "description": "The list of classes for which the backup restoration process was started",
          "type": "array",
          "items": {
            "type": "string"
          }
        },
        "backend": {
          "description": "Backup backend name e.g. filesystem, gcs, s3.",
          "type": "string"
        },
        "path": {
          "description": "destination path of backup files proper to selected backend",
          "type": "string"
        },
        "error": {
          "description": "error message if restoration failed",
          "type": "string"
        },
        "status": {
          "description": "phase of backup restoration process",
          "type": "string",
          "default": "STARTED",
          "enum": [
            "STARTED",
            "TRANSFERRING",
            "TRANSFERRED",
            "SUCCESS",
            "FAILED",
            "CANCELED"
          ]
        }
      }
    },
    "NodeStats": {
      "description": "The summary of Weaviate's statistics.",
      "properties": {
        "shardCount": {
          "description": "The count of Weaviate's shards. To see this value, set `output` to `verbose`.",
          "format": "int",
          "type": "number",
          "x-omitempty": false
        },
        "objectCount": {
          "description": "The total number of objects in DB.",
          "format": "int64",
          "type": "number",
          "x-omitempty": false
        }
      }
    },
    "BatchStats": {
      "description": "The summary of a nodes batch queue congestion status.",
      "properties": {
        "queueLength": {
          "description": "How many objects are currently in the batch queue.",
          "format": "int",
          "type": "number",
          "x-omitempty": true,
          "x-nullable": true
        },
        "ratePerSecond": {
          "description": "How many objects are approximately processed from the batch queue per second.",
          "format": "int",
          "type": "number",
          "x-omitempty": false
        }
      }
    },
    "NodeShardStatus": {
      "description": "The definition of a node shard status response body",
      "properties": {
        "name": {
          "description": "The name of the shard.",
          "type": "string",
          "x-omitempty": false
        },
        "class": {
          "description": "The name of shard's class.",
          "type": "string",
          "x-omitempty": false
        },
        "objectCount": {
          "description": "The number of objects in shard.",
          "format": "int64",
          "type": "number",
          "x-omitempty": false
        },
        "vectorIndexingStatus": {
          "description": "The status of the vector indexing process.",
          "format": "string",
          "x-omitempty": false
        },
        "compressed": {
          "description": "The status of vector compression/quantization.",
          "format": "boolean",
          "x-omitempty": false
        },
        "vectorQueueLength": {
          "description": "The length of the vector indexing queue.",
          "format": "int64",
          "type": "number",
          "x-omitempty": false
        },
        "loaded": {
          "description": "The load status of the shard.",
          "type": "boolean",
          "x-omitempty": false
        },
        "asyncReplicationStatus": {
          "description": "The status of the async replication.",
          "type": "array",
          "items": {
            "$ref": "#/definitions/AsyncReplicationStatus"
          }
        },
        "numberOfReplicas": {
          "description": "Number of replicas for the shard.",
          "type": [
            "integer",
            "null"
          ],
          "format": "int64",
          "x-omitempty": true
        },
        "replicationFactor": {
          "description": "Minimum number of replicas for the shard.",
          "type": [
            "integer",
            "null"
          ],
          "format": "int64",
          "x-omitempty": true
        }
      }
    },
    "AsyncReplicationStatus": {
      "description": "The status of the async replication.",
      "properties": {
        "objectsPropagated": {
          "description": "The number of objects propagated in the most recent iteration.",
          "type": "number",
          "format": "uint64"
        },
        "startDiffTimeUnixMillis": {
          "description": "The start time of the most recent iteration.",
          "type": "number",
          "format": "int64"
        },
        "targetNode": {
          "description": "The target node of the replication, if set, otherwise empty.",
          "type": "string"
        }
      }
    },
    "NodeStatus": {
      "description": "The definition of a backup node status response body",
      "properties": {
        "name": {
          "description": "The name of the node.",
          "type": "string"
        },
        "status": {
          "description": "Node's status.",
          "type": "string",
          "default": "HEALTHY",
          "enum": [
            "HEALTHY",
            "UNHEALTHY",
            "UNAVAILABLE",
            "TIMEOUT"
          ]
        },
        "version": {
          "description": "The version of Weaviate.",
          "type": "string"
        },
        "gitHash": {
          "description": "The gitHash of Weaviate.",
          "type": "string"
        },
        "stats": {
          "description": "Weaviate overall statistics.",
          "type": "object",
          "$ref": "#/definitions/NodeStats"
        },
        "batchStats": {
          "description": "Weaviate batch statistics.",
          "type": "object",
          "$ref": "#/definitions/BatchStats"
        },
        "shards": {
          "description": "The list of the shards with it's statistics.",
          "type": "array",
          "items": {
            "$ref": "#/definitions/NodeShardStatus"
          }
        }
      }
    },
    "NodesStatusResponse": {
      "description": "The status of all of the Weaviate nodes",
      "type": "object",
      "properties": {
        "nodes": {
          "type": "array",
          "items": {
            "$ref": "#/definitions/NodeStatus"
          }
        }
      }
    },
    "DistributedTask": {
      "description": "Distributed task metadata.",
      "type": "object",
      "properties": {
        "id": {
          "description": "The ID of the task.",
          "type": "string"
        },
        "version": {
          "description": "The version of the task.",
          "type": "integer"
        },
        "status": {
          "description": "The status of the task.",
          "type": "string"
        },
        "startedAt": {
          "description": "The time when the task was created.",
          "type": "string",
          "format": "date-time"
        },
        "finishedAt": {
          "description": "The time when the task was finished.",
          "type": "string",
          "format": "date-time"
        },
        "finishedNodes": {
          "description": "The nodes that finished the task.",
          "type": "array",
          "items": {
            "type": "string"
          }
        },
        "error": {
          "description": "The high level reason why the task failed.",
          "type": "string",
          "x-omitempty": true
        },
        "payload": {
          "description": "The payload of the task.",
          "type": "object"
        }
      }
    },
    "DistributedTasks": {
      "description": "Active distributed tasks by namespace.",
      "type": "object",
      "additionalProperties": {
        "type": "array",
        "items": {
          "$ref": "#/definitions/DistributedTask"
        }
      }
    },
    "RaftStatistics": {
      "description": "The definition of Raft statistics.",
      "properties": {
        "appliedIndex": {
          "type": "string"
        },
        "commitIndex": {
          "type": "string"
        },
        "fsmPending": {
          "type": "string"
        },
        "lastContact": {
          "type": "string"
        },
        "lastLogIndex": {
          "type": "string"
        },
        "lastLogTerm": {
          "type": "string"
        },
        "lastSnapshotIndex": {
          "type": "string"
        },
        "lastSnapshotTerm": {
          "type": "string"
        },
        "latestConfiguration": {
          "description": "Weaviate Raft nodes.",
          "type": "object"
        },
        "latestConfigurationIndex": {
          "type": "string"
        },
        "numPeers": {
          "type": "string"
        },
        "protocolVersion": {
          "type": "string"
        },
        "protocolVersionMax": {
          "type": "string"
        },
        "protocolVersionMin": {
          "type": "string"
        },
        "snapshotVersionMax": {
          "type": "string"
        },
        "snapshotVersionMin": {
          "type": "string"
        },
        "state": {
          "type": "string"
        },
        "term": {
          "type": "string"
        }
      }
    },
    "Statistics": {
      "description": "The definition of node statistics.",
      "properties": {
        "name": {
          "description": "The name of the node.",
          "type": "string"
        },
        "status": {
          "description": "Node's status.",
          "type": "string",
          "default": "HEALTHY",
          "enum": [
            "HEALTHY",
            "UNHEALTHY",
            "UNAVAILABLE",
            "TIMEOUT"
          ]
        },
        "bootstrapped": {
          "type": "boolean"
        },
        "dbLoaded": {
          "type": "boolean"
        },
        "initialLastAppliedIndex": {
          "type": "number",
          "format": "uint64"
        },
        "lastAppliedIndex": {
          "type": "number"
        },
        "isVoter": {
          "type": "boolean"
        },
        "leaderId": {
          "type": "object"
        },
        "leaderAddress": {
          "type": "object"
        },
        "open": {
          "type": "boolean"
        },
        "ready": {
          "type": "boolean"
        },
        "candidates": {
          "type": "object"
        },
        "raft": {
          "description": "Weaviate Raft statistics.",
          "type": "object",
          "$ref": "#/definitions/RaftStatistics"
        }
      }
    },
    "ClusterStatisticsResponse": {
      "description": "The cluster statistics of all of the Weaviate nodes",
      "type": "object",
      "properties": {
        "statistics": {
          "type": "array",
          "items": {
            "$ref": "#/definitions/Statistics"
          }
        },
        "synchronized": {
          "type": "boolean",
          "x-omitempty": false
        }
      }
    },
    "SingleRef": {
      "description": "Either set beacon (direct reference) or set class and schema (concept reference)",
      "properties": {
        "class": {
          "description": "If using a concept reference (rather than a direct reference), specify the desired class name here",
          "format": "uri",
          "type": "string"
        },
        "schema": {
          "description": "If using a concept reference (rather than a direct reference), specify the desired properties here",
          "$ref": "#/definitions/PropertySchema"
        },
        "beacon": {
          "description": "If using a direct reference, specify the URI to point to the cross-ref here. Should be in the form of weaviate://localhost/<uuid> for the example of a local cross-ref to an object",
          "format": "uri",
          "type": "string"
        },
        "href": {
          "description": "If using a direct reference, this read-only fields provides a link to the referenced resource. If 'origin' is globally configured, an absolute URI is shown - a relative URI otherwise.",
          "format": "uri",
          "type": "string"
        },
        "classification": {
          "description": "Additional Meta information about classifications if the item was part of one",
          "$ref": "#/definitions/ReferenceMetaClassification"
        }
      }
    },
    "AdditionalProperties": {
      "description": "(Response only) Additional meta information about a single object.",
      "type": "object",
      "additionalProperties": {
        "type": "object"
      }
    },
    "ReferenceMetaClassification": {
      "description": "This meta field contains additional info about the classified reference property",
      "properties": {
        "overallCount": {
          "description": "overall neighbors checked as part of the classification. In most cases this will equal k, but could be lower than k - for example if not enough data was present",
          "type": "number",
          "format": "int64"
        },
        "winningCount": {
          "description": "size of the winning group, a number between 1..k",
          "type": "number",
          "format": "int64"
        },
        "losingCount": {
          "description": "size of the losing group, can be 0 if the winning group size equals k",
          "type": "number",
          "format": "int64"
        },
        "closestOverallDistance": {
          "description": "The lowest distance of any neighbor, regardless of whether they were in the winning or losing group",
          "type": "number",
          "format": "float32"
        },
        "winningDistance": {
          "description": "deprecated - do not use, to be removed in 0.23.0",
          "type": "number",
          "format": "float32"
        },
        "meanWinningDistance": {
          "description": "Mean distance of all neighbors from the winning group",
          "type": "number",
          "format": "float32"
        },
        "closestWinningDistance": {
          "description": "Closest distance of a neighbor from the winning group",
          "type": "number",
          "format": "float32"
        },
        "closestLosingDistance": {
          "description": "The lowest distance of a neighbor in the losing group. Optional. If k equals the size of the winning group, there is no losing group",
          "type": "number",
          "format": "float32",
          "x-nullable": true
        },
        "losingDistance": {
          "description": "deprecated - do not use, to be removed in 0.23.0",
          "type": "number",
          "format": "float32",
          "x-nullable": true
        },
        "meanLosingDistance": {
          "description": "Mean distance of all neighbors from the losing group. Optional. If k equals the size of the winning group, there is no losing group.",
          "type": "number",
          "format": "float32",
          "x-nullable": true
        }
      }
    },
    "BatchReference": {
      "properties": {
        "from": {
          "description": "Long-form beacon-style URI to identify the source of the cross-ref including the property name. Should be in the form of weaviate://localhost/<kinds>/<uuid>/<className>/<propertyName>, where <kinds> must be one of 'objects', 'objects' and <className> and <propertyName> must represent the cross-ref property of source class to be used.",
          "format": "uri",
          "type": "string",
          "example": "weaviate://localhost/Zoo/a5d09582-4239-4702-81c9-92a6e0122bb4/hasAnimals"
        },
        "to": {
          "description": "Short-form URI to point to the cross-ref. Should be in the form of weaviate://localhost/<uuid> for the example of a local cross-ref to an object",
          "example": "weaviate://localhost/97525810-a9a5-4eb0-858a-71449aeb007f",
          "format": "uri",
          "type": "string"
        },
        "tenant": {
          "type": "string",
          "description": "Name of the reference tenant."
        }
      }
    },
    "BatchReferenceResponse": {
      "allOf": [
        {
          "$ref": "#/definitions/BatchReference"
        },
        {
          "properties": {
            "result": {
              "description": "Results for this specific reference.",
              "format": "object",
              "properties": {
                "status": {
                  "type": "string",
                  "default": "SUCCESS",
                  "enum": [
                    "SUCCESS",
                    "FAILED"
                  ]
                },
                "errors": {
                  "$ref": "#/definitions/ErrorResponse"
                }
              }
            }
          }
        }
      ],
      "type": "object"
    },
    "GeoCoordinates": {
      "properties": {
        "latitude": {
          "description": "The latitude of the point on earth in decimal form",
          "format": "float",
          "type": "number",
          "x-nullable": true
        },
        "longitude": {
          "description": "The longitude of the point on earth in decimal form",
          "format": "float",
          "type": "number",
          "x-nullable": true
        }
      }
    },
    "PhoneNumber": {
      "properties": {
        "input": {
          "description": "The raw input as the phone number is present in your raw data set. It will be parsed into the standardized formats if valid.",
          "type": "string"
        },
        "internationalFormatted": {
          "description": "Read-only. Parsed result in the international format (e.g. +49 123 ...)",
          "type": "string"
        },
        "defaultCountry": {
          "description": "Optional. The ISO 3166-1 alpha-2 country code. This is used to figure out the correct countryCode and international format if only a national number (e.g. 0123 4567) is provided",
          "type": "string"
        },
        "countryCode": {
          "description": "Read-only. The numerical country code (e.g. 49)",
          "format": "uint64",
          "type": "number"
        },
        "national": {
          "description": "Read-only. The numerical representation of the national part",
          "format": "uint64",
          "type": "number"
        },
        "nationalFormatted": {
          "description": "Read-only. Parsed result in the national format (e.g. 0123 456789)",
          "type": "string"
        },
        "valid": {
          "description": "Read-only. Indicates whether the parsed number is a valid phone number",
          "type": "boolean"
        }
      }
    },
    "Object": {
      "properties": {
        "class": {
          "description": "Class of the Object, defined in the schema.",
          "type": "string"
        },
        "vectorWeights": {
          "$ref": "#/definitions/VectorWeights"
        },
        "properties": {
          "$ref": "#/definitions/PropertySchema"
        },
        "id": {
          "description": "ID of the Object.",
          "format": "uuid",
          "type": "string"
        },
        "creationTimeUnix": {
          "description": "(Response only) Timestamp of creation of this object in milliseconds since epoch UTC.",
          "format": "int64",
          "type": "integer"
        },
        "lastUpdateTimeUnix": {
          "description": "(Response only) Timestamp of the last object update in milliseconds since epoch UTC.",
          "format": "int64",
          "type": "integer"
        },
        "vector": {
          "description": "This field returns vectors associated with the Object. C11yVector, Vector or Vectors values are possible.",
          "$ref": "#/definitions/C11yVector"
        },
        "vectors": {
          "description": "This field returns vectors associated with the Object.",
          "$ref": "#/definitions/Vectors"
        },
        "tenant": {
          "description": "Name of the Objects tenant.",
          "type": "string"
        },
        "additional": {
          "$ref": "#/definitions/AdditionalProperties"
        }
      },
      "type": "object"
    },
    "ObjectsGetResponse": {
      "allOf": [
        {
          "$ref": "#/definitions/Object"
        },
        {
          "properties": {
            "deprecations": {
              "type": "array",
              "items": {
                "$ref": "#/definitions/Deprecation"
              }
            }
          }
        },
        {
          "properties": {
            "result": {
              "description": "Results for this specific Object.",
              "format": "object",
              "properties": {
                "status": {
                  "type": "string",
                  "default": "SUCCESS",
                  "enum": [
                    "SUCCESS",
                    "FAILED"
                  ]
                },
                "errors": {
                  "$ref": "#/definitions/ErrorResponse"
                }
              }
            }
          }
        }
      ],
      "type": "object"
    },
    "BatchDelete": {
      "type": "object",
      "properties": {
        "match": {
          "description": "Outlines how to find the objects to be deleted.",
          "type": "object",
          "properties": {
            "class": {
              "description": "Class (name) which objects will be deleted.",
              "type": "string",
              "example": "City"
            },
            "where": {
              "description": "Filter to limit the objects to be deleted.",
              "type": "object",
              "$ref": "#/definitions/WhereFilter"
            }
          }
        },
        "output": {
          "description": "Controls the verbosity of the output, possible values are: \"minimal\", \"verbose\". Defaults to \"minimal\".",
          "type": "string",
          "default": "minimal"
        },
        "deletionTimeUnixMilli": {
          "description": "Timestamp of deletion in milliseconds since epoch UTC.",
          "format": "int64",
          "type": "integer",
          "x-nullable": true
        },
        "dryRun": {
          "description": "If true, the call will show which objects would be matched using the specified filter without deleting any objects. <br/><br/>Depending on the configured verbosity, you will either receive a count of affected objects, or a list of IDs.",
          "type": "boolean",
          "default": false
        }
      }
    },
    "BatchDeleteResponse": {
      "description": "Delete Objects response.",
      "type": "object",
      "properties": {
        "match": {
          "description": "Outlines how to find the objects to be deleted.",
          "type": "object",
          "properties": {
            "class": {
              "description": "Class (name) which objects will be deleted.",
              "type": "string",
              "example": "City"
            },
            "where": {
              "description": "Filter to limit the objects to be deleted.",
              "type": "object",
              "$ref": "#/definitions/WhereFilter"
            }
          }
        },
        "output": {
          "description": "Controls the verbosity of the output, possible values are: \"minimal\", \"verbose\". Defaults to \"minimal\".",
          "type": "string",
          "default": "minimal"
        },
        "deletionTimeUnixMilli": {
          "description": "Timestamp of deletion in milliseconds since epoch UTC.",
          "format": "int64",
          "type": "integer",
          "x-nullable": true
        },
        "dryRun": {
          "description": "If true, objects will not be deleted yet, but merely listed. Defaults to false.",
          "type": "boolean",
          "default": false
        },
        "results": {
          "type": "object",
          "properties": {
            "matches": {
              "description": "How many objects were matched by the filter.",
              "type": "number",
              "format": "int64",
              "x-omitempty": false
            },
            "limit": {
              "description": "The most amount of objects that can be deleted in a single query, equals QUERY_MAXIMUM_RESULTS.",
              "type": "number",
              "format": "int64",
              "x-omitempty": false
            },
            "successful": {
              "description": "How many objects were successfully deleted in this round.",
              "type": "number",
              "format": "int64",
              "x-omitempty": false
            },
            "failed": {
              "description": "How many objects should have been deleted but could not be deleted.",
              "type": "number",
              "format": "int64",
              "x-omitempty": false
            },
            "objects": {
              "description": "With output set to \"minimal\" only objects with error occurred will the be described. Successfully deleted objects would be omitted. Output set to \"verbose\" will list all of the objets with their respective statuses.",
              "type": "array",
              "items": {
                "description": "Results for this specific Object.",
                "format": "object",
                "properties": {
                  "id": {
                    "description": "ID of the Object.",
                    "format": "uuid",
                    "type": "string"
                  },
                  "status": {
                    "type": "string",
                    "default": "SUCCESS",
                    "enum": [
                      "SUCCESS",
                      "DRYRUN",
                      "FAILED"
                    ]
                  },
                  "errors": {
                    "$ref": "#/definitions/ErrorResponse"
                  }
                }
              }
            }
          }
        }
      }
    },
    "ObjectsListResponse": {
      "description": "List of Objects.",
      "properties": {
        "objects": {
          "description": "The actual list of Objects.",
          "items": {
            "$ref": "#/definitions/Object"
          },
          "type": "array"
        },
        "deprecations": {
          "type": "array",
          "items": {
            "$ref": "#/definitions/Deprecation"
          }
        },
        "totalResults": {
          "description": "The total number of Objects for the query. The number of items in a response may be smaller due to paging.",
          "format": "int64",
          "type": "integer"
        }
      },
      "type": "object"
    },
    "Classification": {
      "description": "Manage classifications, trigger them and view status of past classifications.",
      "properties": {
        "id": {
          "description": "ID to uniquely identify this classification run",
          "format": "uuid",
          "type": "string",
          "example": "ee722219-b8ec-4db1-8f8d-5150bb1a9e0c"
        },
        "class": {
          "description": "class (name) which is used in this classification",
          "type": "string",
          "example": "City"
        },
        "classifyProperties": {
          "description": "which ref-property to set as part of the classification",
          "type": "array",
          "items": {
            "type": "string"
          },
          "example": [
            "inCountry"
          ]
        },
        "basedOnProperties": {
          "description": "base the text-based classification on these fields (of type text)",
          "type": "array",
          "items": {
            "type": "string"
          },
          "example": [
            "description"
          ]
        },
        "status": {
          "description": "status of this classification",
          "type": "string",
          "enum": [
            "running",
            "completed",
            "failed"
          ],
          "example": "running"
        },
        "meta": {
          "description": "additional meta information about the classification",
          "type": "object",
          "$ref": "#/definitions/ClassificationMeta"
        },
        "type": {
          "description": "which algorithm to use for classifications",
          "type": "string"
        },
        "settings": {
          "description": "classification-type specific settings",
          "type": "object"
        },
        "error": {
          "description": "error message if status == failed",
          "type": "string",
          "default": "",
          "example": "classify xzy: something went wrong"
        },
        "filters": {
          "type": "object",
          "properties": {
            "sourceWhere": {
              "description": "limit the objects to be classified",
              "type": "object",
              "$ref": "#/definitions/WhereFilter"
            },
            "trainingSetWhere": {
              "description": "Limit the training objects to be considered during the classification. Can only be used on types with explicit training sets, such as 'knn'",
              "type": "object",
              "$ref": "#/definitions/WhereFilter"
            },
            "targetWhere": {
              "description": "Limit the possible sources when using an algorithm which doesn't really on training data, e.g. 'contextual'. When using an algorithm with a training set, such as 'knn', limit the training set instead",
              "type": "object",
              "$ref": "#/definitions/WhereFilter"
            }
          }
        }
      },
      "type": "object"
    },
    "ClassificationMeta": {
      "description": "Additional information to a specific classification",
      "properties": {
        "started": {
          "description": "time when this classification was started",
          "type": "string",
          "format": "date-time",
          "example": "2017-07-21T17:32:28Z"
        },
        "completed": {
          "description": "time when this classification finished",
          "type": "string",
          "format": "date-time",
          "example": "2017-07-21T17:32:28Z"
        },
        "count": {
          "description": "number of objects which were taken into consideration for classification",
          "type": "integer",
          "example": 147
        },
        "countSucceeded": {
          "description": "number of objects successfully classified",
          "type": "integer",
          "example": 140
        },
        "countFailed": {
          "description": "number of objects which could not be classified - see error message for details",
          "type": "integer",
          "example": 7
        }
      },
      "type": "object"
    },
    "WhereFilter": {
      "description": "Filter search results using a where filter",
      "properties": {
        "operands": {
          "description": "combine multiple where filters, requires 'And' or 'Or' operator",
          "type": "array",
          "items": {
            "$ref": "#/definitions/WhereFilter"
          }
        },
        "operator": {
          "description": "operator to use",
          "type": "string",
          "enum": [
            "And",
            "Or",
            "Equal",
            "Like",
            "NotEqual",
            "GreaterThan",
            "GreaterThanEqual",
            "LessThan",
            "LessThanEqual",
            "WithinGeoRange",
            "IsNull",
            "ContainsAny",
            "ContainsAll"
          ],
          "example": "GreaterThanEqual"
        },
        "path": {
          "description": "path to the property currently being filtered",
          "type": "array",
          "items": {
            "type": "string"
          },
          "example": [
            "inCity",
            "City",
            "name"
          ]
        },
        "valueInt": {
          "description": "value as integer",
          "type": "integer",
          "format": "int64",
          "example": 2000,
          "x-nullable": true
        },
        "valueNumber": {
          "description": "value as number/float",
          "type": "number",
          "format": "float64",
          "example": 3.14,
          "x-nullable": true
        },
        "valueBoolean": {
          "description": "value as boolean",
          "type": "boolean",
          "example": false,
          "x-nullable": true
        },
        "valueString": {
          "description": "value as text (deprecated as of v1.19; alias for valueText)",
          "type": "string",
          "example": "my search term",
          "x-nullable": true
        },
        "valueText": {
          "description": "value as text",
          "type": "string",
          "example": "my search term",
          "x-nullable": true
        },
        "valueDate": {
          "description": "value as date (as string)",
          "type": "string",
          "example": "TODO",
          "x-nullable": true
        },
        "valueIntArray": {
          "description": "value as integer",
          "type": "array",
          "items": {
            "type": "integer",
            "format": "int64"
          },
          "example": "[100, 200]",
          "x-nullable": true,
          "x-omitempty": true
        },
        "valueNumberArray": {
          "description": "value as number/float",
          "type": "array",
          "items": {
            "type": "number",
            "format": "float64"
          },
          "example": [
            3.14
          ],
          "x-nullable": true,
          "x-omitempty": true
        },
        "valueBooleanArray": {
          "description": "value as boolean",
          "type": "array",
          "items": {
            "type": "boolean"
          },
          "example": [
            true,
            false
          ],
          "x-nullable": true,
          "x-omitempty": true
        },
        "valueStringArray": {
          "description": "value as text (deprecated as of v1.19; alias for valueText)",
          "type": "array",
          "items": {
            "type": "string"
          },
          "example": [
            "my search term"
          ],
          "x-nullable": true,
          "x-omitempty": true
        },
        "valueTextArray": {
          "description": "value as text",
          "type": "array",
          "items": {
            "type": "string"
          },
          "example": [
            "my search term"
          ],
          "x-nullable": true,
          "x-omitempty": true
        },
        "valueDateArray": {
          "description": "value as date (as string)",
          "type": "array",
          "items": {
            "type": "string"
          },
          "example": "TODO",
          "x-nullable": true,
          "x-omitempty": true
        },
        "valueGeoRange": {
          "description": "value as geo coordinates and distance",
          "type": "object",
          "$ref": "#/definitions/WhereFilterGeoRange",
          "x-nullable": true
        }
      },
      "type": "object"
    },
    "WhereFilterGeoRange": {
      "type": "object",
      "description": "filter within a distance of a georange",
      "properties": {
        "geoCoordinates": {
          "$ref": "#/definitions/GeoCoordinates",
          "x-nullable": false
        },
        "distance": {
          "type": "object",
          "properties": {
            "max": {
              "type": "number",
              "format": "float64"
            }
          }
        }
      }
    },
    "Tenant": {
      "type": "object",
      "description": "attributes representing a single tenant within weaviate",
      "properties": {
        "name": {
          "description": "The name of the tenant (required).",
          "type": "string"
        },
        "activityStatus": {
          "description": "activity status of the tenant's shard. Optional for creating tenant (implicit `ACTIVE`) and required for updating tenant. For creation, allowed values are `ACTIVE` - tenant is fully active and `INACTIVE` - tenant is inactive; no actions can be performed on tenant, tenant's files are stored locally. For updating, `ACTIVE`, `INACTIVE` and also `OFFLOADED` - as INACTIVE, but files are stored on cloud storage. The following values are read-only and are set by the server for internal use: `OFFLOADING` - tenant is transitioning from ACTIVE/INACTIVE to OFFLOADED, `ONLOADING` - tenant is transitioning from OFFLOADED to ACTIVE/INACTIVE. We still accept deprecated names `HOT` (now `ACTIVE`), `COLD` (now `INACTIVE`), `FROZEN` (now `OFFLOADED`), `FREEZING` (now `OFFLOADING`), `UNFREEZING` (now `ONLOADING`).",
          "type": "string",
          "enum": [
            "ACTIVE",
            "INACTIVE",
            "OFFLOADED",
            "OFFLOADING",
            "ONLOADING",
            "HOT",
            "COLD",
            "FROZEN",
            "FREEZING",
            "UNFREEZING"
          ]
        }
      }
    },
    "Alias": {
      "type": "object",
      "description": "Represents the mapping between an alias name and a collection. An alias provides an alternative name for accessing a collection.",
      "properties": {
        "alias": {
          "description": "The unique name of the alias that serves as an alternative identifier for the collection.",
          "type": "string"
        },
        "class": {
          "description": "The name of the collection (class) to which this alias is mapped.",
          "type": "string"
        }
      }
    },
    "AliasResponse": {
      "description": "Response object containing a list of alias mappings.",
      "type": "object",
      "properties": {
        "aliases": {
          "description": "Array of alias objects, each containing an alias-to-collection mapping.",
          "type": "array",
          "items": {
            "$ref": "#/definitions/Alias"
          }
        }
      }
    }
  },
  "externalDocs": {
    "url": "https://github.com/weaviate/weaviate"
  },
  "info": {
    "contact": {
      "email": "hello@weaviate.io",
      "name": "Weaviate",
      "url": "https://github.com/weaviate"
    },
    "description": "# Introduction\n Weaviate is an open source, AI-native vector database that helps developers create intuitive and reliable AI-powered applications. \n ### Base Path \nThe base path for the Weaviate server is structured as `[YOUR-WEAVIATE-HOST]:[PORT]/v1`. As an example, if you wish to access the `schema` endpoint on a local instance, you would navigate to `http://localhost:8080/v1/schema`. Ensure you replace `[YOUR-WEAVIATE-HOST]` and `[PORT]` with your actual server host and port number respectively. \n ### Questions? \nIf you have any comments or questions, please feel free to reach out to us at the community forum [https://forum.weaviate.io/](https://forum.weaviate.io/). \n### Issues? \nIf you find a bug or want to file a feature request, please open an issue on our GitHub repository for [Weaviate](https://github.com/weaviate/weaviate). \n### Want more documentation? \nFor a quickstart, code examples, concepts and more, please visit our [documentation page](https://weaviate.io/developers/weaviate).",
    "title": "Weaviate",
    "version": "1.32.16"
  },
  "parameters": {
    "CommonAfterParameterQuery": {
      "description": "A threshold UUID of the objects to retrieve after, using an UUID-based ordering. This object is not part of the set. <br/><br/>Must be used with `class`, typically in conjunction with `limit`. <br/><br/>Note `after` cannot be used with `offset` or `sort`. <br/><br/>For a null value similar to offset=0, set an empty string in the request, i.e. `after=` or `after`.",
      "in": "query",
      "name": "after",
      "required": false,
      "type": "string"
    },
    "CommonOffsetParameterQuery": {
      "description": "The starting index of the result window. Note `offset` will retrieve `offset+limit` results and return `limit` results from the object with index `offset` onwards. Limited by the value of `QUERY_MAXIMUM_RESULTS`. <br/><br/>Should be used in conjunction with `limit`. <br/><br/>Cannot be used with `after`.",
      "format": "int64",
      "in": "query",
      "name": "offset",
      "required": false,
      "type": "integer",
      "default": 0
    },
    "CommonLimitParameterQuery": {
      "description": "The maximum number of items to be returned per page. The default is 25 unless set otherwise as an environment variable.",
      "format": "int64",
      "in": "query",
      "name": "limit",
      "required": false,
      "type": "integer"
    },
    "CommonIncludeParameterQuery": {
      "description": "Include additional information, such as classification infos. Allowed values include: classification, vector, interpretation",
      "in": "query",
      "name": "include",
      "required": false,
      "type": "string"
    },
    "CommonConsistencyLevelParameterQuery": {
      "description": "Determines how many replicas must acknowledge a request before it is considered successful",
      "in": "query",
      "name": "consistency_level",
      "required": false,
      "type": "string"
    },
    "CommonTenantParameterQuery": {
      "description": "Specifies the tenant in a request targeting a multi-tenant class",
      "in": "query",
      "name": "tenant",
      "required": false,
      "type": "string"
    },
    "CommonNodeNameParameterQuery": {
      "description": "The target node which should fulfill the request",
      "in": "query",
      "name": "node_name",
      "required": false,
      "type": "string"
    },
    "CommonSortParameterQuery": {
      "description": "Name(s) of the property to sort by - e.g. `city`, or `country,city`.",
      "in": "query",
      "name": "sort",
      "required": false,
      "type": "string"
    },
    "CommonOrderParameterQuery": {
      "description": "Order parameter to tell how to order (asc or desc) data within given field. Should be used in conjunction with `sort` parameter. If providing multiple `sort` values, provide multiple `order` values in corresponding order, e.g.: `sort=author_name,title&order=desc,asc`.",
      "in": "query",
      "name": "order",
      "required": false,
      "type": "string"
    },
    "CommonClassParameterQuery": {
      "description": "The collection from which to query objects.  <br/><br/>Note that if `class` is not provided, the response will not include any objects.",
      "in": "query",
      "name": "class",
      "required": false,
      "type": "string"
    },
    "CommonOutputVerbosityParameterQuery": {
      "description": "Controls the verbosity of the output, possible values are: \"minimal\", \"verbose\". Defaults to \"minimal\".",
      "in": "query",
      "name": "output",
      "required": false,
      "type": "string",
      "default": "minimal"
    }
  },
  "paths": {
    "/": {
      "get": {
        "description": "Get links to other endpoints to help discover the REST API",
        "summary": "List available endpoints",
        "operationId": "weaviate.root",
        "responses": {
          "200": {
            "description": "Weaviate is alive and ready to serve content",
            "schema": {
              "type": "object",
              "properties": {
                "links": {
                  "type": "array",
                  "items": {
                    "$ref": "#/definitions/Link"
                  }
                }
              }
            }
          }
        }
      }
    },
    "/.well-known/live": {
      "get": {
        "summary": "Get application liveness.",
        "description": "Determines whether the application is alive. Can be used for kubernetes liveness probe",
        "operationId": "weaviate.wellknown.liveness",
        "responses": {
          "200": {
            "description": "The application is able to respond to HTTP requests"
          }
        }
      }
    },
    "/.well-known/ready": {
      "get": {
        "summary": "Get application readiness.",
        "description": "Determines whether the application is ready to receive traffic. Can be used for kubernetes readiness probe.",
        "operationId": "weaviate.wellknown.readiness",
        "responses": {
          "200": {
            "description": "The application has completed its start-up routine and is ready to accept traffic."
          },
          "503": {
            "description": "The application is currently not able to serve traffic. If other horizontal replicas of weaviate are available and they are capable of receiving traffic, all traffic should be redirected there instead."
          }
        }
      }
    },
    "/.well-known/openid-configuration": {
      "get": {
        "description": "OIDC Discovery page, redirects to the token issuer if one is configured",
        "responses": {
          "200": {
            "description": "Successful response, inspect body",
            "schema": {
              "type": "object",
              "properties": {
                "href": {
                  "description": "The Location to redirect to",
                  "type": "string"
                },
                "clientId": {
                  "description": "OAuth Client ID",
                  "type": "string"
                },
                "scopes": {
                  "description": "OAuth Scopes",
                  "type": "array",
                  "items": {
                    "type": "string"
                  },
                  "x-omitempty": true
                }
              }
            }
          },
          "404": {
            "description": "Not found, no oidc provider present"
          },
          "500": {
            "description": "An error has occurred while trying to fulfill the request. Most likely the ErrorResponse will contain more information about the error.",
            "schema": {
              "$ref": "#/definitions/ErrorResponse"
            }
          }
        },
        "summary": "OIDC discovery information if OIDC auth is enabled",
        "tags": [
          "well-known",
          "oidc",
          "discovery"
        ],
        "x-available-in-mqtt": false,
        "x-available-in-websocket": false
      }
    },
    "/replication/replicate": {
      "post": {
        "summary": "Initiate a replica movement",
        "description": "Begins an asynchronous operation to move or copy a specific shard replica from its current node to a designated target node. The operation involves copying data, synchronizing, and potentially decommissioning the source replica.",
        "operationId": "replicate",
        "x-serviceIds": [
          "weaviate.replication.replicate"
        ],
        "tags": [
          "replication"
        ],
        "parameters": [
          {
            "in": "body",
            "name": "body",
            "required": true,
            "schema": {
              "$ref": "#/definitions/ReplicationReplicateReplicaRequest"
            }
          }
        ],
        "responses": {
          "200": {
            "description": "Replication operation registered successfully. ID of the operation is returned.",
            "schema": {
              "$ref": "#/definitions/ReplicationReplicateReplicaResponse"
            }
          },
          "400": {
            "description": "Malformed request.",
            "schema": {
              "$ref": "#/definitions/ErrorResponse"
            }
          },
          "401": {
            "description": "Unauthorized or invalid credentials."
          },
          "403": {
            "description": "Forbidden",
            "schema": {
              "$ref": "#/definitions/ErrorResponse"
            }
          },
          "422": {
            "description": "Request body is well-formed (i.e., syntactically correct), but semantically erroneous.",
            "schema": {
              "$ref": "#/definitions/ErrorResponse"
            }
          },
          "500": {
            "description": "An error has occurred while trying to fulfill the request. Most likely the ErrorResponse will contain more information about the error.",
            "schema": {
              "$ref": "#/definitions/ErrorResponse"
            }
          },
          "501": {
            "description": "Replica movement operations are disabled.",
            "schema": {
              "$ref": "#/definitions/ErrorResponse"
            }
          }
        }
      },
      "delete": {
        "summary": "Schedules all replication operations for deletion across all collections, shards, and nodes.",
        "operationId": "deleteAllReplications",
        "x-serviceIds": [
          "weaviate.replication.deleteAllReplications"
        ],
        "tags": [
          "replication"
        ],
        "responses": {
          "204": {
            "description": "Replication operation registered successfully"
          },
          "400": {
            "description": "Malformed request.",
            "schema": {
              "$ref": "#/definitions/ErrorResponse"
            }
          },
          "401": {
            "description": "Unauthorized or invalid credentials."
          },
          "403": {
            "description": "Forbidden",
            "schema": {
              "$ref": "#/definitions/ErrorResponse"
            }
          },
          "422": {
            "description": "Request body is well-formed (i.e., syntactically correct), but semantically erroneous.",
            "schema": {
              "$ref": "#/definitions/ErrorResponse"
            }
          },
          "500": {
            "description": "An error has occurred while trying to fulfill the request. Most likely the ErrorResponse will contain more information about the error.",
            "schema": {
              "$ref": "#/definitions/ErrorResponse"
            }
          },
          "501": {
            "description": "Replica movement operations are disabled.",
            "schema": {
              "$ref": "#/definitions/ErrorResponse"
            }
          }
        }
      }
    },
    "/replication/replicate/force-delete": {
      "post": {
        "summary": "Force delete replication operations",
        "description": "USE AT OWN RISK! Synchronously force delete operations from the FSM. This will not perform any checks on which state the operation is in so may lead to data corruption or loss. It is recommended to first scale the number of replication engine workers to 0 before calling this endpoint to ensure no operations are in-flight.",
        "operationId": "forceDeleteReplications",
        "x-serviceIds": [
          "weaviate.replication.forceDeleteReplications"
        ],
        "tags": [
          "replication"
        ],
        "parameters": [
          {
            "name": "body",
            "in": "body",
            "schema": {
              "$ref": "#/definitions/ReplicationReplicateForceDeleteRequest"
            }
          }
        ],
        "responses": {
          "200": {
            "description": "Replication operations force deleted successfully.",
            "schema": {
              "$ref": "#/definitions/ReplicationReplicateForceDeleteResponse"
            }
          },
          "400": {
            "description": "Malformed request.",
            "schema": {
              "$ref": "#/definitions/ErrorResponse"
            }
          },
          "401": {
            "description": "Unauthorized or invalid credentials."
          },
          "403": {
            "description": "Forbidden",
            "schema": {
              "$ref": "#/definitions/ErrorResponse"
            }
          },
          "422": {
            "description": "Request body is well-formed (i.e., syntactically correct), but semantically erroneous.",
            "schema": {
              "$ref": "#/definitions/ErrorResponse"
            }
          },
          "500": {
            "description": "An error has occurred while trying to fulfill the request. Most likely the ErrorResponse will contain more information about the error.",
            "schema": {
              "$ref": "#/definitions/ErrorResponse"
            }
          }
        }
      }
    },
    "/replication/replicate/{id}": {
      "get": {
        "summary": "Retrieve a replication operation",
        "description": "Fetches the current status and detailed information for a specific replication operation, identified by its unique ID. Optionally includes historical data of the operation's progress if requested.",
        "operationId": "replicationDetails",
        "x-serviceIds": [
          "weaviate.replication.replicate.details"
        ],
        "tags": [
          "replication"
        ],
        "parameters": [
          {
            "name": "id",
            "in": "path",
            "format": "uuid",
            "description": "The ID of the replication operation to get details for.",
            "required": true,
            "type": "string"
          },
          {
            "name": "includeHistory",
            "in": "query",
            "description": "Whether to include the history of the replication operation.",
            "required": false,
            "type": "boolean"
          }
        ],
        "responses": {
          "200": {
            "description": "The details of the replication operation.",
            "schema": {
              "$ref": "#/definitions/ReplicationReplicateDetailsReplicaResponse"
            }
          },
          "401": {
            "description": "Unauthorized or invalid credentials."
          },
          "403": {
            "description": "Forbidden.",
            "schema": {
              "$ref": "#/definitions/ErrorResponse"
            }
          },
          "404": {
            "description": "Shard replica operation not found."
          },
          "422": {
            "description": "Request body is well-formed (i.e., syntactically correct), but semantically erroneous.",
            "schema": {
              "$ref": "#/definitions/ErrorResponse"
            }
          },
          "500": {
            "description": "An error has occurred while trying to fulfill the request. Most likely the ErrorResponse will contain more information about the error.",
            "schema": {
              "$ref": "#/definitions/ErrorResponse"
            }
          },
          "501": {
            "description": "Replica movement operations are disabled.",
            "schema": {
              "$ref": "#/definitions/ErrorResponse"
            }
          }
        }
      },
      "delete": {
        "summary": "Delete a replication operation",
        "description": "Removes a specific replication operation. If the operation is currently active, it will be cancelled and its resources cleaned up before the operation is deleted.",
        "operationId": "deleteReplication",
        "x-serviceIds": [
          "weaviate.replication.replicate.delete"
        ],
        "tags": [
          "replication"
        ],
        "parameters": [
          {
            "name": "id",
            "in": "path",
            "format": "uuid",
            "description": "The ID of the replication operation to delete.",
            "required": true,
            "type": "string"
          }
        ],
        "responses": {
          "204": {
            "description": "Successfully deleted."
          },
          "401": {
            "description": "Unauthorized or invalid credentials."
          },
          "403": {
            "description": "Forbidden.",
            "schema": {
              "$ref": "#/definitions/ErrorResponse"
            }
          },
          "404": {
            "description": "Shard replica operation not found."
          },
          "409": {
            "description": "The operation is not in a deletable state, e.g. it is a MOVE op in the DEHYDRATING state.",
            "schema": {
              "$ref": "#/definitions/ErrorResponse"
            }
          },
          "422": {
            "description": "Request body is well-formed (i.e., syntactically correct), but semantically erroneous.",
            "schema": {
              "$ref": "#/definitions/ErrorResponse"
            }
          },
          "500": {
            "description": "An error has occurred while trying to fulfill the request. Most likely the ErrorResponse will contain more information about the error.",
            "schema": {
              "$ref": "#/definitions/ErrorResponse"
            }
          },
          "501": {
            "description": "Replica movement operations are disabled.",
            "schema": {
              "$ref": "#/definitions/ErrorResponse"
            }
          }
        }
      }
    },
    "/replication/replicate/list": {
      "get": {
        "summary": "List replication operations",
        "description": "Retrieves a list of currently registered replication operations, optionally filtered by collection, shard, or node ID.",
        "operationId": "listReplication",
        "x-serviceIds": [
          "weaviate.replication.replicate.details"
        ],
        "tags": [
          "replication"
        ],
        "parameters": [
          {
            "name": "targetNode",
            "in": "query",
            "description": "The name of the target node to get details for.",
            "required": false,
            "type": "string"
          },
          {
            "name": "collection",
            "in": "query",
            "description": "The name of the collection to get details for.",
            "required": false,
            "type": "string"
          },
          {
            "name": "shard",
            "in": "query",
            "description": "The shard to get details for.",
            "required": false,
            "type": "string"
          },
          {
            "name": "includeHistory",
            "in": "query",
            "description": "Whether to include the history of the replication operation.",
            "required": false,
            "type": "boolean"
          }
        ],
        "responses": {
          "200": {
            "description": "The details of the replication operations.",
            "schema": {
              "type": "array",
              "items": {
                "type": "object",
                "$ref": "#/definitions/ReplicationReplicateDetailsReplicaResponse"
              }
            }
          },
          "400": {
            "description": "Bad request.",
            "schema": {
              "$ref": "#/definitions/ErrorResponse"
            }
          },
          "401": {
            "description": "Unauthorized or invalid credentials."
          },
          "403": {
            "description": "Forbidden",
            "schema": {
              "$ref": "#/definitions/ErrorResponse"
            }
          },
          "500": {
            "description": "An error has occurred while trying to fulfill the request. Most likely the ErrorResponse will contain more information about the error.",
            "schema": {
              "$ref": "#/definitions/ErrorResponse"
            }
          },
          "501": {
            "description": "Replica movement operations are disabled.",
            "schema": {
              "$ref": "#/definitions/ErrorResponse"
            }
          }
        }
      }
    },
    "/replication/replicate/{id}/cancel": {
      "post": {
        "summary": "Cancel a replication operation",
        "description": "Requests the cancellation of an active replication operation identified by its ID. The operation will be stopped, but its record will remain in the 'CANCELLED' state (can't be resumed) and will not be automatically deleted.",
        "operationId": "cancelReplication",
        "x-serviceIds": [
          "weaviate.replication.replicate.cancel"
        ],
        "tags": [
          "replication"
        ],
        "parameters": [
          {
            "name": "id",
            "in": "path",
            "format": "uuid",
            "description": "The ID of the replication operation to cancel.",
            "required": true,
            "type": "string"
          }
        ],
        "responses": {
          "204": {
            "description": "Successfully cancelled."
          },
          "401": {
            "description": "Unauthorized or invalid credentials."
          },
          "403": {
            "description": "Forbidden",
            "schema": {
              "$ref": "#/definitions/ErrorResponse"
            }
          },
          "404": {
            "description": "Shard replica operation not found."
          },
          "409": {
            "description": "The operation is not in a cancellable state, e.g. it is READY or is a MOVE op in the DEHYDRATING state.",
            "schema": {
              "$ref": "#/definitions/ErrorResponse"
            }
          },
          "422": {
            "description": "Request body is well-formed (i.e., syntactically correct), but semantically erroneous.",
            "schema": {
              "$ref": "#/definitions/ErrorResponse"
            }
          },
          "500": {
            "description": "An error has occurred while trying to fulfill the request. Most likely the ErrorResponse will contain more information about the error.",
            "schema": {
              "$ref": "#/definitions/ErrorResponse"
            }
          },
          "501": {
            "description": "Replica movement operations are disabled.",
            "schema": {
              "$ref": "#/definitions/ErrorResponse"
            }
          }
        }
      }
    },
    "/replication/sharding-state": {
      "get": {
        "summary": "Get sharding state",
        "description": "Fetches the current sharding state, including replica locations and statuses, for all collections or a specified collection. If a shard name is provided along with a collection, the state for that specific shard is returned.",
        "operationId": "getCollectionShardingState",
        "x-serviceIds": [
          "weaviate.replication.shardingstate.collection.get"
        ],
        "tags": [
          "replication"
        ],
        "parameters": [
          {
            "name": "collection",
            "in": "query",
            "description": "The collection name to get the sharding state for.",
            "required": false,
            "type": "string"
          },
          {
            "name": "shard",
            "in": "query",
            "description": "The shard to get the sharding state for.",
            "required": false,
            "type": "string"
          }
        ],
        "responses": {
          "200": {
            "description": "Successfully retrieved sharding state.",
            "schema": {
              "$ref": "#/definitions/ReplicationShardingStateResponse"
            }
          },
          "400": {
            "description": "Bad request.",
            "schema": {
              "$ref": "#/definitions/ErrorResponse"
            }
          },
          "401": {
            "description": "Unauthorized or invalid credentials."
          },
          "403": {
            "description": "Forbidden",
            "schema": {
              "$ref": "#/definitions/ErrorResponse"
            }
          },
          "404": {
            "description": "Collection or shard not found.",
<<<<<<< HEAD
=======
            "schema": {
              "$ref": "#/definitions/ErrorResponse"
            }
          },
          "500": {
            "description": "An error has occurred while trying to fulfill the request. Most likely the ErrorResponse will contain more information about the error.",
            "schema": {
              "$ref": "#/definitions/ErrorResponse"
            }
          },
          "501": {
            "description": "Replica movement operations are disabled.",
            "schema": {
              "$ref": "#/definitions/ErrorResponse"
            }
          }
        }
      }
    },
    "/replication/scale": {
      "get": {
        "summary": "Get replication scale plan",
        "description": "Computes and returns a replication scale plan for a given collection and desired replication factor. The plan includes, for each shard, a list of nodes to be added and a list of nodes to be removed.",
        "operationId": "getReplicationScalePlan",
        "x-serviceIds": [
          "weaviate.replication.scale.get"
        ],
        "tags": [
          "replication"
        ],
        "produces": [
          "application/json"
        ],
        "parameters": [
          {
            "name": "collection",
            "in": "query",
            "description": "The collection name to get the scaling plan for.",
            "required": true,
            "type": "string"
          },
          {
            "name": "replicationFactor",
            "in": "query",
            "description": "The desired replication factor to scale to. Must be a positive integer greater than zero.",
            "required": true,
            "type": "integer",
            "minimum": 1
          }
        ],
        "responses": {
          "200": {
            "description": "Replication scale plan showing node additions and removals per shard.",
            "schema": {
              "$ref": "#/definitions/ReplicationScalePlan"
            }
          },
          "400": {
            "description": "Bad request.",
            "schema": {
              "$ref": "#/definitions/ErrorResponse"
            }
          },
          "401": {
            "description": "Unauthorized or invalid credentials."
          },
          "403": {
            "description": "Forbidden",
            "schema": {
              "$ref": "#/definitions/ErrorResponse"
            }
          },
          "404": {
            "description": "Collection not found.",
            "schema": {
              "$ref": "#/definitions/ErrorResponse"
            }
          },
          "500": {
            "description": "An error has occurred while trying to fulfill the request. Most likely the ErrorResponse will contain more information about the error.",
            "schema": {
              "$ref": "#/definitions/ErrorResponse"
            }
          },
          "501": {
            "description": "Replica movement operations are disabled.",
            "schema": {
              "$ref": "#/definitions/ErrorResponse"
            }
          }
        }
      },
      "post": {
        "summary": "Apply replication scaling plan",
        "description": "Apply a replication scaling plan that specifies nodes to add or remove per shard for a given collection.",
        "operationId": "applyReplicationScalePlan",
        "x-serviceIds": [
          "weaviate.replication.scale.post"
        ],
        "tags": [
          "replication"
        ],
        "consumes": [
          "application/json"
        ],
        "produces": [
          "application/json"
        ],
        "parameters": [
          {
            "in": "body",
            "name": "body",
            "description": "The replication scaling plan specifying the collection and its shard-level replica adjustments.",
            "required": true,
            "schema": {
              "$ref": "#/definitions/ReplicationScalePlan"
            }
          }
        ],
        "responses": {
          "200": {
            "description": "List of replication shard copy operation IDs initiated for the scale operation",
            "schema": {
              "$ref": "#/definitions/ReplicationScaleApplyResponse"
            }
          },
          "400": {
            "description": "Bad request.",
            "schema": {
              "$ref": "#/definitions/ErrorResponse"
            }
          },
          "401": {
            "description": "Unauthorized or invalid credentials."
          },
          "403": {
            "description": "Forbidden",
            "schema": {
              "$ref": "#/definitions/ErrorResponse"
            }
          },
          "404": {
            "description": "Collection not found.",
>>>>>>> 4ab7bcd2
            "schema": {
              "$ref": "#/definitions/ErrorResponse"
            }
          },
          "500": {
            "description": "An error has occurred while trying to fulfill the request. Most likely the ErrorResponse will contain more information about the error.",
            "schema": {
              "$ref": "#/definitions/ErrorResponse"
            }
          },
          "501": {
            "description": "Replica movement operations are disabled.",
            "schema": {
              "$ref": "#/definitions/ErrorResponse"
            }
          }
        }
      }
    },
    "/users/own-info": {
      "get": {
        "summary": "get info relevant to own user, e.g. username, roles",
        "operationId": "getOwnInfo",
        "x-serviceIds": [
          "weaviate.users.get.own-info"
        ],
        "tags": [
          "users"
        ],
        "responses": {
          "200": {
            "description": "Info about the user",
            "schema": {
              "$ref": "#/definitions/UserOwnInfo"
            }
          },
          "401": {
            "description": "Unauthorized or invalid credentials."
          },
          "500": {
            "description": "An error has occurred while trying to fulfill the request. Most likely the ErrorResponse will contain more information about the error.",
            "schema": {
              "$ref": "#/definitions/ErrorResponse"
            }
          },
          "501": {
            "description": "Replica movement operations are disabled.",
            "schema": {
              "$ref": "#/definitions/ErrorResponse"
            }
          }
        }
      }
    },
    "/users/db": {
      "get": {
        "summary": "list all db users",
        "operationId": "listAllUsers",
        "x-serviceIds": [
          "weaviate.users.db.list_all"
        ],
        "tags": [
          "users"
        ],
        "parameters": [
          {
            "description": "Whether to include the last used time of the users",
            "in": "query",
            "name": "includeLastUsedTime",
            "required": false,
            "type": "boolean",
            "default": false
          }
        ],
        "responses": {
          "200": {
            "description": "Info about the users",
            "schema": {
              "type": "array",
              "items": {
                "$ref": "#/definitions/DBUserInfo"
              }
            }
          },
          "401": {
            "description": "Unauthorized or invalid credentials."
          },
          "403": {
            "description": "Forbidden",
            "schema": {
              "$ref": "#/definitions/ErrorResponse"
            }
          },
          "500": {
            "description": "An error has occurred while trying to fulfill the request. Most likely the ErrorResponse will contain more information about the error.",
            "schema": {
              "$ref": "#/definitions/ErrorResponse"
            }
          }
        }
      }
    },
    "/users/db/{user_id}": {
      "get": {
        "summary": "get info relevant to user, e.g. username, roles",
        "operationId": "getUserInfo",
        "x-serviceIds": [
          "weaviate.users.db.get"
        ],
        "tags": [
          "users"
        ],
        "parameters": [
          {
            "description": "user id",
            "in": "path",
            "name": "user_id",
            "required": true,
            "type": "string"
          },
          {
            "description": "Whether to include the last used time of the given user",
            "in": "query",
            "name": "includeLastUsedTime",
            "required": false,
            "type": "boolean",
            "default": false
          }
        ],
        "responses": {
          "200": {
            "description": "Info about the user",
            "schema": {
              "$ref": "#/definitions/DBUserInfo"
            }
          },
          "401": {
            "description": "Unauthorized or invalid credentials."
          },
          "403": {
            "description": "Forbidden",
            "schema": {
              "$ref": "#/definitions/ErrorResponse"
            }
          },
          "404": {
            "description": "user not found"
          },
          "422": {
            "description": "Request body is well-formed (i.e., syntactically correct), but semantically erroneous.",
            "schema": {
              "$ref": "#/definitions/ErrorResponse"
            }
          },
          "500": {
            "description": "An error has occurred while trying to fulfill the request. Most likely the ErrorResponse will contain more information about the error.",
            "schema": {
              "$ref": "#/definitions/ErrorResponse"
            }
          }
        }
      },
      "post": {
        "summary": "create new user",
        "operationId": "createUser",
        "x-serviceIds": [
          "weaviate.users.db.create"
        ],
        "tags": [
          "users"
        ],
        "parameters": [
          {
            "description": "user id",
            "in": "path",
            "name": "user_id",
            "required": true,
            "type": "string"
          },
          {
            "in": "body",
            "name": "body",
            "required": false,
            "schema": {
              "type": "object",
              "properties": {
                "import": {
                  "type": "boolean",
                  "description": "EXPERIMENTAL, DONT USE. THIS WILL BE REMOVED AGAIN. - import api key from static user",
                  "default": false
                },
                "createTime": {
                  "type": "string",
                  "format": "date-time",
                  "description": "EXPERIMENTAL, DONT USE. THIS WILL BE REMOVED AGAIN. - set the given time as creation time"
                }
              }
            }
          }
        ],
        "responses": {
          "201": {
            "description": "User created successfully",
            "schema": {
              "$ref": "#/definitions/UserApiKey"
            }
          },
          "400": {
            "description": "Malformed request.",
            "schema": {
              "$ref": "#/definitions/ErrorResponse"
            }
          },
          "401": {
            "description": "Unauthorized or invalid credentials."
          },
          "403": {
            "description": "Forbidden",
            "schema": {
              "$ref": "#/definitions/ErrorResponse"
            }
          },
          "404": {
            "description": "user not found",
            "schema": {
              "$ref": "#/definitions/ErrorResponse"
            }
          },
          "409": {
            "description": "User already exists",
            "schema": {
              "$ref": "#/definitions/ErrorResponse"
            }
          },
          "422": {
            "description": "Request body is well-formed (i.e., syntactically correct), but semantically erroneous.",
            "schema": {
              "$ref": "#/definitions/ErrorResponse"
            }
          },
          "500": {
            "description": "An error has occurred while trying to fulfill the request. Most likely the ErrorResponse will contain more information about the error.",
            "schema": {
              "$ref": "#/definitions/ErrorResponse"
            }
          }
        }
      },
      "delete": {
        "summary": "Delete User",
        "operationId": "deleteUser",
        "x-serviceIds": [
          "weaviate.users.db.delete"
        ],
        "tags": [
          "users"
        ],
        "parameters": [
          {
            "description": "user name",
            "in": "path",
            "name": "user_id",
            "required": true,
            "type": "string"
          }
        ],
        "responses": {
          "204": {
            "description": "Successfully deleted."
          },
          "400": {
            "description": "Malformed request.",
            "schema": {
              "$ref": "#/definitions/ErrorResponse"
            }
          },
          "401": {
            "description": "Unauthorized or invalid credentials."
          },
          "403": {
            "description": "Forbidden",
            "schema": {
              "$ref": "#/definitions/ErrorResponse"
            }
          },
          "404": {
            "description": "user not found"
          },
          "422": {
            "description": "Request body is well-formed (i.e., syntactically correct), but semantically erroneous.",
            "schema": {
              "$ref": "#/definitions/ErrorResponse"
            }
          },
          "500": {
            "description": "An error has occurred while trying to fulfill the request. Most likely the ErrorResponse will contain more information about the error.",
            "schema": {
              "$ref": "#/definitions/ErrorResponse"
            }
          }
        }
      }
    },
    "/users/db/{user_id}/rotate-key": {
      "post": {
        "summary": "rotate user api key",
        "operationId": "rotateUserApiKey",
        "x-serviceIds": [
          "weaviate.users.db.rotateApiKey"
        ],
        "tags": [
          "users"
        ],
        "parameters": [
          {
            "description": "user id",
            "in": "path",
            "name": "user_id",
            "required": true,
            "type": "string"
          }
        ],
        "responses": {
          "200": {
            "description": "ApiKey successfully changed",
            "schema": {
              "$ref": "#/definitions/UserApiKey"
            }
          },
          "400": {
            "description": "Malformed request.",
            "schema": {
              "$ref": "#/definitions/ErrorResponse"
            }
          },
          "401": {
            "description": "Unauthorized or invalid credentials."
          },
          "403": {
            "description": "Forbidden",
            "schema": {
              "$ref": "#/definitions/ErrorResponse"
            }
          },
          "404": {
            "description": "user not found"
          },
          "422": {
            "description": "Request body is well-formed (i.e., syntactically correct), but semantically erroneous.",
            "schema": {
              "$ref": "#/definitions/ErrorResponse"
            }
          },
          "500": {
            "description": "An error has occurred while trying to fulfill the request. Most likely the ErrorResponse will contain more information about the error.",
            "schema": {
              "$ref": "#/definitions/ErrorResponse"
            }
          }
        }
      }
    },
    "/users/db/{user_id}/activate": {
      "post": {
        "summary": "activate a deactivated user",
        "operationId": "activateUser",
        "x-serviceIds": [
          "weaviate.users.db.activateUser"
        ],
        "tags": [
          "users"
        ],
        "parameters": [
          {
            "description": "user id",
            "in": "path",
            "name": "user_id",
            "required": true,
            "type": "string"
          }
        ],
        "responses": {
          "200": {
            "description": "User successfully activated"
          },
          "400": {
            "description": "Malformed request.",
            "schema": {
              "$ref": "#/definitions/ErrorResponse"
            }
          },
          "401": {
            "description": "Unauthorized or invalid credentials."
          },
          "403": {
            "description": "Forbidden",
            "schema": {
              "$ref": "#/definitions/ErrorResponse"
            }
          },
          "404": {
            "description": "user not found"
          },
          "409": {
            "description": "user already activated"
          },
          "422": {
            "description": "Request body is well-formed (i.e., syntactically correct), but semantically erroneous.",
            "schema": {
              "$ref": "#/definitions/ErrorResponse"
            }
          },
          "500": {
            "description": "An error has occurred while trying to fulfill the request. Most likely the ErrorResponse will contain more information about the error.",
            "schema": {
              "$ref": "#/definitions/ErrorResponse"
            }
          }
        }
      }
    },
    "/users/db/{user_id}/deactivate": {
      "post": {
        "summary": "deactivate a user",
        "operationId": "deactivateUser",
        "x-serviceIds": [
          "weaviate.users.db.deactivateUser"
        ],
        "tags": [
          "users"
        ],
        "parameters": [
          {
            "description": "user id",
            "in": "path",
            "name": "user_id",
            "required": true,
            "type": "string"
          },
          {
            "in": "body",
            "name": "body",
            "required": false,
            "schema": {
              "type": "object",
              "properties": {
                "revoke_key": {
                  "type": "boolean",
                  "description": "if the key should be revoked when deactivating the user",
                  "default": false
                }
              }
            }
          }
        ],
        "responses": {
          "200": {
            "description": "users successfully deactivated"
          },
          "400": {
            "description": "Malformed request.",
            "schema": {
              "$ref": "#/definitions/ErrorResponse"
            }
          },
          "401": {
            "description": "Unauthorized or invalid credentials."
          },
          "403": {
            "description": "Forbidden",
            "schema": {
              "$ref": "#/definitions/ErrorResponse"
            }
          },
          "404": {
            "description": "user not found"
          },
          "409": {
            "description": "user already deactivated"
          },
          "422": {
            "description": "Request body is well-formed (i.e., syntactically correct), but semantically erroneous. Are you sure the class is defined in the configuration file?",
            "schema": {
              "$ref": "#/definitions/ErrorResponse"
            }
          },
          "500": {
            "description": "An error has occurred while trying to fulfill the request. Most likely the ErrorResponse will contain more information about the error.",
            "schema": {
              "$ref": "#/definitions/ErrorResponse"
            }
          }
        }
      }
    },
    "/authz/roles": {
      "get": {
        "summary": "Get all roles",
        "operationId": "getRoles",
        "x-serviceIds": [
          "weaviate.authz.get.roles"
        ],
        "tags": [
          "authz"
        ],
        "responses": {
          "200": {
            "description": "Successful response.",
            "schema": {
              "$ref": "#/definitions/RolesListResponse"
            }
          },
          "400": {
            "description": "Malformed request.",
            "schema": {
              "$ref": "#/definitions/ErrorResponse"
            }
          },
          "401": {
            "description": "Unauthorized or invalid credentials."
          },
          "403": {
            "description": "Forbidden",
            "schema": {
              "$ref": "#/definitions/ErrorResponse"
            }
          },
          "500": {
            "description": "An error has occurred while trying to fulfill the request. Most likely the ErrorResponse will contain more information about the error.",
            "schema": {
              "$ref": "#/definitions/ErrorResponse"
            }
          }
        }
      },
      "post": {
        "summary": "create new role",
        "operationId": "createRole",
        "x-serviceIds": [
          "weaviate.authz.create.role"
        ],
        "tags": [
          "authz"
        ],
        "parameters": [
          {
            "in": "body",
            "name": "body",
            "required": true,
            "schema": {
              "$ref": "#/definitions/Role"
            }
          }
        ],
        "responses": {
          "201": {
            "description": "Role created successfully"
          },
          "400": {
            "description": "Malformed request.",
            "schema": {
              "$ref": "#/definitions/ErrorResponse"
            }
          },
          "401": {
            "description": "Unauthorized or invalid credentials."
          },
          "403": {
            "description": "Forbidden",
            "schema": {
              "$ref": "#/definitions/ErrorResponse"
            }
          },
          "409": {
            "description": "Role already exists",
            "schema": {
              "$ref": "#/definitions/ErrorResponse"
            }
          },
          "422": {
            "description": "Request body is well-formed (i.e., syntactically correct), but semantically erroneous. Are you sure the class is defined in the configuration file?",
            "schema": {
              "$ref": "#/definitions/ErrorResponse"
            }
          },
          "500": {
            "description": "An error has occurred while trying to fulfill the request. Most likely the ErrorResponse will contain more information about the error.",
            "schema": {
              "$ref": "#/definitions/ErrorResponse"
            }
          }
        }
      }
    },
    "/authz/roles/{id}/add-permissions": {
      "post": {
        "summary": "Add permission to a given role.",
        "operationId": "addPermissions",
        "x-serviceIds": [
          "weaviate.authz.add.role.permissions"
        ],
        "tags": [
          "authz"
        ],
        "parameters": [
          {
            "description": "role name",
            "in": "path",
            "name": "id",
            "required": true,
            "type": "string"
          },
          {
            "in": "body",
            "name": "body",
            "required": true,
            "schema": {
              "type": "object",
              "properties": {
                "permissions": {
                  "type": "array",
                  "items": {
                    "$ref": "#/definitions/Permission"
                  },
                  "description": "permissions to be added to the role"
                }
              },
              "required": [
                "name",
                "permissions"
              ]
            }
          }
        ],
        "responses": {
          "200": {
            "description": "Permissions added successfully"
          },
          "400": {
            "description": "Malformed request.",
            "schema": {
              "$ref": "#/definitions/ErrorResponse"
            }
          },
          "401": {
            "description": "Unauthorized or invalid credentials."
          },
          "403": {
            "description": "Forbidden",
            "schema": {
              "$ref": "#/definitions/ErrorResponse"
            }
          },
          "404": {
            "description": "no role found"
          },
          "422": {
            "description": "Request body is well-formed (i.e., syntactically correct), but semantically erroneous. Are you sure the class is defined in the configuration file?",
            "schema": {
              "$ref": "#/definitions/ErrorResponse"
            }
          },
          "500": {
            "description": "An error has occurred while trying to fulfill the request. Most likely the ErrorResponse will contain more information about the error.",
            "schema": {
              "$ref": "#/definitions/ErrorResponse"
            }
          }
        }
      }
    },
    "/authz/roles/{id}/remove-permissions": {
      "post": {
        "summary": "Remove permissions from a role. If this results in an empty role, the role will be deleted.",
        "operationId": "removePermissions",
        "x-serviceIds": [
          "weaviate.authz.remove.role.permissions"
        ],
        "tags": [
          "authz"
        ],
        "parameters": [
          {
            "description": "role name",
            "in": "path",
            "name": "id",
            "required": true,
            "type": "string"
          },
          {
            "in": "body",
            "name": "body",
            "required": true,
            "schema": {
              "type": "object",
              "properties": {
                "permissions": {
                  "type": "array",
                  "items": {
                    "$ref": "#/definitions/Permission"
                  },
                  "description": "permissions to remove from the role"
                }
              },
              "required": [
                "permissions"
              ]
            }
          }
        ],
        "responses": {
          "200": {
            "description": "Permissions removed successfully"
          },
          "400": {
            "description": "Malformed request.",
            "schema": {
              "$ref": "#/definitions/ErrorResponse"
            }
          },
          "401": {
            "description": "Unauthorized or invalid credentials."
          },
          "403": {
            "description": "Forbidden",
            "schema": {
              "$ref": "#/definitions/ErrorResponse"
            }
          },
          "404": {
            "description": "no role found"
          },
          "422": {
            "description": "Request body is well-formed (i.e., syntactically correct), but semantically erroneous. Are you sure the class is defined in the configuration file?",
            "schema": {
              "$ref": "#/definitions/ErrorResponse"
            }
          },
          "500": {
            "description": "An error has occurred while trying to fulfill the request. Most likely the ErrorResponse will contain more information about the error.",
            "schema": {
              "$ref": "#/definitions/ErrorResponse"
            }
          }
        }
      }
    },
    "/authz/roles/{id}": {
      "get": {
        "summary": "Get a role",
        "operationId": "getRole",
        "x-serviceIds": [
          "weaviate.authz.get.role"
        ],
        "tags": [
          "authz"
        ],
        "parameters": [
          {
            "description": "role name",
            "in": "path",
            "name": "id",
            "required": true,
            "type": "string"
          }
        ],
        "responses": {
          "200": {
            "description": "Successful response.",
            "schema": {
              "$ref": "#/definitions/Role"
            }
          },
          "400": {
            "description": "Malformed request.",
            "schema": {
              "$ref": "#/definitions/ErrorResponse"
            }
          },
          "401": {
            "description": "Unauthorized or invalid credentials."
          },
          "403": {
            "description": "Forbidden",
            "schema": {
              "$ref": "#/definitions/ErrorResponse"
            }
          },
          "404": {
            "description": "no role found"
          },
          "500": {
            "description": "An error has occurred while trying to fulfill the request. Most likely the ErrorResponse will contain more information about the error.",
            "schema": {
              "$ref": "#/definitions/ErrorResponse"
            }
          }
        }
      },
      "delete": {
        "summary": "Delete role",
        "operationId": "deleteRole",
        "x-serviceIds": [
          "weaviate.authz.delete.role"
        ],
        "tags": [
          "authz"
        ],
        "parameters": [
          {
            "description": "role name",
            "in": "path",
            "name": "id",
            "required": true,
            "type": "string"
          }
        ],
        "responses": {
          "204": {
            "description": "Successfully deleted."
          },
          "400": {
            "description": "Bad request",
            "schema": {
              "$ref": "#/definitions/ErrorResponse"
            }
          },
          "401": {
            "description": "Unauthorized or invalid credentials."
          },
          "403": {
            "description": "Forbidden",
            "schema": {
              "$ref": "#/definitions/ErrorResponse"
            }
          },
          "500": {
            "description": "An error has occurred while trying to fulfill the request. Most likely the ErrorResponse will contain more information about the error.",
            "schema": {
              "$ref": "#/definitions/ErrorResponse"
            }
          }
        }
      }
    },
    "/authz/roles/{id}/has-permission": {
      "post": {
        "summary": "Check whether role possesses this permission.",
        "operationId": "hasPermission",
        "x-serviceIds": [
          "weaviate.authz.has.role.permission"
        ],
        "tags": [
          "authz"
        ],
        "parameters": [
          {
            "description": "role name",
            "in": "path",
            "name": "id",
            "required": true,
            "type": "string"
          },
          {
            "in": "body",
            "name": "body",
            "required": true,
            "schema": {
              "$ref": "#/definitions/Permission"
            }
          }
        ],
        "responses": {
          "200": {
            "description": "Permission check was successful",
            "schema": {
              "type": "boolean"
            }
          },
          "400": {
            "description": "Malformed request.",
            "schema": {
              "$ref": "#/definitions/ErrorResponse"
            }
          },
          "401": {
            "description": "Unauthorized or invalid credentials."
          },
          "403": {
            "description": "Forbidden",
            "schema": {
              "$ref": "#/definitions/ErrorResponse"
            }
          },
          "422": {
            "description": "Request body is well-formed (i.e., syntactically correct), but semantically erroneous. Are you sure the class is defined in the configuration file?",
            "schema": {
              "$ref": "#/definitions/ErrorResponse"
            }
          },
          "500": {
            "description": "An error has occurred while trying to fulfill the request. Most likely the ErrorResponse will contain more information about the error.",
            "schema": {
              "$ref": "#/definitions/ErrorResponse"
            }
          }
        }
      }
    },
    "/authz/roles/{id}/users": {
      "get": {
        "deprecated": true,
        "summary": "get users (db + OIDC) assigned to role. Deprecated, will be removed when 1.29 is not supported anymore",
        "operationId": "getUsersForRoleDeprecated",
        "x-serviceIds": [
          "weaviate.authz.get.roles.users"
        ],
        "tags": [
          "authz"
        ],
        "parameters": [
          {
            "description": "role name",
            "in": "path",
            "name": "id",
            "required": true,
            "type": "string"
          }
        ],
        "responses": {
          "200": {
            "description": "Users assigned to this role",
            "schema": {
              "type": "array",
              "items": {
                "type": "string"
              }
            }
          },
          "400": {
            "description": "Bad request",
            "schema": {
              "$ref": "#/definitions/ErrorResponse"
            }
          },
          "401": {
            "description": "Unauthorized or invalid credentials."
          },
          "403": {
            "description": "Forbidden",
            "schema": {
              "$ref": "#/definitions/ErrorResponse"
            }
          },
          "404": {
            "description": "no role found"
          },
          "500": {
            "description": "An error has occurred while trying to fulfill the request. Most likely the ErrorResponse will contain more information about the error.",
            "schema": {
              "$ref": "#/definitions/ErrorResponse"
            }
          }
        }
      }
    },
    "/authz/roles/{id}/user-assignments": {
      "get": {
        "summary": "get users assigned to role",
        "operationId": "getUsersForRole",
        "x-serviceIds": [
          "weaviate.authz.get.roles.users"
        ],
        "tags": [
          "authz"
        ],
        "parameters": [
          {
            "description": "role name",
            "in": "path",
            "name": "id",
            "required": true,
            "type": "string"
          }
        ],
        "responses": {
          "200": {
            "description": "Users assigned to this role",
            "schema": {
              "type": "array",
              "items": {
                "type": "object",
                "properties": {
                  "userId": {
                    "type": "string"
                  },
                  "userType": {
                    "$ref": "#/definitions/UserTypeOutput"
                  }
                },
                "required": [
                  "name",
                  "userType"
                ]
              }
            }
          },
          "400": {
            "description": "Bad request",
            "schema": {
              "$ref": "#/definitions/ErrorResponse"
            }
          },
          "401": {
            "description": "Unauthorized or invalid credentials."
          },
          "403": {
            "description": "Forbidden",
            "schema": {
              "$ref": "#/definitions/ErrorResponse"
            }
          },
          "404": {
            "description": "no role found"
          },
          "500": {
            "description": "An error has occurred while trying to fulfill the request. Most likely the ErrorResponse will contain more information about the error.",
            "schema": {
              "$ref": "#/definitions/ErrorResponse"
            }
          }
        }
      }
    },
    "/authz/roles/{id}/group-assignments": {
      "get": {
        "summary": "Get groups that have a specific role assigned",
        "description": "Retrieves a list of all groups that have been assigned a specific role, identified by its name.",
        "operationId": "getGroupsForRole",
        "x-serviceIds": [
          "weaviate.authz.get.roles.groups"
        ],
        "tags": [
          "authz"
        ],
        "parameters": [
          {
            "description": "The unique name of the role.",
            "in": "path",
            "name": "id",
            "required": true,
            "type": "string"
          }
        ],
        "responses": {
          "200": {
            "description": "Successfully retrieved the list of groups that have the role assigned.",
            "schema": {
              "type": "array",
              "items": {
                "type": "object",
                "properties": {
                  "groupId": {
                    "type": "string"
                  },
                  "groupType": {
                    "$ref": "#/definitions/GroupType"
                  }
                },
                "required": [
                  "name",
                  "groupType"
                ]
              }
            }
          },
          "400": {
            "description": "Bad request",
            "schema": {
              "$ref": "#/definitions/ErrorResponse"
            }
          },
          "401": {
            "description": "Unauthorized or invalid credentials."
          },
          "403": {
            "description": "Forbidden",
            "schema": {
              "$ref": "#/definitions/ErrorResponse"
            }
          },
          "404": {
            "description": "The specified role was not found."
          },
          "500": {
            "description": "An error has occurred while trying to fulfill the request. Most likely the ErrorResponse will contain more information about the error.",
            "schema": {
              "$ref": "#/definitions/ErrorResponse"
            }
          }
        }
      }
    },
    "/authz/users/{id}/roles": {
      "get": {
        "deprecated": true,
        "summary": "get roles assigned to user (DB + OIDC). Deprecated, will be removed when 1.29 is not supported anymore",
        "operationId": "getRolesForUserDeprecated",
        "x-serviceIds": [
          "weaviate.authz.get.users.roles"
        ],
        "tags": [
          "authz"
        ],
        "parameters": [
          {
            "description": "user name",
            "in": "path",
            "name": "id",
            "required": true,
            "type": "string"
          }
        ],
        "responses": {
          "200": {
            "description": "Role assigned users",
            "schema": {
              "$ref": "#/definitions/RolesListResponse"
            }
          },
          "400": {
            "description": "Bad request",
            "schema": {
              "$ref": "#/definitions/ErrorResponse"
            }
          },
          "401": {
            "description": "Unauthorized or invalid credentials."
          },
          "403": {
            "description": "Forbidden",
            "schema": {
              "$ref": "#/definitions/ErrorResponse"
            }
          },
          "404": {
            "description": "no role found for user"
          },
          "422": {
            "description": "Request body is well-formed (i.e., syntactically correct), but semantically erroneous. Are you sure the class is defined in the configuration file?",
            "schema": {
              "$ref": "#/definitions/ErrorResponse"
            }
          },
          "500": {
            "description": "An error has occurred while trying to fulfill the request. Most likely the ErrorResponse will contain more information about the error.",
            "schema": {
              "$ref": "#/definitions/ErrorResponse"
            }
          }
        }
      }
    },
    "/authz/users/{id}/roles/{userType}": {
      "get": {
        "summary": "get roles assigned to user",
        "operationId": "getRolesForUser",
        "x-serviceIds": [
          "weaviate.authz.get.users.roles"
        ],
        "tags": [
          "authz"
        ],
        "parameters": [
          {
            "description": "user name",
            "in": "path",
            "name": "id",
            "required": true,
            "type": "string"
          },
          {
            "in": "path",
            "name": "userType",
            "required": true,
            "type": "string",
            "enum": [
              "oidc",
              "db"
            ],
            "description": "The type of user"
          },
          {
            "in": "query",
            "name": "includeFullRoles",
            "required": false,
            "type": "boolean",
            "default": false,
            "description": "Whether to include detailed role information needed the roles permission"
          }
        ],
        "responses": {
          "200": {
            "description": "Role assigned users",
            "schema": {
              "$ref": "#/definitions/RolesListResponse"
            }
          },
          "400": {
            "description": "Bad request",
            "schema": {
              "$ref": "#/definitions/ErrorResponse"
            }
          },
          "401": {
            "description": "Unauthorized or invalid credentials."
          },
          "403": {
            "description": "Forbidden",
            "schema": {
              "$ref": "#/definitions/ErrorResponse"
            }
          },
          "404": {
            "description": "no role found for user"
          },
          "422": {
            "description": "Request body is well-formed (i.e., syntactically correct), but semantically erroneous. Are you sure the class is defined in the configuration file?",
            "schema": {
              "$ref": "#/definitions/ErrorResponse"
            }
          },
          "500": {
            "description": "An error has occurred while trying to fulfill the request. Most likely the ErrorResponse will contain more information about the error.",
            "schema": {
              "$ref": "#/definitions/ErrorResponse"
            }
          }
        }
      }
    },
    "/authz/users/{id}/assign": {
      "post": {
        "summary": "Assign a role to a user",
        "operationId": "assignRoleToUser",
        "x-serviceIds": [
          "weaviate.authz.assign.role.user"
        ],
        "tags": [
          "authz"
        ],
        "parameters": [
          {
            "description": "user name",
            "in": "path",
            "name": "id",
            "required": true,
            "type": "string"
          },
          {
            "in": "body",
            "name": "body",
            "required": true,
            "schema": {
              "type": "object",
              "properties": {
                "roles": {
                  "type": "array",
                  "description": "the roles that assigned to user",
                  "items": {
                    "type": "string"
                  }
                },
                "userType": {
                  "$ref": "#/definitions/UserTypeInput"
                }
              }
            }
          }
        ],
        "responses": {
          "200": {
            "description": "Role assigned successfully"
          },
          "400": {
            "description": "Bad request",
            "schema": {
              "$ref": "#/definitions/ErrorResponse"
            }
          },
          "401": {
            "description": "Unauthorized or invalid credentials."
          },
          "403": {
            "description": "Forbidden",
            "schema": {
              "$ref": "#/definitions/ErrorResponse"
            }
          },
          "404": {
            "description": "role or user is not found.",
            "schema": {
              "$ref": "#/definitions/ErrorResponse"
            }
          },
          "500": {
            "description": "An error has occurred while trying to fulfill the request. Most likely the ErrorResponse will contain more information about the error.",
            "schema": {
              "$ref": "#/definitions/ErrorResponse"
            }
          }
        }
      }
    },
    "/authz/users/{id}/revoke": {
      "post": {
        "summary": "Revoke a role from a user",
        "operationId": "revokeRoleFromUser",
        "x-serviceIds": [
          "weaviate.authz.revoke.role.user"
        ],
        "tags": [
          "authz"
        ],
        "parameters": [
          {
            "description": "user name",
            "in": "path",
            "name": "id",
            "required": true,
            "type": "string"
          },
          {
            "in": "body",
            "name": "body",
            "required": true,
            "schema": {
              "type": "object",
              "properties": {
                "roles": {
                  "type": "array",
                  "description": "the roles that revoked from the key or user",
                  "items": {
                    "type": "string"
                  }
                },
                "userType": {
                  "$ref": "#/definitions/UserTypeInput"
                }
              }
            }
          }
        ],
        "responses": {
          "200": {
            "description": "Role revoked successfully"
          },
          "400": {
            "description": "Bad request",
            "schema": {
              "$ref": "#/definitions/ErrorResponse"
            }
          },
          "401": {
            "description": "Unauthorized or invalid credentials."
          },
          "403": {
            "description": "Forbidden",
            "schema": {
              "$ref": "#/definitions/ErrorResponse"
            }
          },
          "404": {
            "description": "role or user is not found.",
            "schema": {
              "$ref": "#/definitions/ErrorResponse"
            }
          },
          "500": {
            "description": "An error has occurred while trying to fulfill the request. Most likely the ErrorResponse will contain more information about the error.",
            "schema": {
              "$ref": "#/definitions/ErrorResponse"
            }
          }
        }
      }
    },
    "/authz/groups/{id}/assign": {
      "post": {
        "summary": "Assign a role to a group",
        "operationId": "assignRoleToGroup",
        "x-serviceIds": [
          "weaviate.authz.assign.role"
        ],
        "tags": [
          "authz"
        ],
        "parameters": [
          {
            "description": "group name",
            "in": "path",
            "name": "id",
            "required": true,
            "type": "string"
          },
          {
            "in": "body",
            "name": "body",
            "required": true,
            "schema": {
              "type": "object",
              "properties": {
                "roles": {
                  "type": "array",
                  "description": "the roles that assigned to group",
                  "items": {
                    "type": "string"
                  }
                },
                "groupType": {
                  "$ref": "#/definitions/GroupType"
                }
              }
            }
          }
        ],
        "responses": {
          "200": {
            "description": "Role assigned successfully"
          },
          "400": {
            "description": "Bad request",
            "schema": {
              "$ref": "#/definitions/ErrorResponse"
            }
          },
          "401": {
            "description": "Unauthorized or invalid credentials."
          },
          "403": {
            "description": "Forbidden",
            "schema": {
              "$ref": "#/definitions/ErrorResponse"
            }
          },
          "404": {
            "description": "role or group is not found."
          },
          "500": {
            "description": "An error has occurred while trying to fulfill the request. Most likely the ErrorResponse will contain more information about the error.",
            "schema": {
              "$ref": "#/definitions/ErrorResponse"
            }
          }
        }
      }
    },
    "/authz/groups/{id}/revoke": {
      "post": {
        "summary": "Revoke a role from a group",
        "operationId": "revokeRoleFromGroup",
        "x-serviceIds": [
          "weaviate.authz.revoke.role.group"
        ],
        "tags": [
          "authz"
        ],
        "parameters": [
          {
            "description": "group name",
            "in": "path",
            "name": "id",
            "required": true,
            "type": "string"
          },
          {
            "in": "body",
            "name": "body",
            "required": true,
            "schema": {
              "type": "object",
              "properties": {
                "roles": {
                  "type": "array",
                  "description": "the roles that revoked from group",
                  "items": {
                    "type": "string"
                  }
                },
                "groupType": {
                  "$ref": "#/definitions/GroupType"
                }
              }
            }
          }
        ],
        "responses": {
          "200": {
            "description": "Role revoked successfully"
          },
          "400": {
            "description": "Bad request",
            "schema": {
              "$ref": "#/definitions/ErrorResponse"
            }
          },
          "401": {
            "description": "Unauthorized or invalid credentials."
          },
          "403": {
            "description": "Forbidden",
            "schema": {
              "$ref": "#/definitions/ErrorResponse"
            }
          },
          "404": {
            "description": "role or group is not found."
          },
          "500": {
            "description": "An error has occurred while trying to fulfill the request. Most likely the ErrorResponse will contain more information about the error.",
            "schema": {
              "$ref": "#/definitions/ErrorResponse"
            }
          }
        }
      }
    },
    "/authz/groups/{id}/roles/{groupType}": {
      "get": {
        "summary": "Get roles assigned to a specific group",
        "description": "Retrieves a list of all roles assigned to a specific group. The group must be identified by both its name (`id`) and its type (`db` or `oidc`).",
        "operationId": "getRolesForGroup",
        "x-serviceIds": [
          "weaviate.authz.get.groups.roles"
        ],
        "tags": [
          "authz"
        ],
        "parameters": [
          {
            "description": "The unique name of the group.",
            "in": "path",
            "name": "id",
            "required": true,
            "type": "string"
          },
          {
            "in": "path",
            "name": "groupType",
            "required": true,
            "type": "string",
            "enum": [
              "oidc"
            ],
            "description": "The type of the group."
          },
          {
            "in": "query",
            "name": "includeFullRoles",
            "required": false,
            "type": "boolean",
            "default": false,
            "description": "If true, the response will include the full role definitions with all associated permissions. If false, only role names are returned."
          }
        ],
        "responses": {
          "200": {
            "description": "A list of roles assigned to the specified group.",
            "schema": {
              "$ref": "#/definitions/RolesListResponse"
            }
          },
          "400": {
            "description": "Bad request",
            "schema": {
              "$ref": "#/definitions/ErrorResponse"
            }
          },
          "401": {
            "description": "Unauthorized or invalid credentials."
          },
          "403": {
            "description": "Forbidden",
            "schema": {
              "$ref": "#/definitions/ErrorResponse"
            }
          },
          "404": {
            "description": "The specified group was not found."
          },
          "422": {
            "description": "The request syntax is correct, but the server couldn't process it due to semantic issues.",
            "schema": {
              "$ref": "#/definitions/ErrorResponse"
            }
          },
          "500": {
            "description": "An error has occurred while trying to fulfill the request. Most likely the ErrorResponse will contain more information about the error.",
            "schema": {
              "$ref": "#/definitions/ErrorResponse"
            }
          }
        }
      }
    },
    "/authz/groups/{groupType}": {
      "get": {
        "summary": "List all groups of a specific type",
        "description": "Retrieves a list of all available group names for a specified group type (`oidc` or `db`).",
        "operationId": "getGroups",
        "x-serviceIds": [
          "weaviate.authz.get.groups"
        ],
        "tags": [
          "authz"
        ],
        "parameters": [
          {
            "in": "path",
            "name": "groupType",
            "required": true,
            "type": "string",
            "enum": [
              "oidc"
            ],
            "description": "The type of group to retrieve."
          }
        ],
        "responses": {
          "200": {
            "description": "A list of group names for the specified type.",
            "schema": {
              "type": "array",
              "items": {
                "type": "string"
              }
            }
          },
          "400": {
            "description": "Bad request",
            "schema": {
              "$ref": "#/definitions/ErrorResponse"
            }
          },
          "401": {
            "description": "Unauthorized or invalid credentials."
          },
          "403": {
            "description": "Forbidden",
            "schema": {
              "$ref": "#/definitions/ErrorResponse"
            }
          },
          "422": {
            "description": "The request syntax is correct, but the server couldn't process it due to semantic issues.",
            "schema": {
              "$ref": "#/definitions/ErrorResponse"
            }
          },
          "500": {
            "description": "An error has occurred while trying to fulfill the request. Most likely the ErrorResponse will contain more information about the error.",
            "schema": {
              "$ref": "#/definitions/ErrorResponse"
            }
          }
        }
      }
    },
    "/objects": {
      "get": {
        "description": "Lists all Objects in reverse order of creation, owned by the user that belongs to the used token.",
        "operationId": "objects.list",
        "x-serviceIds": [
          "weaviate.local.query"
        ],
        "parameters": [
          {
            "$ref": "#/parameters/CommonAfterParameterQuery"
          },
          {
            "$ref": "#/parameters/CommonOffsetParameterQuery"
          },
          {
            "$ref": "#/parameters/CommonLimitParameterQuery"
          },
          {
            "$ref": "#/parameters/CommonIncludeParameterQuery"
          },
          {
            "$ref": "#/parameters/CommonSortParameterQuery"
          },
          {
            "$ref": "#/parameters/CommonOrderParameterQuery"
          },
          {
            "$ref": "#/parameters/CommonClassParameterQuery"
          },
          {
            "$ref": "#/parameters/CommonTenantParameterQuery"
          }
        ],
        "responses": {
          "200": {
            "description": "Successful response. <br/><br/>If `class` is not provided, the response will not include any objects.",
            "schema": {
              "$ref": "#/definitions/ObjectsListResponse"
            }
          },
          "400": {
            "description": "Malformed request.",
            "schema": {
              "$ref": "#/definitions/ErrorResponse"
            }
          },
          "401": {
            "description": "Unauthorized or invalid credentials."
          },
          "403": {
            "description": "Forbidden",
            "schema": {
              "$ref": "#/definitions/ErrorResponse"
            }
          },
          "404": {
            "description": "Successful query result but no resource was found."
          },
          "422": {
            "description": "Request body is well-formed (i.e., syntactically correct), but semantically erroneous. Are you sure the class is defined in the configuration file?",
            "schema": {
              "$ref": "#/definitions/ErrorResponse"
            }
          },
          "500": {
            "description": "An error has occurred while trying to fulfill the request. Most likely the ErrorResponse will contain more information about the error.",
            "schema": {
              "$ref": "#/definitions/ErrorResponse"
            }
          }
        },
        "summary": "Get a list of Objects.",
        "tags": [
          "objects"
        ],
        "x-available-in-mqtt": false,
        "x-available-in-websocket": false
      },
      "post": {
        "description": "Create a new object. <br/><br/>Meta-data and schema values are validated. <br/><br/>**Note: Use `/batch` for importing many objects**: <br/>If you plan on importing a large number of objects, it's much more efficient to use the `/batch` endpoint. Otherwise, sending multiple single requests sequentially would incur a large performance penalty. <br/><br/>**Note: idempotence of `/objects`**: <br/>POST /objects will fail if an id is provided which already exists in the class. To update an existing object with the objects endpoint, use the PUT or PATCH method.",
        "operationId": "objects.create",
        "x-serviceIds": [
          "weaviate.local.add"
        ],
        "parameters": [
          {
            "in": "body",
            "name": "body",
            "required": true,
            "schema": {
              "$ref": "#/definitions/Object"
            }
          },
          {
            "$ref": "#/parameters/CommonConsistencyLevelParameterQuery"
          }
        ],
        "responses": {
          "200": {
            "description": "Object created.",
            "schema": {
              "$ref": "#/definitions/Object"
            }
          },
          "400": {
            "description": "Malformed request.",
            "schema": {
              "$ref": "#/definitions/ErrorResponse"
            }
          },
          "401": {
            "description": "Unauthorized or invalid credentials."
          },
          "403": {
            "description": "Forbidden",
            "schema": {
              "$ref": "#/definitions/ErrorResponse"
            }
          },
          "422": {
            "description": "Request body is well-formed (i.e., syntactically correct), but semantically erroneous. Are you sure the class is defined in the configuration file?",
            "schema": {
              "$ref": "#/definitions/ErrorResponse"
            }
          },
          "500": {
            "description": "An error has occurred while trying to fulfill the request. Most likely the ErrorResponse will contain more information about the error.",
            "schema": {
              "$ref": "#/definitions/ErrorResponse"
            }
          }
        },
        "summary": "Create a new object.",
        "tags": [
          "objects"
        ],
        "x-available-in-mqtt": false,
        "x-available-in-websocket": false
      }
    },
    "/objects/{id}": {
      "delete": {
        "description": "Deletes an object from the database based on its UUID. <br/><br/>**Note**: This endpoint is deprecated and will be removed in a future version. Use the `/objects/{className}/{id}` endpoint instead.",
        "operationId": "objects.delete",
        "x-serviceIds": [
          "weaviate.local.manipulate"
        ],
        "parameters": [
          {
            "description": "Unique ID of the Object.",
            "format": "uuid",
            "in": "path",
            "name": "id",
            "required": true,
            "type": "string"
          },
          {
            "$ref": "#/parameters/CommonConsistencyLevelParameterQuery"
          },
          {
            "$ref": "#/parameters/CommonTenantParameterQuery"
          }
        ],
        "responses": {
          "204": {
            "description": "Successfully deleted."
          },
          "401": {
            "description": "Unauthorized or invalid credentials."
          },
          "403": {
            "description": "Forbidden",
            "schema": {
              "$ref": "#/definitions/ErrorResponse"
            }
          },
          "404": {
            "description": "Successful query result but no resource was found."
          },
          "500": {
            "description": "An error has occurred while trying to fulfill the request. Most likely the ErrorResponse will contain more information about the error.",
            "schema": {
              "$ref": "#/definitions/ErrorResponse"
            }
          }
        },
        "summary": "Delete an Object based on its UUID.",
        "tags": [
          "objects"
        ],
        "x-available-in-mqtt": true,
        "x-available-in-websocket": true,
        "deprecated": true
      },
      "get": {
        "description": "Get a specific object based on its UUID. Also available as Websocket bus. <br/><br/>**Note**: This endpoint is deprecated and will be removed in a future version. Use the `/objects/{className}/{id}` endpoint instead.",
        "operationId": "objects.get",
        "x-serviceIds": [
          "weaviate.local.query"
        ],
        "parameters": [
          {
            "description": "Unique ID of the Object.",
            "format": "uuid",
            "in": "path",
            "name": "id",
            "required": true,
            "type": "string"
          },
          {
            "$ref": "#/parameters/CommonIncludeParameterQuery"
          }
        ],
        "responses": {
          "200": {
            "description": "Successful response.",
            "schema": {
              "$ref": "#/definitions/Object"
            }
          },
          "400": {
            "description": "Malformed request.",
            "schema": {
              "$ref": "#/definitions/ErrorResponse"
            }
          },
          "401": {
            "description": "Unauthorized or invalid credentials."
          },
          "403": {
            "description": "Forbidden",
            "schema": {
              "$ref": "#/definitions/ErrorResponse"
            }
          },
          "404": {
            "description": "Successful query result but no resource was found."
          },
          "500": {
            "description": "An error has occurred while trying to fulfill the request. Most likely the ErrorResponse will contain more information about the error.",
            "schema": {
              "$ref": "#/definitions/ErrorResponse"
            }
          }
        },
        "summary": "Get a specific Object based on its UUID.",
        "tags": [
          "objects"
        ],
        "x-available-in-mqtt": false,
        "x-available-in-websocket": false,
        "deprecated": true
      },
      "patch": {
        "description": "Update an object based on its UUID (using patch semantics). This method supports json-merge style patch semantics (RFC 7396). Provided meta-data and schema values are validated. LastUpdateTime is set to the time this function is called. <br/><br/>**Note**: This endpoint is deprecated and will be removed in a future version. Use the `/objects/{className}/{id}` endpoint instead.",
        "operationId": "objects.patch",
        "x-serviceIds": [
          "weaviate.local.manipulate"
        ],
        "parameters": [
          {
            "description": "Unique ID of the Object.",
            "format": "uuid",
            "in": "path",
            "name": "id",
            "required": true,
            "type": "string"
          },
          {
            "description": "RFC 7396-style patch, the body contains the object to merge into the existing object.",
            "in": "body",
            "name": "body",
            "required": false,
            "schema": {
              "$ref": "#/definitions/Object"
            }
          },
          {
            "$ref": "#/parameters/CommonConsistencyLevelParameterQuery"
          }
        ],
        "responses": {
          "204": {
            "description": "Successfully applied. No content provided."
          },
          "400": {
            "description": "The patch-JSON is malformed."
          },
          "401": {
            "description": "Unauthorized or invalid credentials."
          },
          "403": {
            "description": "Forbidden",
            "schema": {
              "$ref": "#/definitions/ErrorResponse"
            }
          },
          "404": {
            "description": "Successful query result but no resource was found."
          },
          "422": {
            "description": "The patch-JSON is valid but unprocessable.",
            "schema": {
              "$ref": "#/definitions/ErrorResponse"
            }
          },
          "500": {
            "description": "An error has occurred while trying to fulfill the request. Most likely the ErrorResponse will contain more information about the error.",
            "schema": {
              "$ref": "#/definitions/ErrorResponse"
            }
          }
        },
        "summary": "Update an Object based on its UUID (using patch semantics).",
        "tags": [
          "objects"
        ],
        "x-available-in-mqtt": false,
        "x-available-in-websocket": false,
        "deprecated": true
      },
      "put": {
        "description": "Updates an object based on its UUID. Given meta-data and schema values are validated. LastUpdateTime is set to the time this function is called. <br/><br/>**Note**: This endpoint is deprecated and will be removed in a future version. Use the `/objects/{className}/{id}` endpoint instead.",
        "operationId": "objects.update",
        "x-serviceIds": [
          "weaviate.local.manipulate"
        ],
        "parameters": [
          {
            "description": "Unique ID of the Object.",
            "format": "uuid",
            "in": "path",
            "name": "id",
            "required": true,
            "type": "string"
          },
          {
            "in": "body",
            "name": "body",
            "required": true,
            "schema": {
              "$ref": "#/definitions/Object"
            }
          },
          {
            "$ref": "#/parameters/CommonConsistencyLevelParameterQuery"
          }
        ],
        "responses": {
          "200": {
            "description": "Successfully received.",
            "schema": {
              "$ref": "#/definitions/Object"
            }
          },
          "401": {
            "description": "Unauthorized or invalid credentials."
          },
          "403": {
            "description": "Forbidden",
            "schema": {
              "$ref": "#/definitions/ErrorResponse"
            }
          },
          "404": {
            "description": "Successful query result but no resource was found."
          },
          "422": {
            "description": "Request body is well-formed (i.e., syntactically correct), but semantically erroneous. Are you sure the class is defined in the configuration file?",
            "schema": {
              "$ref": "#/definitions/ErrorResponse"
            }
          },
          "500": {
            "description": "An error has occurred while trying to fulfill the request. Most likely the ErrorResponse will contain more information about the error.",
            "schema": {
              "$ref": "#/definitions/ErrorResponse"
            }
          }
        },
        "summary": "Update an Object based on its UUID.",
        "tags": [
          "objects"
        ],
        "x-available-in-mqtt": false,
        "x-available-in-websocket": false,
        "deprecated": true
      },
      "head": {
        "description": "Checks if an object exists in the system based on its UUID. <br/><br/>**Note**: This endpoint is deprecated and will be removed in a future version. Use the `/objects/{className}/{id}` endpoint instead.",
        "operationId": "objects.head",
        "x-serviceIds": [
          "weaviate.objects.check"
        ],
        "parameters": [
          {
            "description": "Unique ID of the Object.",
            "format": "uuid",
            "in": "path",
            "name": "id",
            "required": true,
            "type": "string"
          }
        ],
        "responses": {
          "204": {
            "description": "Object exists."
          },
          "401": {
            "description": "Unauthorized or invalid credentials."
          },
          "403": {
            "description": "Forbidden",
            "schema": {
              "$ref": "#/definitions/ErrorResponse"
            }
          },
          "404": {
            "description": "Object doesn't exist."
          },
          "500": {
            "description": "An error has occurred while trying to fulfill the request. Most likely the ErrorResponse will contain more information about the error.",
            "schema": {
              "$ref": "#/definitions/ErrorResponse"
            }
          }
        },
        "summary": "Checks Object's existence based on its UUID.",
        "tags": [
          "objects"
        ],
        "x-available-in-mqtt": true,
        "x-available-in-websocket": true,
        "deprecated": true
      }
    },
    "/objects/{className}/{id}": {
      "get": {
        "description": "Get a data object based on its collection and UUID.",
        "operationId": "objects.class.get",
        "x-serviceIds": [
          "weaviate.local.query"
        ],
        "parameters": [
          {
            "name": "className",
            "in": "path",
            "required": true,
            "type": "string"
          },
          {
            "description": "Unique ID of the Object.",
            "format": "uuid",
            "in": "path",
            "name": "id",
            "required": true,
            "type": "string"
          },
          {
            "$ref": "#/parameters/CommonIncludeParameterQuery"
          },
          {
            "$ref": "#/parameters/CommonConsistencyLevelParameterQuery"
          },
          {
            "$ref": "#/parameters/CommonNodeNameParameterQuery"
          },
          {
            "$ref": "#/parameters/CommonTenantParameterQuery"
          }
        ],
        "responses": {
          "200": {
            "description": "Successful response.",
            "schema": {
              "$ref": "#/definitions/Object"
            }
          },
          "400": {
            "description": "Malformed request.",
            "schema": {
              "$ref": "#/definitions/ErrorResponse"
            }
          },
          "401": {
            "description": "Unauthorized or invalid credentials."
          },
          "403": {
            "description": "Forbidden",
            "schema": {
              "$ref": "#/definitions/ErrorResponse"
            }
          },
          "404": {
            "description": "Successful query result but no resource was found."
          },
          "422": {
            "description": "Request is well-formed (i.e., syntactically correct), but erroneous.",
            "schema": {
              "$ref": "#/definitions/ErrorResponse"
            }
          },
          "500": {
            "description": "An error has occurred while trying to fulfill the request. Most likely the ErrorResponse will contain more information about the error.",
            "schema": {
              "$ref": "#/definitions/ErrorResponse"
            }
          }
        },
        "summary": "Get a specific Object based on its class and UUID. Also available as Websocket bus.",
        "tags": [
          "objects"
        ],
        "x-available-in-mqtt": false,
        "x-available-in-websocket": false
      },
      "delete": {
        "description": "Delete an object based on its collection and UUID. <br/><br/>Note: For backward compatibility, beacons also support an older, deprecated format without the collection name. As a result, when deleting a reference, the beacon specified has to match the beacon to be deleted exactly. In other words, if a beacon is present using the old format (without collection name) you also need to specify it the same way. <br/><br/>In the beacon format, you need to always use `localhost` as the host, rather than the actual hostname. `localhost` here refers to the fact that the beacon's target is on the same Weaviate instance, as opposed to a foreign instance.",
        "operationId": "objects.class.delete",
        "x-serviceIds": [
          "weaviate.local.manipulate"
        ],
        "parameters": [
          {
            "name": "className",
            "in": "path",
            "required": true,
            "type": "string"
          },
          {
            "description": "Unique ID of the Object.",
            "format": "uuid",
            "in": "path",
            "name": "id",
            "required": true,
            "type": "string"
          },
          {
            "$ref": "#/parameters/CommonConsistencyLevelParameterQuery"
          },
          {
            "$ref": "#/parameters/CommonTenantParameterQuery"
          }
        ],
        "responses": {
          "204": {
            "description": "Successfully deleted."
          },
          "400": {
            "description": "Malformed request.",
            "schema": {
              "$ref": "#/definitions/ErrorResponse"
            }
          },
          "401": {
            "description": "Unauthorized or invalid credentials."
          },
          "403": {
            "description": "Forbidden",
            "schema": {
              "$ref": "#/definitions/ErrorResponse"
            }
          },
          "404": {
            "description": "Successful query result but no resource was found."
          },
          "422": {
            "description": "Request is well-formed (i.e., syntactically correct), but erroneous.",
            "schema": {
              "$ref": "#/definitions/ErrorResponse"
            }
          },
          "500": {
            "description": "An error has occurred while trying to fulfill the request. Most likely the ErrorResponse will contain more information about the error.",
            "schema": {
              "$ref": "#/definitions/ErrorResponse"
            }
          }
        },
        "summary": "Delete object based on its class and UUID.",
        "tags": [
          "objects"
        ],
        "x-available-in-mqtt": true,
        "x-available-in-websocket": true
      },
      "put": {
        "description": "Update an object based on its uuid and collection. This (`put`) method replaces the object with the provided object.",
        "operationId": "objects.class.put",
        "x-serviceIds": [
          "weaviate.local.manipulate"
        ],
        "parameters": [
          {
            "name": "className",
            "in": "path",
            "required": true,
            "type": "string"
          },
          {
            "description": "The uuid of the data object to update.",
            "format": "uuid",
            "in": "path",
            "name": "id",
            "required": true,
            "type": "string"
          },
          {
            "in": "body",
            "name": "body",
            "required": true,
            "schema": {
              "$ref": "#/definitions/Object"
            }
          },
          {
            "$ref": "#/parameters/CommonConsistencyLevelParameterQuery"
          }
        ],
        "responses": {
          "200": {
            "description": "Successfully received.",
            "schema": {
              "$ref": "#/definitions/Object"
            }
          },
          "401": {
            "description": "Unauthorized or invalid credentials."
          },
          "403": {
            "description": "Forbidden",
            "schema": {
              "$ref": "#/definitions/ErrorResponse"
            }
          },
          "404": {
            "description": "Successful query result but no resource was found."
          },
          "422": {
            "description": "Request body is well-formed (i.e., syntactically correct), but semantically erroneous. Are you sure the class is defined in the configuration file?",
            "schema": {
              "$ref": "#/definitions/ErrorResponse"
            }
          },
          "500": {
            "description": "An error has occurred while trying to fulfill the request. Most likely the ErrorResponse will contain more information about the error.",
            "schema": {
              "$ref": "#/definitions/ErrorResponse"
            }
          }
        },
        "summary": "Update a class object based on its uuid",
        "tags": [
          "objects"
        ],
        "x-available-in-mqtt": false,
        "x-available-in-websocket": false
      },
      "patch": {
        "description": "Update an individual data object based on its class and uuid. This method supports json-merge style patch semantics (RFC 7396). Provided meta-data and schema values are validated. LastUpdateTime is set to the time this function is called.",
        "operationId": "objects.class.patch",
        "x-serviceIds": [
          "weaviate.local.manipulate"
        ],
        "parameters": [
          {
            "description": "The class name as defined in the schema",
            "name": "className",
            "in": "path",
            "required": true,
            "type": "string"
          },
          {
            "description": "The uuid of the data object to update.",
            "format": "uuid",
            "in": "path",
            "name": "id",
            "required": true,
            "type": "string"
          },
          {
            "description": "RFC 7396-style patch, the body contains the object to merge into the existing object.",
            "in": "body",
            "name": "body",
            "required": false,
            "schema": {
              "$ref": "#/definitions/Object"
            }
          },
          {
            "$ref": "#/parameters/CommonConsistencyLevelParameterQuery"
          }
        ],
        "responses": {
          "204": {
            "description": "Successfully applied. No content provided."
          },
          "400": {
            "description": "The patch-JSON is malformed.",
            "schema": {
              "$ref": "#/definitions/ErrorResponse"
            }
          },
          "401": {
            "description": "Unauthorized or invalid credentials."
          },
          "403": {
            "description": "Forbidden",
            "schema": {
              "$ref": "#/definitions/ErrorResponse"
            }
          },
          "404": {
            "description": "Successful query result but no resource was found."
          },
          "422": {
            "description": "The patch-JSON is valid but unprocessable.",
            "schema": {
              "$ref": "#/definitions/ErrorResponse"
            }
          },
          "500": {
            "description": "An error has occurred while trying to fulfill the request. Most likely the ErrorResponse will contain more information about the error.",
            "schema": {
              "$ref": "#/definitions/ErrorResponse"
            }
          }
        },
        "summary": "Update an Object based on its UUID (using patch semantics).",
        "tags": [
          "objects"
        ],
        "x-available-in-mqtt": false,
        "x-available-in-websocket": false
      },
      "head": {
        "description": "Checks if a data object exists based on its collection and uuid without retrieving it. <br/><br/>Internally it skips reading the object from disk other than checking if it is present. Thus it does not use resources on marshalling, parsing, etc., and is faster. Note the resulting HTTP request has no body; the existence of an object is indicated solely by the status code.",
        "operationId": "objects.class.head",
        "x-serviceIds": [
          "weaviate.local.manipulate"
        ],
        "parameters": [
          {
            "description": "The class name as defined in the schema",
            "name": "className",
            "in": "path",
            "required": true,
            "type": "string"
          },
          {
            "description": "The uuid of the data object",
            "format": "uuid",
            "in": "path",
            "name": "id",
            "required": true,
            "type": "string"
          },
          {
            "$ref": "#/parameters/CommonConsistencyLevelParameterQuery"
          },
          {
            "$ref": "#/parameters/CommonTenantParameterQuery"
          }
        ],
        "responses": {
          "204": {
            "description": "Object exists."
          },
          "401": {
            "description": "Unauthorized or invalid credentials."
          },
          "403": {
            "description": "Forbidden",
            "schema": {
              "$ref": "#/definitions/ErrorResponse"
            }
          },
          "404": {
            "description": "Object doesn't exist."
          },
          "422": {
            "description": "Request is well-formed (i.e., syntactically correct), but erroneous.",
            "schema": {
              "$ref": "#/definitions/ErrorResponse"
            }
          },
          "500": {
            "description": "An error has occurred while trying to fulfill the request. Most likely the ErrorResponse will contain more information about the error.",
            "schema": {
              "$ref": "#/definitions/ErrorResponse"
            }
          }
        },
        "summary": "Checks object's existence based on its class and uuid.",
        "tags": [
          "objects"
        ],
        "x-available-in-mqtt": true,
        "x-available-in-websocket": true
      }
    },
    "/objects/{id}/references/{propertyName}": {
      "post": {
        "description": "Add a cross-reference. <br/><br/>**Note**: This endpoint is deprecated and will be removed in a future version. Use the `/objects/{className}/{id}/references/{propertyName}` endpoint instead.",
        "operationId": "objects.references.create",
        "x-serviceIds": [
          "weaviate.local.manipulate"
        ],
        "parameters": [
          {
            "description": "Unique ID of the Object.",
            "format": "uuid",
            "in": "path",
            "name": "id",
            "required": true,
            "type": "string"
          },
          {
            "description": "Unique name of the property related to the Object.",
            "in": "path",
            "name": "propertyName",
            "required": true,
            "type": "string"
          },
          {
            "in": "body",
            "name": "body",
            "required": true,
            "schema": {
              "$ref": "#/definitions/SingleRef"
            }
          },
          {
            "$ref": "#/parameters/CommonTenantParameterQuery"
          }
        ],
        "responses": {
          "200": {
            "description": "Successfully added the reference."
          },
          "401": {
            "description": "Unauthorized or invalid credentials."
          },
          "403": {
            "description": "Forbidden",
            "schema": {
              "$ref": "#/definitions/ErrorResponse"
            }
          },
          "422": {
            "description": "Request body is well-formed (i.e., syntactically correct), but semantically erroneous. Are you sure the property exists or that it is a class?",
            "schema": {
              "$ref": "#/definitions/ErrorResponse"
            }
          },
          "500": {
            "description": "An error has occurred while trying to fulfill the request. Most likely the ErrorResponse will contain more information about the error.",
            "schema": {
              "$ref": "#/definitions/ErrorResponse"
            }
          }
        },
        "summary": "Add a single reference to a class-property.",
        "tags": [
          "objects"
        ],
        "x-available-in-mqtt": false,
        "x-available-in-websocket": false,
        "deprecated": true
      },
      "put": {
        "description": "Replace all references in cross-reference property of an object. <br/><br/>**Note**: This endpoint is deprecated and will be removed in a future version. Use the `/objects/{className}/{id}/references/{propertyName}` endpoint instead.",
        "operationId": "objects.references.update",
        "x-serviceIds": [
          "weaviate.local.manipulate"
        ],
        "parameters": [
          {
            "description": "Unique ID of the Object.",
            "format": "uuid",
            "in": "path",
            "name": "id",
            "required": true,
            "type": "string"
          },
          {
            "description": "Unique name of the property related to the Object.",
            "in": "path",
            "name": "propertyName",
            "required": true,
            "type": "string"
          },
          {
            "in": "body",
            "name": "body",
            "required": true,
            "schema": {
              "$ref": "#/definitions/MultipleRef"
            }
          },
          {
            "$ref": "#/parameters/CommonTenantParameterQuery"
          }
        ],
        "responses": {
          "200": {
            "description": "Successfully replaced all the references."
          },
          "401": {
            "description": "Unauthorized or invalid credentials."
          },
          "403": {
            "description": "Forbidden",
            "schema": {
              "$ref": "#/definitions/ErrorResponse"
            }
          },
          "422": {
            "description": "Request body is well-formed (i.e., syntactically correct), but semantically erroneous. Are you sure the property exists or that it is a class?",
            "schema": {
              "$ref": "#/definitions/ErrorResponse"
            }
          },
          "500": {
            "description": "An error has occurred while trying to fulfill the request. Most likely the ErrorResponse will contain more information about the error.",
            "schema": {
              "$ref": "#/definitions/ErrorResponse"
            }
          }
        },
        "summary": "Replace all references to a class-property.",
        "tags": [
          "objects"
        ],
        "x-available-in-mqtt": false,
        "x-available-in-websocket": false,
        "deprecated": true
      },
      "delete": {
        "description": "Delete the single reference that is given in the body from the list of references that this property has. <br/><br/>**Note**: This endpoint is deprecated and will be removed in a future version. Use the `/objects/{className}/{id}/references/{propertyName}` endpoint instead.",
        "operationId": "objects.references.delete",
        "x-serviceIds": [
          "weaviate.local.manipulate"
        ],
        "parameters": [
          {
            "description": "Unique ID of the Object.",
            "format": "uuid",
            "in": "path",
            "name": "id",
            "required": true,
            "type": "string"
          },
          {
            "description": "Unique name of the property related to the Object.",
            "in": "path",
            "name": "propertyName",
            "required": true,
            "type": "string"
          },
          {
            "in": "body",
            "name": "body",
            "required": true,
            "schema": {
              "$ref": "#/definitions/SingleRef"
            }
          },
          {
            "$ref": "#/parameters/CommonTenantParameterQuery"
          }
        ],
        "responses": {
          "204": {
            "description": "Successfully deleted."
          },
          "401": {
            "description": "Unauthorized or invalid credentials."
          },
          "403": {
            "description": "Forbidden",
            "schema": {
              "$ref": "#/definitions/ErrorResponse"
            }
          },
          "404": {
            "description": "Successful query result but no resource was found.",
            "schema": {
              "$ref": "#/definitions/ErrorResponse"
            }
          },
          "500": {
            "description": "An error has occurred while trying to fulfill the request. Most likely the ErrorResponse will contain more information about the error.",
            "schema": {
              "$ref": "#/definitions/ErrorResponse"
            }
          }
        },
        "summary": "Delete a single reference from the list of references.",
        "tags": [
          "objects"
        ],
        "x-available-in-mqtt": false,
        "x-available-in-websocket": false,
        "deprecated": true
      }
    },
    "/objects/{className}/{id}/references/{propertyName}": {
      "post": {
        "description": "Add a single reference to an object. This adds a reference to the array of cross-references of the given property in the source object specified by its collection name and id",
        "operationId": "objects.class.references.create",
        "x-serviceIds": [
          "weaviate.local.manipulate"
        ],
        "parameters": [
          {
            "description": "The class name as defined in the schema",
            "name": "className",
            "in": "path",
            "required": true,
            "type": "string"
          },
          {
            "description": "Unique ID of the Object.",
            "format": "uuid",
            "in": "path",
            "name": "id",
            "required": true,
            "type": "string"
          },
          {
            "description": "Unique name of the property related to the Object.",
            "in": "path",
            "name": "propertyName",
            "required": true,
            "type": "string"
          },
          {
            "in": "body",
            "name": "body",
            "required": true,
            "schema": {
              "$ref": "#/definitions/SingleRef"
            }
          },
          {
            "$ref": "#/parameters/CommonConsistencyLevelParameterQuery"
          },
          {
            "$ref": "#/parameters/CommonTenantParameterQuery"
          }
        ],
        "responses": {
          "200": {
            "description": "Successfully added the reference."
          },
          "400": {
            "description": "Malformed request.",
            "schema": {
              "$ref": "#/definitions/ErrorResponse"
            }
          },
          "401": {
            "description": "Unauthorized or invalid credentials."
          },
          "403": {
            "description": "Forbidden",
            "schema": {
              "$ref": "#/definitions/ErrorResponse"
            }
          },
          "404": {
            "description": "Source object doesn't exist."
          },
          "422": {
            "description": "Request body is well-formed (i.e., syntactically correct), but semantically erroneous. Are you sure the property exists or that it is a class?",
            "schema": {
              "$ref": "#/definitions/ErrorResponse"
            }
          },
          "500": {
            "description": "An error has occurred while trying to fulfill the request. Most likely the ErrorResponse will contain more information about the error.",
            "schema": {
              "$ref": "#/definitions/ErrorResponse"
            }
          }
        },
        "summary": "Add a single reference to a class-property.",
        "tags": [
          "objects"
        ],
        "x-available-in-mqtt": false,
        "x-available-in-websocket": false
      },
      "put": {
        "description": "Replace **all** references in cross-reference property of an object.",
        "operationId": "objects.class.references.put",
        "x-serviceIds": [
          "weaviate.local.manipulate"
        ],
        "parameters": [
          {
            "description": "The class name as defined in the schema",
            "name": "className",
            "in": "path",
            "required": true,
            "type": "string"
          },
          {
            "description": "Unique ID of the Object.",
            "format": "uuid",
            "in": "path",
            "name": "id",
            "required": true,
            "type": "string"
          },
          {
            "description": "Unique name of the property related to the Object.",
            "in": "path",
            "name": "propertyName",
            "required": true,
            "type": "string"
          },
          {
            "in": "body",
            "name": "body",
            "required": true,
            "schema": {
              "$ref": "#/definitions/MultipleRef"
            }
          },
          {
            "$ref": "#/parameters/CommonConsistencyLevelParameterQuery"
          },
          {
            "$ref": "#/parameters/CommonTenantParameterQuery"
          }
        ],
        "responses": {
          "200": {
            "description": "Successfully replaced all the references."
          },
          "400": {
            "description": "Malformed request.",
            "schema": {
              "$ref": "#/definitions/ErrorResponse"
            }
          },
          "401": {
            "description": "Unauthorized or invalid credentials."
          },
          "403": {
            "description": "Forbidden",
            "schema": {
              "$ref": "#/definitions/ErrorResponse"
            }
          },
          "404": {
            "description": "Source object doesn't exist."
          },
          "422": {
            "description": "Request body is well-formed (i.e., syntactically correct), but semantically erroneous. Are you sure the property exists or that it is a class?",
            "schema": {
              "$ref": "#/definitions/ErrorResponse"
            }
          },
          "500": {
            "description": "An error has occurred while trying to fulfill the request. Most likely the ErrorResponse will contain more information about the error.",
            "schema": {
              "$ref": "#/definitions/ErrorResponse"
            }
          }
        },
        "summary": "Replace all references to a class-property.",
        "tags": [
          "objects"
        ],
        "x-available-in-mqtt": false,
        "x-available-in-websocket": false
      },
      "delete": {
        "description": "Delete the single reference that is given in the body from the list of references that this property has.",
        "operationId": "objects.class.references.delete",
        "x-serviceIds": [
          "weaviate.local.manipulate"
        ],
        "parameters": [
          {
            "description": "The class name as defined in the schema",
            "name": "className",
            "in": "path",
            "required": true,
            "type": "string"
          },
          {
            "description": "Unique ID of the Object.",
            "format": "uuid",
            "in": "path",
            "name": "id",
            "required": true,
            "type": "string"
          },
          {
            "description": "Unique name of the property related to the Object.",
            "in": "path",
            "name": "propertyName",
            "required": true,
            "type": "string"
          },
          {
            "in": "body",
            "name": "body",
            "required": true,
            "schema": {
              "$ref": "#/definitions/SingleRef"
            }
          },
          {
            "$ref": "#/parameters/CommonConsistencyLevelParameterQuery"
          },
          {
            "$ref": "#/parameters/CommonTenantParameterQuery"
          }
        ],
        "responses": {
          "204": {
            "description": "Successfully deleted."
          },
          "400": {
            "description": "Malformed request.",
            "schema": {
              "$ref": "#/definitions/ErrorResponse"
            }
          },
          "401": {
            "description": "Unauthorized or invalid credentials."
          },
          "403": {
            "description": "Forbidden",
            "schema": {
              "$ref": "#/definitions/ErrorResponse"
            }
          },
          "404": {
            "description": "Successful query result but no resource was found.",
            "schema": {
              "$ref": "#/definitions/ErrorResponse"
            }
          },
          "422": {
            "description": "Request body is well-formed (i.e., syntactically correct), but semantically erroneous. Are you sure the property exists or that it is a class?",
            "schema": {
              "$ref": "#/definitions/ErrorResponse"
            }
          },
          "500": {
            "description": "An error has occurred while trying to fulfill the request. Most likely the ErrorResponse will contain more information about the error.",
            "schema": {
              "$ref": "#/definitions/ErrorResponse"
            }
          }
        },
        "summary": "Delete a single reference from the list of references.",
        "tags": [
          "objects"
        ],
        "x-available-in-mqtt": false,
        "x-available-in-websocket": false
      }
    },
    "/objects/validate": {
      "post": {
        "description": "Validate an object's schema and meta-data without creating it. <br/><br/>If the schema of the object is valid, the request should return nothing with a plain RESTful request. Otherwise, an error object will be returned.",
        "operationId": "objects.validate",
        "x-serviceIds": [
          "weaviate.local.query.meta"
        ],
        "parameters": [
          {
            "in": "body",
            "name": "body",
            "required": true,
            "schema": {
              "$ref": "#/definitions/Object"
            }
          }
        ],
        "responses": {
          "200": {
            "description": "Successfully validated."
          },
          "401": {
            "description": "Unauthorized or invalid credentials."
          },
          "403": {
            "description": "Forbidden",
            "schema": {
              "$ref": "#/definitions/ErrorResponse"
            }
          },
          "422": {
            "description": "Request body is well-formed (i.e., syntactically correct), but semantically erroneous. Are you sure the class is defined in the configuration file?",
            "schema": {
              "$ref": "#/definitions/ErrorResponse"
            }
          },
          "500": {
            "description": "An error has occurred while trying to fulfill the request. Most likely the ErrorResponse will contain more information about the error.",
            "schema": {
              "$ref": "#/definitions/ErrorResponse"
            }
          }
        },
        "summary": "Validate an Object based on a schema.",
        "tags": [
          "objects"
        ],
        "x-available-in-mqtt": false,
        "x-available-in-websocket": false
      }
    },
    "/batch/objects": {
      "post": {
        "description": "Create new objects in bulk. <br/><br/>Meta-data and schema values are validated. <br/><br/>**Note: idempotence of `/batch/objects`**: <br/>`POST /batch/objects` is idempotent, and will overwrite any existing object given the same id.",
        "operationId": "batch.objects.create",
        "x-serviceIds": [
          "weaviate.local.add"
        ],
        "parameters": [
          {
            "in": "body",
            "name": "body",
            "required": true,
            "schema": {
              "type": "object",
              "properties": {
                "fields": {
                  "description": "Define which fields need to be returned. Default value is ALL",
                  "type": "array",
                  "items": {
                    "type": "string",
                    "default": "ALL",
                    "enum": [
                      "ALL",
                      "class",
                      "schema",
                      "id",
                      "creationTimeUnix"
                    ]
                  }
                },
                "objects": {
                  "type": "array",
                  "items": {
                    "$ref": "#/definitions/Object"
                  }
                }
              }
            }
          },
          {
            "$ref": "#/parameters/CommonConsistencyLevelParameterQuery"
          }
        ],
        "responses": {
          "200": {
            "description": "Request succeeded, see response body to get detailed information about each batched item.",
            "schema": {
              "type": "array",
              "items": {
                "$ref": "#/definitions/ObjectsGetResponse"
              }
            }
          },
          "400": {
            "description": "Malformed request.",
            "schema": {
              "$ref": "#/definitions/ErrorResponse"
            }
          },
          "401": {
            "description": "Unauthorized or invalid credentials."
          },
          "403": {
            "description": "Forbidden",
            "schema": {
              "$ref": "#/definitions/ErrorResponse"
            }
          },
          "422": {
            "description": "Request body is well-formed (i.e., syntactically correct), but semantically erroneous. Are you sure the class is defined in the configuration file?",
            "schema": {
              "$ref": "#/definitions/ErrorResponse"
            }
          },
          "500": {
            "description": "An error has occurred while trying to fulfill the request. Most likely the ErrorResponse will contain more information about the error.",
            "schema": {
              "$ref": "#/definitions/ErrorResponse"
            }
          }
        },
        "summary": "Creates new Objects based on a Object template as a batch.",
        "tags": [
          "batch",
          "objects"
        ],
        "x-available-in-mqtt": false,
        "x-available-in-websocket": false
      },
      "delete": {
        "description": "Batch delete objects that match a particular filter. <br/><br/>The request body takes a single `where` filter and will delete all objects matched. <br/><br/>Note that there is a limit to the number of objects to be deleted at once using this filter, in order to protect against unexpected memory surges and very-long-running requests. The default limit is 10,000 and may be configured by setting the `QUERY_MAXIMUM_RESULTS` environment variable. <br/><br/>Objects are deleted in the same order that they would be returned in an equivalent Get query. To delete more objects than the limit, run the same query multiple times.",
        "operationId": "batch.objects.delete",
        "x-serviceIds": [
          "weaviate.local.manipulate"
        ],
        "parameters": [
          {
            "in": "body",
            "name": "body",
            "required": true,
            "schema": {
              "$ref": "#/definitions/BatchDelete"
            }
          },
          {
            "$ref": "#/parameters/CommonConsistencyLevelParameterQuery"
          },
          {
            "$ref": "#/parameters/CommonTenantParameterQuery"
          }
        ],
        "responses": {
          "200": {
            "description": "Request succeeded, see response body to get detailed information about each batched item.",
            "schema": {
              "$ref": "#/definitions/BatchDeleteResponse"
            }
          },
          "400": {
            "description": "Malformed request.",
            "schema": {
              "$ref": "#/definitions/ErrorResponse"
            }
          },
          "401": {
            "description": "Unauthorized or invalid credentials."
          },
          "403": {
            "description": "Forbidden",
            "schema": {
              "$ref": "#/definitions/ErrorResponse"
            }
          },
          "422": {
            "description": "Request body is well-formed (i.e., syntactically correct), but semantically erroneous. Are you sure the class is defined in the configuration file?",
            "schema": {
              "$ref": "#/definitions/ErrorResponse"
            }
          },
          "500": {
            "description": "An error has occurred while trying to fulfill the request. Most likely the ErrorResponse will contain more information about the error.",
            "schema": {
              "$ref": "#/definitions/ErrorResponse"
            }
          }
        },
        "summary": "Deletes Objects based on a match filter as a batch.",
        "tags": [
          "batch",
          "objects"
        ],
        "x-available-in-mqtt": false,
        "x-available-in-websocket": false
      }
    },
    "/batch/references": {
      "post": {
        "description": "Batch create cross-references between collections items (objects or objects) in bulk.",
        "operationId": "batch.references.create",
        "x-serviceIds": [
          "weaviate.local.add"
        ],
        "parameters": [
          {
            "in": "body",
            "name": "body",
            "description": "A list of references to be batched. The ideal size depends on the used database connector. Please see the documentation of the used connector for help",
            "required": true,
            "schema": {
              "type": "array",
              "items": {
                "$ref": "#/definitions/BatchReference"
              }
            }
          },
          {
            "$ref": "#/parameters/CommonConsistencyLevelParameterQuery"
          }
        ],
        "responses": {
          "200": {
            "description": "Request Successful. Warning: A successful request does not guarantee that every batched reference was successfully created. Inspect the response body to see which references succeeded and which failed.",
            "schema": {
              "type": "array",
              "items": {
                "$ref": "#/definitions/BatchReferenceResponse"
              }
            }
          },
          "400": {
            "description": "Malformed request.",
            "schema": {
              "$ref": "#/definitions/ErrorResponse"
            }
          },
          "401": {
            "description": "Unauthorized or invalid credentials."
          },
          "403": {
            "description": "Forbidden",
            "schema": {
              "$ref": "#/definitions/ErrorResponse"
            }
          },
          "422": {
            "description": "Request body is well-formed (i.e., syntactically correct), but semantically erroneous. Are you sure the class is defined in the configuration file?",
            "schema": {
              "$ref": "#/definitions/ErrorResponse"
            }
          },
          "500": {
            "description": "An error has occurred while trying to fulfill the request. Most likely the ErrorResponse will contain more information about the error.",
            "schema": {
              "$ref": "#/definitions/ErrorResponse"
            }
          }
        },
        "summary": "Creates new Cross-References between arbitrary classes in bulk.",
        "tags": [
          "batch",
          "references"
        ],
        "x-available-in-mqtt": false,
        "x-available-in-websocket": false
      }
    },
    "/graphql": {
      "post": {
        "description": "Get a response based on a GraphQL query",
        "operationId": "graphql.post",
        "x-serviceIds": [
          "weaviate.local.query",
          "weaviate.local.query.meta",
          "weaviate.network.query",
          "weaviate.network.query.meta"
        ],
        "parameters": [
          {
            "description": "The GraphQL query request parameters.",
            "in": "body",
            "name": "body",
            "required": true,
            "schema": {
              "$ref": "#/definitions/GraphQLQuery"
            }
          }
        ],
        "responses": {
          "200": {
            "description": "Successful query (with select).",
            "schema": {
              "$ref": "#/definitions/GraphQLResponse"
            }
          },
          "401": {
            "description": "Unauthorized or invalid credentials."
          },
          "403": {
            "description": "Forbidden",
            "schema": {
              "$ref": "#/definitions/ErrorResponse"
            }
          },
          "422": {
            "description": "Request body is well-formed (i.e., syntactically correct), but semantically erroneous. Are you sure the class is defined in the configuration file?",
            "schema": {
              "$ref": "#/definitions/ErrorResponse"
            }
          },
          "500": {
            "description": "An error has occurred while trying to fulfill the request. Most likely the ErrorResponse will contain more information about the error.",
            "schema": {
              "$ref": "#/definitions/ErrorResponse"
            }
          }
        },
        "summary": "Get a response based on GraphQL",
        "tags": [
          "graphql"
        ],
        "x-available-in-mqtt": false,
        "x-available-in-websocket": false
      }
    },
    "/graphql/batch": {
      "post": {
        "description": "Perform a batched GraphQL query",
        "operationId": "graphql.batch",
        "x-serviceIds": [
          "weaviate.local.query",
          "weaviate.local.query.meta",
          "weaviate.network.query",
          "weaviate.network.query.meta"
        ],
        "parameters": [
          {
            "description": "The GraphQL queries.",
            "in": "body",
            "name": "body",
            "required": true,
            "schema": {
              "$ref": "#/definitions/GraphQLQueries"
            }
          }
        ],
        "responses": {
          "200": {
            "description": "Successful query (with select).",
            "schema": {
              "$ref": "#/definitions/GraphQLResponses"
            }
          },
          "401": {
            "description": "Unauthorized or invalid credentials."
          },
          "403": {
            "description": "Forbidden",
            "schema": {
              "$ref": "#/definitions/ErrorResponse"
            }
          },
          "422": {
            "description": "Request body is well-formed (i.e., syntactically correct), but semantically erroneous. Are you sure the class is defined in the configuration file?",
            "schema": {
              "$ref": "#/definitions/ErrorResponse"
            }
          },
          "500": {
            "description": "An error has occurred while trying to fulfill the request. Most likely the ErrorResponse will contain more information about the error.",
            "schema": {
              "$ref": "#/definitions/ErrorResponse"
            }
          }
        },
        "summary": "Get a response based on GraphQL.",
        "tags": [
          "graphql"
        ],
        "x-available-in-mqtt": false,
        "x-available-in-websocket": false
      }
    },
    "/meta": {
      "get": {
        "description": "Returns meta information about the server. Can be used to provide information to another Weaviate instance that wants to interact with the current instance.",
        "operationId": "meta.get",
        "x-serviceIds": [
          "weaviate.local.query.meta"
        ],
        "responses": {
          "200": {
            "description": "Successful response.",
            "schema": {
              "$ref": "#/definitions/Meta"
            }
          },
          "401": {
            "description": "Unauthorized or invalid credentials."
          },
          "403": {
            "description": "Forbidden",
            "schema": {
              "$ref": "#/definitions/ErrorResponse"
            }
          },
          "500": {
            "description": "An error has occurred while trying to fulfill the request. Most likely the ErrorResponse will contain more information about the error.",
            "schema": {
              "$ref": "#/definitions/ErrorResponse"
            }
          }
        },
        "summary": "Returns meta information of the current Weaviate instance.",
        "tags": [
          "meta"
        ],
        "x-available-in-mqtt": false,
        "x-available-in-websocket": false
      }
    },
    "/schema": {
      "get": {
        "summary": "Dump the current the database schema.",
        "description": "Fetch an array of all collection definitions from the schema.",
        "operationId": "schema.dump",
        "x-serviceIds": [
          "weaviate.local.query.meta"
        ],
        "tags": [
          "schema"
        ],
        "parameters": [
          {
            "name": "consistency",
            "in": "header",
            "required": false,
            "default": true,
            "type": "boolean",
            "description": "If consistency is true, the request will be proxied to the leader to ensure strong schema consistency"
          }
        ],
        "responses": {
          "200": {
            "description": "Successfully dumped the database schema.",
            "schema": {
              "$ref": "#/definitions/Schema"
            }
          },
          "401": {
            "description": "Unauthorized or invalid credentials."
          },
          "403": {
            "description": "Forbidden",
            "schema": {
              "$ref": "#/definitions/ErrorResponse"
            }
          },
          "500": {
            "description": "An error has occurred while trying to fulfill the request. Most likely the ErrorResponse will contain more information about the error.",
            "schema": {
              "$ref": "#/definitions/ErrorResponse"
            }
          }
        }
      },
      "post": {
        "summary": "Create a new Object class in the schema.",
        "description": "Create a new data object collection. <br/><br/>If AutoSchema is enabled, Weaviate will attempt to infer the schema from the data at import time. However, manual schema definition is recommended for production environments.",
        "operationId": "schema.objects.create",
        "x-serviceIds": [
          "weaviate.local.add.meta"
        ],
        "tags": [
          "schema"
        ],
        "parameters": [
          {
            "name": "objectClass",
            "in": "body",
            "required": true,
            "schema": {
              "$ref": "#/definitions/Class"
            }
          }
        ],
        "responses": {
          "200": {
            "description": "Added the new Object class to the schema.",
            "schema": {
              "$ref": "#/definitions/Class"
            }
          },
          "401": {
            "description": "Unauthorized or invalid credentials."
          },
          "403": {
            "description": "Forbidden",
            "schema": {
              "$ref": "#/definitions/ErrorResponse"
            }
          },
          "422": {
            "description": "Invalid Object class",
            "schema": {
              "$ref": "#/definitions/ErrorResponse"
            }
          },
          "500": {
            "description": "An error has occurred while trying to fulfill the request. Most likely the ErrorResponse will contain more information about the error.",
            "schema": {
              "$ref": "#/definitions/ErrorResponse"
            }
          }
        }
      }
    },
    "/schema/{className}": {
      "get": {
        "summary": "Get a single class from the schema",
        "operationId": "schema.objects.get",
        "x-serviceIds": [
          "weaviate.local.get.meta"
        ],
        "tags": [
          "schema"
        ],
        "parameters": [
          {
            "name": "className",
            "in": "path",
            "required": true,
            "type": "string"
          },
          {
            "name": "consistency",
            "in": "header",
            "required": false,
            "default": true,
            "type": "boolean",
            "description": "If consistency is true, the request will be proxied to the leader to ensure strong schema consistency"
          }
        ],
        "responses": {
          "200": {
            "description": "Found the Class, returned as body",
            "schema": {
              "$ref": "#/definitions/Class"
            }
          },
          "401": {
            "description": "Unauthorized or invalid credentials."
          },
          "403": {
            "description": "Forbidden",
            "schema": {
              "$ref": "#/definitions/ErrorResponse"
            }
          },
          "404": {
            "description": "This class does not exist"
          },
          "500": {
            "description": "An error has occurred while trying to fulfill the request. Most likely the ErrorResponse will contain more information about the error.",
            "schema": {
              "$ref": "#/definitions/ErrorResponse"
            }
          }
        }
      },
      "delete": {
        "summary": "Remove an Object class (and all data in the instances) from the schema.",
        "description": "Remove a collection from the schema. This will also delete all the objects in the collection.",
        "operationId": "schema.objects.delete",
        "x-serviceIds": [
          "weaviate.local.manipulate.meta"
        ],
        "tags": [
          "schema"
        ],
        "parameters": [
          {
            "name": "className",
            "in": "path",
            "required": true,
            "type": "string"
          }
        ],
        "responses": {
          "200": {
            "description": "Removed the Object class from the schema."
          },
          "400": {
            "description": "Could not delete the Object class.",
            "schema": {
              "$ref": "#/definitions/ErrorResponse"
            }
          },
          "401": {
            "description": "Unauthorized or invalid credentials."
          },
          "403": {
            "description": "Forbidden",
            "schema": {
              "$ref": "#/definitions/ErrorResponse"
            }
          },
          "500": {
            "description": "An error has occurred while trying to fulfill the request. Most likely the ErrorResponse will contain more information about the error.",
            "schema": {
              "$ref": "#/definitions/ErrorResponse"
            }
          }
        }
      },
      "put": {
        "summary": "Update settings of an existing schema class",
        "description": "Add a property to an existing collection.",
        "operationId": "schema.objects.update",
        "x-serviceIds": [
          "weaviate.local.manipulate.meta"
        ],
        "tags": [
          "schema"
        ],
        "parameters": [
          {
            "name": "className",
            "in": "path",
            "required": true,
            "type": "string"
          },
          {
            "name": "objectClass",
            "in": "body",
            "required": true,
            "schema": {
              "$ref": "#/definitions/Class"
            }
          }
        ],
        "responses": {
          "200": {
            "description": "Class was updated successfully",
            "schema": {
              "$ref": "#/definitions/Class"
            }
          },
          "422": {
            "description": "Invalid update attempt",
            "schema": {
              "$ref": "#/definitions/ErrorResponse"
            }
          },
          "401": {
            "description": "Unauthorized or invalid credentials."
          },
          "403": {
            "description": "Forbidden",
            "schema": {
              "$ref": "#/definitions/ErrorResponse"
            }
          },
          "404": {
            "description": "Class to be updated does not exist",
            "schema": {
              "$ref": "#/definitions/ErrorResponse"
            }
          },
          "500": {
            "description": "An error has occurred while trying to fulfill the request. Most likely the ErrorResponse will contain more information about the error.",
            "schema": {
              "$ref": "#/definitions/ErrorResponse"
            }
          }
        }
      }
    },
    "/schema/{className}/properties": {
      "post": {
        "summary": "Add a property to an Object class.",
        "operationId": "schema.objects.properties.add",
        "x-serviceIds": [
          "weaviate.local.manipulate.meta"
        ],
        "tags": [
          "schema"
        ],
        "parameters": [
          {
            "name": "className",
            "in": "path",
            "required": true,
            "type": "string"
          },
          {
            "name": "body",
            "in": "body",
            "required": true,
            "schema": {
              "$ref": "#/definitions/Property"
            }
          }
        ],
        "responses": {
          "200": {
            "description": "Added the property.",
            "schema": {
              "$ref": "#/definitions/Property"
            }
          },
          "401": {
            "description": "Unauthorized or invalid credentials."
          },
          "403": {
            "description": "Forbidden",
            "schema": {
              "$ref": "#/definitions/ErrorResponse"
            }
          },
          "422": {
            "description": "Invalid property.",
            "schema": {
              "$ref": "#/definitions/ErrorResponse"
            }
          },
          "500": {
            "description": "An error has occurred while trying to fulfill the request. Most likely the ErrorResponse will contain more information about the error.",
            "schema": {
              "$ref": "#/definitions/ErrorResponse"
            }
          }
        }
      }
    },
    "/schema/{className}/shards": {
      "get": {
        "summary": "Get the shards status of an Object class",
        "description": "Get the status of every shard in the cluster.",
        "operationId": "schema.objects.shards.get",
        "x-serviceIds": [
          "weaviate.local.get.meta"
        ],
        "tags": [
          "schema"
        ],
        "parameters": [
          {
            "name": "className",
            "in": "path",
            "required": true,
            "type": "string"
          },
          {
            "name": "tenant",
            "in": "query",
            "type": "string"
          }
        ],
        "responses": {
          "200": {
            "description": "Found the status of the shards, returned as body",
            "schema": {
              "$ref": "#/definitions/ShardStatusList"
            }
          },
          "401": {
            "description": "Unauthorized or invalid credentials."
          },
          "403": {
            "description": "Forbidden",
            "schema": {
              "$ref": "#/definitions/ErrorResponse"
            }
          },
          "404": {
            "description": "This class does not exist",
            "schema": {
              "$ref": "#/definitions/ErrorResponse"
            }
          },
          "500": {
            "description": "An error has occurred while trying to fulfill the request. Most likely the ErrorResponse will contain more information about the error.",
            "schema": {
              "$ref": "#/definitions/ErrorResponse"
            }
          }
        }
      }
    },
    "/schema/{className}/shards/{shardName}": {
      "put": {
        "summary": "Update a shard status.",
        "description": "Update a shard status for a collection. For example, a shard may have been marked as `READONLY` because its disk was full. After providing more disk space, use this endpoint to set the shard status to `READY` again. There is also a convenience function in each client to set the status of all shards of a collection.",
        "operationId": "schema.objects.shards.update",
        "x-serviceIds": [
          "weaviate.local.manipulate.meta"
        ],
        "tags": [
          "schema"
        ],
        "parameters": [
          {
            "name": "className",
            "in": "path",
            "required": true,
            "type": "string"
          },
          {
            "name": "shardName",
            "in": "path",
            "required": true,
            "type": "string"
          },
          {
            "in": "body",
            "name": "body",
            "required": true,
            "schema": {
              "$ref": "#/definitions/ShardStatus"
            }
          }
        ],
        "responses": {
          "200": {
            "description": "Shard status was updated successfully",
            "schema": {
              "$ref": "#/definitions/ShardStatus"
            }
          },
          "422": {
            "description": "Invalid update attempt",
            "schema": {
              "$ref": "#/definitions/ErrorResponse"
            }
          },
          "401": {
            "description": "Unauthorized or invalid credentials."
          },
          "403": {
            "description": "Forbidden",
            "schema": {
              "$ref": "#/definitions/ErrorResponse"
            }
          },
          "404": {
            "description": "Shard to be updated does not exist",
            "schema": {
              "$ref": "#/definitions/ErrorResponse"
            }
          },
          "500": {
            "description": "An error has occurred while trying to fulfill the request. Most likely the ErrorResponse will contain more information about the error.",
            "schema": {
              "$ref": "#/definitions/ErrorResponse"
            }
          }
        }
      }
    },
    "/schema/{className}/tenants": {
      "post": {
        "summary": "Create a new tenant",
        "description": "Create a new tenant for a collection. Multi-tenancy must be enabled in the collection definition.",
        "operationId": "tenants.create",
        "tags": [
          "schema"
        ],
        "parameters": [
          {
            "name": "className",
            "in": "path",
            "required": true,
            "type": "string"
          },
          {
            "in": "body",
            "name": "body",
            "required": true,
            "schema": {
              "type": "array",
              "items": {
                "$ref": "#/definitions/Tenant"
              }
            }
          }
        ],
        "responses": {
          "200": {
            "description": "Added new tenants to the specified class",
            "schema": {
              "type": "array",
              "items": {
                "$ref": "#/definitions/Tenant"
              }
            }
          },
          "401": {
            "description": "Unauthorized or invalid credentials."
          },
          "403": {
            "description": "Forbidden",
            "schema": {
              "$ref": "#/definitions/ErrorResponse"
            }
          },
          "422": {
            "description": "Invalid Tenant class",
            "schema": {
              "$ref": "#/definitions/ErrorResponse"
            }
          },
          "500": {
            "description": "An error has occurred while trying to fulfill the request. Most likely the ErrorResponse will contain more information about the error.",
            "schema": {
              "$ref": "#/definitions/ErrorResponse"
            }
          }
        }
      },
      "put": {
        "summary": "Update a tenant.",
        "description": "Update tenant of a specific class",
        "operationId": "tenants.update",
        "tags": [
          "schema"
        ],
        "parameters": [
          {
            "name": "className",
            "in": "path",
            "required": true,
            "type": "string"
          },
          {
            "in": "body",
            "name": "body",
            "required": true,
            "schema": {
              "type": "array",
              "items": {
                "$ref": "#/definitions/Tenant"
              }
            }
          }
        ],
        "responses": {
          "200": {
            "description": "Updated tenants of the specified class",
            "schema": {
              "type": "array",
              "items": {
                "$ref": "#/definitions/Tenant"
              }
            }
          },
          "401": {
            "description": "Unauthorized or invalid credentials."
          },
          "403": {
            "description": "Forbidden",
            "schema": {
              "$ref": "#/definitions/ErrorResponse"
            }
          },
          "422": {
            "description": "Invalid Tenant class",
            "schema": {
              "$ref": "#/definitions/ErrorResponse"
            }
          },
          "500": {
            "description": "An error has occurred while trying to fulfill the request. Most likely the ErrorResponse will contain more information about the error.",
            "schema": {
              "$ref": "#/definitions/ErrorResponse"
            }
          }
        }
      },
      "delete": {
        "description": "delete tenants from a specific class",
        "operationId": "tenants.delete",
        "tags": [
          "schema"
        ],
        "parameters": [
          {
            "name": "className",
            "in": "path",
            "required": true,
            "type": "string"
          },
          {
            "in": "body",
            "name": "tenants",
            "required": true,
            "schema": {
              "type": "array",
              "items": {
                "type": "string"
              }
            }
          }
        ],
        "responses": {
          "200": {
            "description": "Deleted tenants from specified class."
          },
          "401": {
            "description": "Unauthorized or invalid credentials."
          },
          "403": {
            "description": "Forbidden",
            "schema": {
              "$ref": "#/definitions/ErrorResponse"
            }
          },
          "422": {
            "description": "Invalid Tenant class",
            "schema": {
              "$ref": "#/definitions/ErrorResponse"
            }
          },
          "500": {
            "description": "An error has occurred while trying to fulfill the request. Most likely the ErrorResponse will contain more information about the error.",
            "schema": {
              "$ref": "#/definitions/ErrorResponse"
            }
          }
        }
      },
      "get": {
        "summary": "Get the list of tenants.",
        "description": "get all tenants from a specific class",
        "operationId": "tenants.get",
        "tags": [
          "schema"
        ],
        "parameters": [
          {
            "name": "className",
            "in": "path",
            "required": true,
            "type": "string"
          },
          {
            "name": "consistency",
            "in": "header",
            "required": false,
            "default": true,
            "type": "boolean",
            "description": "If consistency is true, the request will be proxied to the leader to ensure strong schema consistency"
          }
        ],
        "responses": {
          "200": {
            "description": "tenants from specified class.",
            "schema": {
              "type": "array",
              "items": {
                "$ref": "#/definitions/Tenant"
              }
            }
          },
          "401": {
            "description": "Unauthorized or invalid credentials."
          },
          "403": {
            "description": "Forbidden",
            "schema": {
              "$ref": "#/definitions/ErrorResponse"
            }
          },
          "422": {
            "description": "Invalid Tenant class",
            "schema": {
              "$ref": "#/definitions/ErrorResponse"
            }
          },
          "500": {
            "description": "An error has occurred while trying to fulfill the request. Most likely the ErrorResponse will contain more information about the error.",
            "schema": {
              "$ref": "#/definitions/ErrorResponse"
            }
          }
        }
      }
    },
    "/schema/{className}/tenants/{tenantName}": {
      "head": {
        "summary": "Check whether a tenant exists",
        "description": "Check if a tenant exists for a specific class",
        "operationId": "tenant.exists",
        "tags": [
          "schema"
        ],
        "parameters": [
          {
            "name": "className",
            "in": "path",
            "required": true,
            "type": "string"
          },
          {
            "name": "tenantName",
            "in": "path",
            "required": true,
            "type": "string"
          },
          {
            "name": "consistency",
            "in": "header",
            "required": false,
            "default": true,
            "type": "boolean",
            "description": "If consistency is true, the request will be proxied to the leader to ensure strong schema consistency"
          }
        ],
        "responses": {
          "200": {
            "description": "The tenant exists in the specified class"
          },
          "401": {
            "description": "Unauthorized or invalid credentials."
          },
          "403": {
            "description": "Forbidden",
            "schema": {
              "$ref": "#/definitions/ErrorResponse"
            }
          },
          "404": {
            "description": "The tenant not found"
          },
          "422": {
            "description": "Invalid Tenant class",
            "schema": {
              "$ref": "#/definitions/ErrorResponse"
            }
          },
          "500": {
            "description": "An error has occurred while trying to fulfill the request. Most likely the ErrorResponse will contain more information about the error.",
            "schema": {
              "$ref": "#/definitions/ErrorResponse"
            }
          }
        }
      },
      "get": {
        "summary": "Get a specific tenant",
        "description": "get a specific tenant for the given class",
        "operationId": "tenants.get.one",
        "tags": [
          "schema"
        ],
        "parameters": [
          {
            "name": "className",
            "in": "path",
            "required": true,
            "type": "string"
          },
          {
            "name": "tenantName",
            "in": "path",
            "required": true,
            "type": "string"
          },
          {
            "name": "consistency",
            "in": "header",
            "required": false,
            "default": true,
            "type": "boolean",
            "description": "If consistency is true, the request will be proxied to the leader to ensure strong schema consistency"
          }
        ],
        "responses": {
          "200": {
            "description": "load the tenant given the specified class",
            "schema": {
              "$ref": "#/definitions/Tenant"
            }
          },
          "401": {
            "description": "Unauthorized or invalid credentials."
          },
          "403": {
            "description": "Forbidden",
            "schema": {
              "$ref": "#/definitions/ErrorResponse"
            }
          },
          "404": {
            "description": "Tenant not found"
          },
          "422": {
            "description": "Invalid tenant or class",
            "schema": {
              "$ref": "#/definitions/ErrorResponse"
            }
          },
          "500": {
            "description": "An error has occurred while trying to fulfill the request. Most likely the ErrorResponse will contain more information about the error.",
            "schema": {
              "$ref": "#/definitions/ErrorResponse"
            }
          }
        }
      }
    },
    "/aliases": {
      "get": {
        "summary": "List aliases",
        "description": "Retrieve a list of all aliases in the system. Results can be filtered by specifying a collection (class) name to get aliases for a specific collection only.",
        "operationId": "aliases.get",
        "tags": [
          "schema"
        ],
        "parameters": [
          {
            "name": "class",
            "description": "Optional filter to retrieve aliases for a specific collection (class) only. If not provided, returns all aliases.",
            "in": "query",
            "required": false,
            "type": "string"
          }
        ],
        "responses": {
          "200": {
            "description": "Successfully retrieved the list of aliases",
            "schema": {
              "$ref": "#/definitions/AliasResponse"
            }
          },
          "401": {
            "description": "Unauthorized or invalid credentials."
          },
          "403": {
            "description": "Forbidden",
            "schema": {
              "$ref": "#/definitions/ErrorResponse"
            }
          },
          "422": {
            "description": "Invalid collection (class) parameter provided",
            "schema": {
              "$ref": "#/definitions/ErrorResponse"
            }
          },
          "500": {
            "description": "An error has occurred while trying to fulfill the request. Most likely the ErrorResponse will contain more information about the error.",
            "schema": {
              "$ref": "#/definitions/ErrorResponse"
            }
          }
        }
      },
      "post": {
        "summary": "Create a new alias",
        "description": "Create a new alias mapping between an alias name and a collection (class). The alias acts as an alternative name for accessing the collection.",
        "operationId": "aliases.create",
        "tags": [
          "schema"
        ],
        "parameters": [
          {
            "in": "body",
            "name": "body",
            "required": true,
            "schema": {
              "$ref": "#/definitions/Alias"
            }
          }
        ],
        "responses": {
          "200": {
            "description": "Successfully created a new alias for the specified collection (class)",
            "schema": {
              "$ref": "#/definitions/Alias"
            }
          },
          "401": {
            "description": "Unauthorized or invalid credentials."
          },
          "403": {
            "description": "Forbidden",
            "schema": {
              "$ref": "#/definitions/ErrorResponse"
            }
          },
          "422": {
            "description": "Invalid create alias request.",
            "schema": {
              "$ref": "#/definitions/ErrorResponse"
            }
          },
          "500": {
            "description": "An error has occurred while trying to fulfill the request. Most likely the ErrorResponse will contain more information about the error.",
            "schema": {
              "$ref": "#/definitions/ErrorResponse"
            }
          }
        }
      }
    },
    "/aliases/{aliasName}": {
      "get": {
        "summary": "Get an alias",
        "description": "Retrieve details about a specific alias by its name, including which collection (class) it points to.",
        "operationId": "aliases.get.alias",
        "tags": [
          "schema"
        ],
        "parameters": [
          {
            "name": "aliasName",
            "in": "path",
            "required": true,
            "type": "string"
          }
        ],
        "responses": {
          "200": {
            "description": "Successfully retrieved the alias details.",
            "schema": {
              "$ref": "#/definitions/Alias"
            }
          },
          "401": {
            "description": "Unauthorized or invalid credentials."
          },
          "403": {
            "description": "Forbidden",
            "schema": {
              "$ref": "#/definitions/ErrorResponse"
            }
          },
          "404": {
            "description": "Not Found - Alias does not exist",
            "schema": {
              "$ref": "#/definitions/ErrorResponse"
            }
          },
          "422": {
            "description": "Invalid alias name provided.",
            "schema": {
              "$ref": "#/definitions/ErrorResponse"
            }
          },
          "500": {
            "description": "An error has occurred while trying to fulfill the request. Most likely the ErrorResponse will contain more information about the error.",
            "schema": {
              "$ref": "#/definitions/ErrorResponse"
            }
          }
        }
      },
      "put": {
        "summary": "Update an alias",
        "description": "Update an existing alias to point to a different collection (class). This allows you to redirect an alias from one collection to another without changing the alias name.",
        "operationId": "aliases.update",
        "tags": [
          "schema"
        ],
        "parameters": [
          {
            "name": "aliasName",
            "in": "path",
            "required": true,
            "type": "string"
          },
          {
            "in": "body",
            "name": "body",
            "required": true,
            "schema": {
              "type": "object",
              "properties": {
                "class": {
                  "description": "The new collection (class) that the alias should point to.",
                  "type": "string"
                }
              }
            }
          }
        ],
        "responses": {
          "200": {
            "description": "Successfully updated the alias to point to the new collection (class).",
            "schema": {
              "$ref": "#/definitions/Alias"
            }
          },
          "401": {
            "description": "Unauthorized or invalid credentials."
          },
          "403": {
            "description": "Forbidden",
            "schema": {
              "$ref": "#/definitions/ErrorResponse"
            }
          },
          "404": {
            "description": "Not Found - Alias does not exist",
            "schema": {
              "$ref": "#/definitions/ErrorResponse"
            }
          },
          "422": {
            "description": "Invalid update alias request.",
            "schema": {
              "$ref": "#/definitions/ErrorResponse"
            }
          },
          "500": {
            "description": "An error has occurred while trying to fulfill the request. Most likely the ErrorResponse will contain more information about the error.",
            "schema": {
              "$ref": "#/definitions/ErrorResponse"
            }
          }
        }
      },
      "delete": {
        "summary": "Delete an alias",
        "description": "Remove an existing alias from the system. This will delete the alias mapping but will not affect the underlying collection (class).",
        "operationId": "aliases.delete",
        "tags": [
          "schema"
        ],
        "parameters": [
          {
            "name": "aliasName",
            "in": "path",
            "required": true,
            "type": "string"
          }
        ],
        "responses": {
          "204": {
            "description": "Successfully deleted the alias."
          },
          "401": {
            "description": "Unauthorized or invalid credentials."
          },
          "403": {
            "description": "Forbidden",
            "schema": {
              "$ref": "#/definitions/ErrorResponse"
            }
          },
          "404": {
            "description": "Not Found - Alias does not exist",
            "schema": {
              "$ref": "#/definitions/ErrorResponse"
            }
          },
          "422": {
            "description": "Invalid delete alias request.",
            "schema": {
              "$ref": "#/definitions/ErrorResponse"
            }
          },
          "500": {
            "description": "An error has occurred while trying to fulfill the request. Most likely the ErrorResponse will contain more information about the error.",
            "schema": {
              "$ref": "#/definitions/ErrorResponse"
            }
          }
        }
      }
    },
    "/backups/{backend}": {
      "post": {
        "summary": "Start a backup process",
        "description": "Start creating a backup for a set of collections. <br/><br/>Notes: <br/>- Weaviate uses gzip compression by default. <br/>- Weaviate stays usable while a backup process is ongoing.",
        "operationId": "backups.create",
        "x-serviceIds": [
          "weaviate.local.backup"
        ],
        "tags": [
          "backups"
        ],
        "parameters": [
          {
            "name": "backend",
            "in": "path",
            "required": true,
            "type": "string",
            "description": "Backup backend name e.g. `filesystem`, `gcs`, `s3`, `azure`."
          },
          {
            "in": "body",
            "name": "body",
            "required": true,
            "schema": {
              "$ref": "#/definitions/BackupCreateRequest"
            }
          }
        ],
        "responses": {
          "200": {
            "description": "Backup create process successfully started.",
            "schema": {
              "$ref": "#/definitions/BackupCreateResponse"
            }
          },
          "401": {
            "description": "Unauthorized or invalid credentials."
          },
          "403": {
            "description": "Forbidden",
            "schema": {
              "$ref": "#/definitions/ErrorResponse"
            }
          },
          "422": {
            "description": "Invalid backup creation attempt.",
            "schema": {
              "$ref": "#/definitions/ErrorResponse"
            }
          },
          "500": {
            "description": "An error has occurred while trying to fulfill the request. Most likely the ErrorResponse will contain more information about the error.",
            "schema": {
              "$ref": "#/definitions/ErrorResponse"
            }
          }
        }
      },
      "get": {
        "summary": "List all created backups",
        "description": "List all created backups IDs, Status",
        "operationId": "backups.list",
        "x-serviceIds": [
          "weaviate.local.backup"
        ],
        "tags": [
          "backups"
        ],
        "parameters": [
          {
            "name": "backend",
            "in": "path",
            "required": true,
            "type": "string",
            "description": "Backup backend name e.g. filesystem, gcs, s3."
          },
          {
            "name": "order",
            "in": "query",
            "required": false,
            "type": "string",
            "enum": [
              "asc",
              "desc"
            ],
            "default": "desc",
            "description": "Order of returned list of backups based on creation time. (asc or desc)"
          }
        ],
        "responses": {
          "200": {
            "description": "Existed backups",
            "schema": {
              "$ref": "#/definitions/BackupListResponse"
            }
          },
          "401": {
            "description": "Unauthorized or invalid credentials."
          },
          "403": {
            "description": "Forbidden",
            "schema": {
              "$ref": "#/definitions/ErrorResponse"
            }
          },
          "422": {
            "description": "Invalid backup list.",
            "schema": {
              "$ref": "#/definitions/ErrorResponse"
            }
          },
          "500": {
            "description": "An error has occurred while trying to fulfill the request. Most likely the ErrorResponse will contain more information about the error.",
            "schema": {
              "$ref": "#/definitions/ErrorResponse"
            }
          }
        }
      }
    },
    "/backups/{backend}/{id}": {
      "get": {
        "summary": "Get backup process status",
        "description": "Returns status of backup creation attempt for a set of collections. <br/><br/>All client implementations have a `wait for completion` option which will poll the backup status in the background and only return once the backup has completed (successfully or unsuccessfully). If you set the `wait for completion` option to false, you can also check the status yourself using this endpoint.",
        "operationId": "backups.create.status",
        "x-serviceIds": [
          "weaviate.local.backup"
        ],
        "tags": [
          "backups"
        ],
        "parameters": [
          {
            "name": "backend",
            "in": "path",
            "required": true,
            "type": "string",
            "description": "Backup backend name e.g. filesystem, gcs, s3."
          },
          {
            "name": "id",
            "in": "path",
            "required": true,
            "type": "string",
            "description": "The ID of a backup. Must be URL-safe and work as a filesystem path, only lowercase, numbers, underscore, minus characters allowed."
          },
          {
            "name": "bucket",
            "in": "query",
            "required": false,
            "type": "string",
            "description": "Name of the bucket, container, volume, etc"
          },
          {
            "name": "path",
            "in": "query",
            "required": false,
            "type": "string",
            "description": "The path within the bucket"
          }
        ],
        "responses": {
          "200": {
            "description": "Backup creation status successfully returned",
            "schema": {
              "$ref": "#/definitions/BackupCreateStatusResponse"
            }
          },
          "401": {
            "description": "Unauthorized or invalid credentials."
          },
          "403": {
            "description": "Forbidden",
            "schema": {
              "$ref": "#/definitions/ErrorResponse"
            }
          },
          "404": {
            "description": "Not Found - Backup does not exist",
            "schema": {
              "$ref": "#/definitions/ErrorResponse"
            }
          },
          "422": {
            "description": "Invalid backup restoration status attempt.",
            "schema": {
              "$ref": "#/definitions/ErrorResponse"
            }
          },
          "500": {
            "description": "An error has occurred while trying to fulfill the request. Most likely the ErrorResponse will contain more information about the error.",
            "schema": {
              "$ref": "#/definitions/ErrorResponse"
            }
          }
        }
      },
      "delete": {
        "summary": "Cancel backup",
        "description": "Cancel created backup with specified ID",
        "operationId": "backups.cancel",
        "x-serviceIds": [
          "weaviate.local.backup"
        ],
        "tags": [
          "backups"
        ],
        "parameters": [
          {
            "name": "backend",
            "in": "path",
            "required": true,
            "type": "string",
            "description": "Backup backend name e.g. filesystem, gcs, s3."
          },
          {
            "name": "id",
            "in": "path",
            "required": true,
            "type": "string",
            "description": "The ID of a backup. Must be URL-safe and work as a filesystem path, only lowercase, numbers, underscore, minus characters allowed."
          },
          {
            "name": "bucket",
            "in": "query",
            "required": false,
            "type": "string",
            "description": "Name of the bucket, container, volume, etc"
          },
          {
            "name": "path",
            "in": "query",
            "required": false,
            "type": "string",
            "description": "The path within the bucket"
          }
        ],
        "responses": {
          "204": {
            "description": "Successfully deleted."
          },
          "401": {
            "description": "Unauthorized or invalid credentials."
          },
          "403": {
            "description": "Forbidden",
            "schema": {
              "$ref": "#/definitions/ErrorResponse"
            }
          },
          "422": {
            "description": "Invalid backup cancellation attempt.",
            "schema": {
              "$ref": "#/definitions/ErrorResponse"
            }
          },
          "500": {
            "description": "An error has occurred while trying to fulfill the request. Most likely the ErrorResponse will contain more information about the error.",
            "schema": {
              "$ref": "#/definitions/ErrorResponse"
            }
          }
        }
      }
    },
    "/backups/{backend}/{id}/restore": {
      "post": {
        "summary": "Start a restoration process",
        "description": "Starts a process of restoring a backup for a set of collections. <br/><br/>Any backup can be restored to any machine, as long as the number of nodes between source and target are identical.<br/><br/>Requrements:<br/><br/>- None of the collections to be restored already exist on the target restoration node(s).<br/>- The node names of the backed-up collections' must match those of the target restoration node(s).",
        "operationId": "backups.restore",
        "x-serviceIds": [
          "weaviate.local.backup"
        ],
        "tags": [
          "backups"
        ],
        "parameters": [
          {
            "name": "backend",
            "in": "path",
            "required": true,
            "type": "string",
            "description": "Backup backend name e.g. `filesystem`, `gcs`, `s3`, `azure`."
          },
          {
            "name": "id",
            "in": "path",
            "required": true,
            "type": "string",
            "description": "The ID of a backup. Must be URL-safe and work as a filesystem path, only lowercase, numbers, underscore, minus characters allowed."
          },
          {
            "in": "body",
            "name": "body",
            "required": true,
            "schema": {
              "$ref": "#/definitions/BackupRestoreRequest"
            }
          }
        ],
        "responses": {
          "200": {
            "description": "Backup restoration process successfully started.",
            "schema": {
              "$ref": "#/definitions/BackupRestoreResponse"
            }
          },
          "401": {
            "description": "Unauthorized or invalid credentials."
          },
          "403": {
            "description": "Forbidden",
            "schema": {
              "$ref": "#/definitions/ErrorResponse"
            }
          },
          "404": {
            "description": "Not Found - Backup does not exist",
            "schema": {
              "$ref": "#/definitions/ErrorResponse"
            }
          },
          "422": {
            "description": "Invalid backup restoration attempt.",
            "schema": {
              "$ref": "#/definitions/ErrorResponse"
            }
          },
          "500": {
            "description": "An error has occurred while trying to fulfill the request. Most likely the ErrorResponse will contain more information about the error.",
            "schema": {
              "$ref": "#/definitions/ErrorResponse"
            }
          }
        }
      },
      "get": {
        "summary": "Get restore process status",
        "description": "Returns status of a backup restoration attempt for a set of classes. <br/><br/>All client implementations have a `wait for completion` option which will poll the backup status in the background and only return once the backup has completed (successfully or unsuccessfully). If you set the `wait for completion` option to false, you can also check the status yourself using the this endpoint.",
        "operationId": "backups.restore.status",
        "x-serviceIds": [
          "weaviate.local.backup"
        ],
        "tags": [
          "backups"
        ],
        "parameters": [
          {
            "name": "backend",
            "in": "path",
            "required": true,
            "type": "string",
            "description": "Backup backend name e.g. `filesystem`, `gcs`, `s3`, `azure`."
          },
          {
            "name": "id",
            "in": "path",
            "required": true,
            "type": "string",
            "description": "The ID of a backup. Must be URL-safe and work as a filesystem path, only lowercase, numbers, underscore, minus characters allowed."
          },
          {
            "name": "bucket",
            "in": "query",
            "required": false,
            "type": "string",
            "description": "Name of the bucket, container, volume, etc"
          },
          {
            "name": "path",
            "in": "query",
            "required": false,
            "type": "string",
            "description": "The path within the bucket"
          }
        ],
        "responses": {
          "200": {
            "description": "Backup restoration status successfully returned",
            "schema": {
              "$ref": "#/definitions/BackupRestoreStatusResponse"
            }
          },
          "401": {
            "description": "Unauthorized or invalid credentials."
          },
          "403": {
            "description": "Forbidden",
            "schema": {
              "$ref": "#/definitions/ErrorResponse"
            }
          },
          "404": {
            "description": "Not Found - Backup does not exist",
            "schema": {
              "$ref": "#/definitions/ErrorResponse"
            }
          },
          "500": {
            "description": "An error has occurred while trying to fulfill the request. Most likely the ErrorResponse will contain more information about the error.",
            "schema": {
              "$ref": "#/definitions/ErrorResponse"
            }
          }
        }
      }
    },
    "/cluster/statistics": {
      "get": {
        "summary": "See Raft cluster statistics",
        "description": "Returns Raft cluster statistics of Weaviate DB.",
        "operationId": "cluster.get.statistics",
        "x-serviceIds": [
          "weaviate.cluster.statistics.get"
        ],
        "tags": [
          "cluster"
        ],
        "responses": {
          "200": {
            "description": "Cluster statistics successfully returned",
            "schema": {
              "$ref": "#/definitions/ClusterStatisticsResponse"
            }
          },
          "401": {
            "description": "Unauthorized or invalid credentials."
          },
          "403": {
            "description": "Forbidden",
            "schema": {
              "$ref": "#/definitions/ErrorResponse"
            }
          },
          "422": {
            "description": "Invalid backup restoration status attempt.",
            "schema": {
              "$ref": "#/definitions/ErrorResponse"
            }
          },
          "500": {
            "description": "An error has occurred while trying to fulfill the request. Most likely the ErrorResponse will contain more information about the error.",
            "schema": {
              "$ref": "#/definitions/ErrorResponse"
            }
          }
        }
      }
    },
    "/nodes": {
      "get": {
        "summary": "Node information for the database.",
        "description": "Returns node information for the entire database.",
        "operationId": "nodes.get",
        "x-serviceIds": [
          "weaviate.nodes.status.get"
        ],
        "tags": [
          "nodes"
        ],
        "parameters": [
          {
            "$ref": "#/parameters/CommonOutputVerbosityParameterQuery"
          }
        ],
        "responses": {
          "200": {
            "description": "Nodes status successfully returned",
            "schema": {
              "$ref": "#/definitions/NodesStatusResponse"
            }
          },
          "401": {
            "description": "Unauthorized or invalid credentials."
          },
          "403": {
            "description": "Forbidden",
            "schema": {
              "$ref": "#/definitions/ErrorResponse"
            }
          },
          "404": {
            "description": "Not Found - Backup does not exist",
            "schema": {
              "$ref": "#/definitions/ErrorResponse"
            }
          },
          "422": {
            "description": "Invalid backup restoration status attempt.",
            "schema": {
              "$ref": "#/definitions/ErrorResponse"
            }
          },
          "500": {
            "description": "An error has occurred while trying to fulfill the request. Most likely the ErrorResponse will contain more information about the error.",
            "schema": {
              "$ref": "#/definitions/ErrorResponse"
            }
          }
        }
      }
    },
    "/nodes/{className}": {
      "get": {
        "summary": "Node information for a collection.",
        "description": "Returns node information for the nodes relevant to the collection.",
        "operationId": "nodes.get.class",
        "x-serviceIds": [
          "weaviate.nodes.status.get.class"
        ],
        "tags": [
          "nodes"
        ],
        "parameters": [
          {
            "name": "className",
            "in": "path",
            "required": true,
            "type": "string"
          },
          {
            "name": "shardName",
            "in": "query",
            "required": false,
            "type": "string"
          },
          {
            "$ref": "#/parameters/CommonOutputVerbosityParameterQuery"
          }
        ],
        "responses": {
          "200": {
            "description": "Nodes status successfully returned",
            "schema": {
              "$ref": "#/definitions/NodesStatusResponse"
            }
          },
          "401": {
            "description": "Unauthorized or invalid credentials."
          },
          "403": {
            "description": "Forbidden",
            "schema": {
              "$ref": "#/definitions/ErrorResponse"
            }
          },
          "404": {
            "description": "Not Found - Backup does not exist",
            "schema": {
              "$ref": "#/definitions/ErrorResponse"
            }
          },
          "422": {
            "description": "Invalid backup restoration status attempt.",
            "schema": {
              "$ref": "#/definitions/ErrorResponse"
            }
          },
          "500": {
            "description": "An error has occurred while trying to fulfill the request. Most likely the ErrorResponse will contain more information about the error.",
            "schema": {
              "$ref": "#/definitions/ErrorResponse"
            }
          }
        }
      }
    },
    "/tasks": {
      "get": {
        "summary": "Lists all distributed tasks in the cluster.",
        "operationId": "distributedTasks.get",
        "x-serviceIds": [
          "weaviate.distributedTasks.get"
        ],
        "tags": [
          "distributedTasks"
        ],
        "responses": {
          "200": {
            "description": "Distributed tasks successfully returned",
            "schema": {
              "$ref": "#/definitions/DistributedTasks"
            }
          },
          "403": {
            "description": "Unauthorized or invalid credentials.",
            "schema": {
              "$ref": "#/definitions/ErrorResponse"
            }
          },
          "500": {
            "description": "An error has occurred while trying to fulfill the request. Most likely the ErrorResponse will contain more information about the error.",
            "schema": {
              "$ref": "#/definitions/ErrorResponse"
            }
          }
        }
      }
    },
    "/classifications/": {
      "post": {
        "description": "Trigger a classification based on the specified params. Classifications will run in the background, use GET /classifications/<id> to retrieve the status of your classification.",
        "operationId": "classifications.post",
        "x-serviceIds": [
          "weaviate.classifications.post"
        ],
        "parameters": [
          {
            "description": "parameters to start a classification",
            "in": "body",
            "schema": {
              "$ref": "#/definitions/Classification"
            },
            "name": "params",
            "required": true
          }
        ],
        "responses": {
          "201": {
            "description": "Successfully started classification.",
            "schema": {
              "$ref": "#/definitions/Classification"
            }
          },
          "400": {
            "description": "Incorrect request",
            "schema": {
              "$ref": "#/definitions/ErrorResponse"
            }
          },
          "401": {
            "description": "Unauthorized or invalid credentials."
          },
          "403": {
            "description": "Forbidden",
            "schema": {
              "$ref": "#/definitions/ErrorResponse"
            }
          },
          "500": {
            "description": "An error has occurred while trying to fulfill the request. Most likely the ErrorResponse will contain more information about the error.",
            "schema": {
              "$ref": "#/definitions/ErrorResponse"
            }
          }
        },
        "summary": "Starts a classification.",
        "tags": [
          "classifications"
        ]
      }
    },
    "/classifications/{id}": {
      "get": {
        "description": "Get status, results and metadata of a previously created classification",
        "operationId": "classifications.get",
        "x-serviceIds": [
          "weaviate.classifications.get"
        ],
        "parameters": [
          {
            "description": "classification id",
            "in": "path",
            "type": "string",
            "name": "id",
            "required": true
          }
        ],
        "responses": {
          "200": {
            "description": "Found the classification, returned as body",
            "schema": {
              "$ref": "#/definitions/Classification"
            }
          },
          "404": {
            "description": "Not Found - Classification does not exist"
          },
          "401": {
            "description": "Unauthorized or invalid credentials."
          },
          "403": {
            "description": "Forbidden",
            "schema": {
              "$ref": "#/definitions/ErrorResponse"
            }
          },
          "500": {
            "description": "An error has occurred while trying to fulfill the request. Most likely the ErrorResponse will contain more information about the error.",
            "schema": {
              "$ref": "#/definitions/ErrorResponse"
            }
          }
        },
        "summary": "View previously created classification",
        "tags": [
          "classifications"
        ]
      }
    }
  },
  "produces": [
    "application/json"
  ],
  "schemes": [
    "https"
  ],
  "security": [
    {},
    {
      "oidc": []
    }
  ],
  "securityDefinitions": {
    "oidc": {
      "type": "oauth2",
      "description": "OIDC (OpenConnect ID - based on OAuth2)",
      "flow": "implicit",
      "authorizationUrl": "http://to-be-configured-in-the-application-config"
    }
  },
  "swagger": "2.0",
  "tags": [
    {
      "name": "objects"
    },
    {
      "name": "batch",
      "description": "These operations allow to execute batch requests for Objects and Objects. Mostly used for importing large datasets."
    },
    {
      "name": "graphql"
    },
    {
      "name": "meta"
    },
    {
      "name": "P2P"
    },
    {
      "name": "contextionary-API",
      "description": "All functions related to the Contextionary."
    },
    {
      "name": "schema",
      "description": "These operations enable manipulation of the schema in Weaviate schema."
    },
    {
      "name": "replication",
      "description": "Operations related to managing data replication, including initiating and monitoring shard replica movements between nodes, querying current sharding states, and managing the lifecycle of replication tasks."
    }
  ]
}<|MERGE_RESOLUTION|>--- conflicted
+++ resolved
@@ -1251,21 +1251,12 @@
       },
       "required": [
         "id",
-<<<<<<< HEAD
         "shard",
         "sourceNode",
         "targetNode",
         "collection",
         "status",
         "type"
-=======
-        "shardId",
-        "sourceNodeId",
-        "targetNodeId",
-        "collection",
-        "status",
-        "transferType"
->>>>>>> 4ab7bcd2
       ]
     },
     "ReplicationReplicateForceDeleteRequest": {
@@ -3834,8 +3825,6 @@
           },
           "404": {
             "description": "Collection or shard not found.",
-<<<<<<< HEAD
-=======
             "schema": {
               "$ref": "#/definitions/ErrorResponse"
             }
@@ -3979,7 +3968,6 @@
           },
           "404": {
             "description": "Collection not found.",
->>>>>>> 4ab7bcd2
             "schema": {
               "$ref": "#/definitions/ErrorResponse"
             }
