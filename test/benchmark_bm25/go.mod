--- conflicted
+++ resolved
@@ -7,9 +7,9 @@
 require (
 	github.com/go-openapi/strfmt v0.23.0
 	github.com/google/uuid v1.6.0
-	github.com/spf13/cobra v1.7.0
-	github.com/weaviate/weaviate v1.30.0
-	github.com/weaviate/weaviate-go-client/v5 v5.1.0
+	github.com/spf13/cobra v1.8.1
+	github.com/weaviate/weaviate v1.29.0
+	github.com/weaviate/weaviate-go-client/v5 v5.0.2
 	gopkg.in/yaml.v3 v3.0.1
 )
 
@@ -66,15 +66,10 @@
 	github.com/sirupsen/logrus v1.9.3 // indirect
 	github.com/spf13/pflag v1.0.5 // indirect
 	go.mongodb.org/mongo-driver v1.14.0 // indirect
-<<<<<<< HEAD
 	golang.org/x/exp v0.0.0-20240808152545-0cdaa3abc0fa // indirect
 	golang.org/x/net v0.39.0 // indirect
-	golang.org/x/oauth2 v0.25.0 // indirect
-	golang.org/x/sync v0.13.0 // indirect
-=======
-	golang.org/x/net v0.39.0 // indirect
 	golang.org/x/oauth2 v0.30.0 // indirect
->>>>>>> 60f3b896
+	golang.org/x/sync v0.14.0 // indirect
 	golang.org/x/sys v0.32.0 // indirect
 	golang.org/x/text v0.24.0 // indirect
 	google.golang.org/genproto/googleapis/rpc v0.0.0-20250505200425-f936aa4a68b2 // indirect
