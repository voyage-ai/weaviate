//                           _       _
// __      _____  __ ___   ___  __ _| |_ ___
// \ \ /\ / / _ \/ _` \ \ / / |/ _` | __/ _ \
//  \ V  V /  __/ (_| |\ V /| | (_| | ||  __/
//   \_/\_/ \___|\__,_| \_/ |_|\__,_|\__\___|
//
//  Copyright © 2016 - 2025 Weaviate B.V. All rights reserved.
//
//  CONTACT: hello@weaviate.io
//

package schema

import (
	"context"
	"encoding/json"
	"fmt"
	"os"
	"reflect"
	"strings"

	"github.com/pkg/errors"
	"github.com/prometheus/client_golang/prometheus"
	"github.com/weaviate/weaviate/entities/modelsext"
	schemaConfig "github.com/weaviate/weaviate/entities/schema/config"
	"github.com/weaviate/weaviate/entities/vectorindex/hnsw"

	"github.com/weaviate/weaviate/adapters/repos/db/inverted/stopwords"
	"github.com/weaviate/weaviate/entities/backup"
	"github.com/weaviate/weaviate/entities/classcache"
	entcfg "github.com/weaviate/weaviate/entities/config"
	"github.com/weaviate/weaviate/entities/models"
	"github.com/weaviate/weaviate/entities/replication"
	"github.com/weaviate/weaviate/entities/schema"
	"github.com/weaviate/weaviate/entities/vectorindex"
	"github.com/weaviate/weaviate/entities/versioned"
	"github.com/weaviate/weaviate/usecases/auth/authorization"
	"github.com/weaviate/weaviate/usecases/config"
	configRuntime "github.com/weaviate/weaviate/usecases/config/runtime"
	"github.com/weaviate/weaviate/usecases/monitoring"
	"github.com/weaviate/weaviate/usecases/replica"
	"github.com/weaviate/weaviate/usecases/sharding"
	shardingcfg "github.com/weaviate/weaviate/usecases/sharding/config"
)

func (h *Handler) GetClass(ctx context.Context, principal *models.Principal, name string) (*models.Class, error) {
	if err := h.Authorizer.Authorize(ctx, principal, authorization.READ, authorization.CollectionsMetadata(name)...); err != nil {
		return nil, err
	}
	name = schema.UppercaseClassName(name)

	cl := h.schemaReader.ReadOnlyClass(name)
	return cl, nil
}

func (h *Handler) GetConsistentClass(ctx context.Context, principal *models.Principal,
	name string, consistency bool,
) (*models.Class, uint64, error) {
	// NOTE: Support getting class via alias name
	// Also we resolve before doing `Authorize` so that Authorizer will work
	// with correct `collectionName` for permissions and errors UX
	name = schema.UppercaseClassName(name)
	if rname := h.schemaReader.ResolveAlias(name); rname != "" {
		name = rname
	}

	if err := h.Authorizer.Authorize(ctx, principal, authorization.READ, authorization.CollectionsMetadata(name)...); err != nil {
		return nil, 0, err
	}

	if consistency {
		vclasses, err := h.schemaManager.QueryReadOnlyClasses(name)
		return vclasses[name].Class, vclasses[name].Version, err
	}
	class, err := h.schemaReader.ReadOnlyClassWithVersion(ctx, name, 0)
	return class, 0, err
}

// GetCachedClass will return the class from the cache if it exists. Note that the context cache
// will likely be at the "request" or "operation" level and not be shared between requests.
// Uses the Handler's getClassMethod to determine how to get the class data.
func (h *Handler) GetCachedClass(ctxWithClassCache context.Context,
	principal *models.Principal, names ...string,
) (map[string]versioned.Class, error) {
	if err := h.Authorizer.Authorize(ctxWithClassCache, principal, authorization.READ, authorization.CollectionsMetadata(names...)...); err != nil {
		return nil, err
	}

	return classcache.ClassesFromContext(ctxWithClassCache, func(names ...string) (map[string]versioned.Class, error) {
		return h.classGetter.getClasses(names)
	}, names...)
}

// GetCachedClassNoAuth will return the class from the cache if it exists. Note that the context cache
// will likely be at the "request" or "operation" level and not be shared between requests.
// Uses the Handler's getClassMethod to determine how to get the class data.
func (h *Handler) GetCachedClassNoAuth(ctxWithClassCache context.Context, names ...string) (map[string]versioned.Class, error) {
	return classcache.ClassesFromContext(ctxWithClassCache, func(names ...string) (map[string]versioned.Class, error) {
		return h.classGetter.getClasses(names)
	}, names...)
}

// AddClass to the schema
func (h *Handler) AddClass(ctx context.Context, principal *models.Principal,
	cls *models.Class,
) (*models.Class, uint64, error) {
	cls.Class = schema.UppercaseClassName(cls.Class)
	cls.Properties = schema.LowercaseAllPropertyNames(cls.Properties)

	err := h.Authorizer.Authorize(ctx, principal, authorization.CREATE, authorization.CollectionsMetadata(cls.Class)...)
	if err != nil {
		return nil, 0, err
	}

	classGetterWithAuth := func(name string) (*models.Class, error) {
		if err := h.Authorizer.Authorize(ctx, principal, authorization.READ, authorization.CollectionsMetadata(name)...); err != nil {
			return nil, err
		}
		return h.schemaReader.ReadOnlyClass(name), nil
	}

	if err := h.setNewClassDefaults(cls, h.config.Replication); err != nil {
		return nil, 0, err
	}

	if err := h.validateCanAddClass(ctx, cls, classGetterWithAuth, false); err != nil {
		return nil, 0, err
	}
	// migrate only after validation in completed
	h.migrateClassSettings(cls)
	if err := h.parser.ParseClass(cls); err != nil {
		return nil, 0, err
	}

	err = h.invertedConfigValidator(cls.InvertedIndexConfig)
	if err != nil {
		return nil, 0, err
	}

	existingCollectionsCount, err := h.schemaManager.QueryCollectionsCount()
	if err != nil {
		h.logger.WithField("error", err).Error("could not query the collections count")
	}

	limit := h.schemaConfig.MaximumAllowedCollectionsCount.Get()

	if limit != config.DefaultMaximumAllowedCollectionsCount && existingCollectionsCount >= limit {
		return nil, 0, fmt.Errorf(
			"cannot create collection: maximum number of collections (%d) reached - "+
				"please consider switching to multi-tenancy or increasing the collection count limit - "+
				"see https://weaviate.io/collections-count-limit to learn about available options and best practices "+
				"when working with multiple collections and tenants",
			limit)
	}

	shardState, err := sharding.InitState(cls.Class,
		cls.ShardingConfig.(shardingcfg.Config),
		h.clusterState.LocalName(), h.schemaManager.StorageCandidates(), cls.ReplicationConfig.Factor,
		schema.MultiTenancyEnabled(cls))
	if err != nil {
		return nil, 0, errors.Wrap(err, "init sharding state")
	}

	defaultQuantization := h.config.DefaultQuantization
	h.enableQuantization(cls, defaultQuantization)

	version, err := h.schemaManager.AddClass(ctx, cls, shardState)
	if err != nil {
		return nil, 0, err
	}
	return cls, version, err
}

func (h *Handler) enableQuantization(class *models.Class, defaultQuantization *configRuntime.DynamicValue[string]) {
	compression := defaultQuantization.Get()
	if !hasTargetVectors(class) || class.VectorIndexType != "" {
		class.VectorIndexConfig = setDefaultQuantization(class.VectorIndexType, class.VectorIndexConfig.(schemaConfig.VectorIndexConfig), compression)
	}

	for k, vectorConfig := range class.VectorConfig {
		vectorConfig.VectorIndexConfig = setDefaultQuantization(class.VectorIndexType, vectorConfig.VectorIndexConfig.(schemaConfig.VectorIndexConfig), compression)
		class.VectorConfig[k] = vectorConfig
	}
}

func setDefaultQuantization(vectorIndexType string, vectorIndexConfig schemaConfig.VectorIndexConfig, compression string) schemaConfig.VectorIndexConfig {
	if len(vectorIndexType) == 0 {
		vectorIndexType = vectorindex.DefaultVectorIndexType
	}
	if vectorIndexType == vectorindex.VectorIndexTypeHNSW && vectorIndexConfig.IndexType() == vectorindex.VectorIndexTypeHNSW {
		hnswConfig := vectorIndexConfig.(hnsw.UserConfig)
		pqEnabled := hnswConfig.PQ.Enabled
		sqEnabled := hnswConfig.SQ.Enabled
		rqEnabled := hnswConfig.RQ.Enabled
		bqEnabled := hnswConfig.BQ.Enabled
		skipDefaultQuantization := hnswConfig.SkipDefaultQuantization
		hnswConfig.TrackDefaultQuantization = false
		if pqEnabled || sqEnabled || rqEnabled || bqEnabled {
			return hnswConfig
		}
		if skipDefaultQuantization {
			return hnswConfig
		}
		switch compression {
		case "pq":
			hnswConfig.PQ.Enabled = true
		case "sq":
			hnswConfig.SQ.Enabled = true
		case "rq-1":
			hnswConfig.RQ.Enabled = true
			hnswConfig.RQ.Bits = 1
			hnswConfig.RQ.RescoreLimit = hnsw.DefaultBRQRescoreLimit
		case "rq-8":
			hnswConfig.RQ.Enabled = true
			hnswConfig.RQ.Bits = 8
			hnswConfig.RQ.RescoreLimit = hnsw.DefaultRQRescoreLimit
		case "bq":
			hnswConfig.BQ.Enabled = true
		default:
			return hnswConfig
		}
		hnswConfig.TrackDefaultQuantization = true
		return hnswConfig
	}
	return vectorIndexConfig
}

func (h *Handler) RestoreClass(ctx context.Context, d *backup.ClassDescriptor, m map[string]string, overwriteAlias bool) error {
	// get schema and sharding state
	class := &models.Class{}
	if err := json.Unmarshal(d.Schema, &class); err != nil {
		return fmt.Errorf("unmarshal class schema: %w", err)
	}
	var shardingState sharding.State
	if d.ShardingState != nil {
		err := json.Unmarshal(d.ShardingState, &shardingState)
		if err != nil {
			return fmt.Errorf("unmarshal sharding state: %w", err)
		}
	}

	aliases := make([]*models.Alias, 0)
	if d.AliasesIncluded {
		if err := json.Unmarshal(d.Aliases, &aliases); err != nil {
			return fmt.Errorf("unmarshal aliases: %w", err)
		}
	}

	metric, err := monitoring.GetMetrics().BackupRestoreClassDurations.GetMetricWithLabelValues(class.Class)
	if err == nil {
		timer := prometheus.NewTimer(metric)
		defer timer.ObserveDuration()
	}

	class.Class = schema.UppercaseClassName(class.Class)
	class.Properties = schema.LowercaseAllPropertyNames(class.Properties)

	if err := h.setClassDefaults(class, h.config.Replication); err != nil {
		return err
	}

	// no validation of reference for restore
	classGetterWrapper := func(name string) (*models.Class, error) {
		return h.schemaReader.ReadOnlyClass(name), nil
	}

	err = h.validateClassInvariants(ctx, class, classGetterWrapper, true)
	if err != nil {
		return err
	}
	// migrate only after validation in completed
	h.migrateClassSettings(class)

	if err := h.parser.ParseClass(class); err != nil {
		return err
	}

	err = h.invertedConfigValidator(class.InvertedIndexConfig)
	if err != nil {
		return err
	}

	shardingState.MigrateFromOldFormat()
	err = shardingState.MigrateShardingStateReplicationFactor()
	if err != nil {
		return fmt.Errorf("error while migrating replication factor: %w", err)
	}
	shardingState.ApplyNodeMapping(m)
	_, err = h.schemaManager.RestoreClass(ctx, class, &shardingState)
	if err != nil {
		return fmt.Errorf("error when trying to restore class: %w", err)
	}

	for _, alias := range aliases {
		resolved := h.schemaReader.ResolveAlias(alias.Alias)

		// Alias do exist and don't want to overwrite
		if resolved != "" && !overwriteAlias {
			continue
		}

		if resolved != "" {
			_, err := h.schemaManager.DeleteAlias(ctx, alias.Alias)
			if err != nil {
				return fmt.Errorf("failed to restore alias for class: delete alias %s failed: %w", alias.Alias, err)
			}
		}

		_, err := h.schemaManager.CreateAlias(ctx, alias.Alias, class)
		if err != nil {
			return fmt.Errorf("failed to restore alias for class: create alias %s failed: %w", alias.Alias, err)
		}
	}

	return nil
}

// DeleteClass from the schema
func (h *Handler) DeleteClass(ctx context.Context, principal *models.Principal, class string) error {
	err := h.Authorizer.Authorize(ctx, principal, authorization.DELETE, authorization.CollectionsMetadata(class)...)
	if err != nil {
		return err
	}

	class = schema.UppercaseClassName(class)

	if _, err = h.schemaManager.DeleteClass(ctx, class); err != nil {
		return err
	}

	return nil
}

func (h *Handler) UpdateClass(ctx context.Context, principal *models.Principal,
	className string, updated *models.Class,
) error {
	err := h.Authorizer.Authorize(ctx, principal, authorization.UPDATE, authorization.CollectionsMetadata(className)...)
	if err != nil || updated == nil {
		return err
	}

	return UpdateClassInternal(h, ctx, className, updated)
}

// bypass the auth check for internal class update requests
func UpdateClassInternal(h *Handler, ctx context.Context, className string, updated *models.Class,
) error {
	// make sure unset optionals on 'updated' don't lead to an error, as all
	// optionals would have been set with defaults on the initial already
	if err := h.setClassDefaults(updated, h.config.Replication); err != nil {
		return err
	}

	if err := h.parser.ParseClass(updated); err != nil {
		return err
	}

	// ideally, these calls would be encapsulated in ParseClass but ParseClass is
	// used in many different areas of the codebase that may cause BC issues with the
	// new validation logic. Issue ref: gh-5860
	// As our testing becomes more comprehensive, we can move these calls into ParseClass
	if err := h.parser.parseModuleConfig(updated); err != nil {
		return fmt.Errorf("parse module config: %w", err)
	}

	if err := h.parser.parseVectorConfig(updated); err != nil {
		return fmt.Errorf("parse vector config: %w", err)
	}

	if err := h.validateVectorSettings(updated); err != nil {
		return err
	}

<<<<<<< HEAD
	if initial := h.schemaReader.ReadOnlyClass(className); initial != nil {
=======
	initial := h.schemaReader.ReadOnlyClass(className)

	if initial != nil {
		_, err := validateUpdatingMT(initial, updated)
		if err != nil {
			return err
		}

		initialRF := initial.ReplicationConfig.Factor
		updatedRF := updated.ReplicationConfig.Factor

		if updatedRF <= 0 {
			return fmt.Errorf("replication factor must be at least 1, got %d", updatedRF)
		}

		if initialRF < updatedRF {
			shardingState := h.schemaReader.CopyShardingState(className)

			for _, physical := range shardingState.Physical {
				if int64(len(physical.BelongsToNodes)) < updatedRF {
					return fmt.Errorf("not enough replicas in shard %q to increase replication factor to %d for class %q", physical.Name, updatedRF, className)
				}
			}
		}

>>>>>>> 500bc819
		if err := validateImmutableFields(initial, updated); err != nil {
			return err
		}
	}
<<<<<<< HEAD
	// A nil sharding state means that the sharding state will not be updated.
=======

>>>>>>> 500bc819
	_, err := h.schemaManager.UpdateClass(ctx, updated, nil)
	return err
}

func (m *Handler) setNewClassDefaults(class *models.Class, globalCfg replication.GlobalConfig) error {
	if class.ShardingConfig != nil && schema.MultiTenancyEnabled(class) {
		return fmt.Errorf("cannot have both shardingConfig and multiTenancyConfig")
	} else if class.MultiTenancyConfig == nil {
		class.MultiTenancyConfig = &models.MultiTenancyConfig{}
	} else if class.MultiTenancyConfig.Enabled {
		class.ShardingConfig = shardingcfg.Config{DesiredCount: 0} // tenant shards will be created dynamically
	}

	if err := m.setClassDefaults(class, globalCfg); err != nil {
		return err
	}

	if class.ReplicationConfig == nil {
		class.ReplicationConfig = &models.ReplicationConfig{
			Factor:           int64(m.config.Replication.MinimumFactor),
			DeletionStrategy: models.ReplicationConfigDeletionStrategyNoAutomatedResolution,
		}
		return nil
	}

	if class.ReplicationConfig.DeletionStrategy == "" {
		class.ReplicationConfig.DeletionStrategy = models.ReplicationConfigDeletionStrategyNoAutomatedResolution
	}
	return nil
}

func (h *Handler) setClassDefaults(class *models.Class, globalCfg replication.GlobalConfig) error {
	// set legacy vector index defaults only when:
	// 	- no target vectors are configured
	//  - OR, there are target vectors configured AND there is a legacy vector configured
	if !hasTargetVectors(class) || modelsext.ClassHasLegacyVectorIndex(class) {
		if class.Vectorizer == "" {
			class.Vectorizer = h.config.DefaultVectorizerModule
		}

		if class.VectorIndexType == "" {
			class.VectorIndexType = vectorindex.DefaultVectorIndexType
		}

		if h.config.DefaultVectorDistanceMetric != "" {
			if class.VectorIndexConfig == nil {
				class.VectorIndexConfig = map[string]interface{}{"distance": h.config.DefaultVectorDistanceMetric}
			} else if vIdxCfgMap, ok := class.VectorIndexConfig.(map[string]interface{}); ok && vIdxCfgMap["distance"] == nil {
				class.VectorIndexConfig.(map[string]interface{})["distance"] = h.config.DefaultVectorDistanceMetric
			}
		}
	}

	setInvertedConfigDefaults(class)
	for _, prop := range class.Properties {
		setPropertyDefaults(prop)
	}

	if class.ReplicationConfig == nil {
		class.ReplicationConfig = &models.ReplicationConfig{Factor: int64(globalCfg.MinimumFactor)}
	}

	if class.ReplicationConfig.Factor > 0 && class.ReplicationConfig.Factor < int64(globalCfg.MinimumFactor) {
		return fmt.Errorf("invalid replication factor: setup requires a minimum replication factor of %d: got %d",
			globalCfg.MinimumFactor, class.ReplicationConfig.Factor)
	}

	if class.ReplicationConfig.Factor < 1 {
		class.ReplicationConfig.Factor = int64(globalCfg.MinimumFactor)
	}

	h.moduleConfig.SetClassDefaults(class)
	return nil
}

func setPropertyDefaults(props ...*models.Property) {
	setPropertyDefaultTokenization(props...)
	setPropertyDefaultIndexing(props...)
	for _, prop := range props {
		setNestedPropertiesDefaults(prop.NestedProperties)
	}
}

func setPropertyDefaultTokenization(props ...*models.Property) {
	for _, prop := range props {
		switch dataType, _ := schema.AsPrimitive(prop.DataType); dataType {
		case schema.DataTypeString, schema.DataTypeStringArray:
			// deprecated as of v1.19, default tokenization was word
			// which will be migrated to text+whitespace
			if prop.Tokenization == "" {
				prop.Tokenization = models.PropertyTokenizationWord
			}
		case schema.DataTypeText, schema.DataTypeTextArray:
			if prop.Tokenization == "" {
				if os.Getenv("DEFAULT_TOKENIZATION") != "" {
					prop.Tokenization = os.Getenv("DEFAULT_TOKENIZATION")
				} else {
					prop.Tokenization = models.PropertyTokenizationWord
				}
			}
		default:
			// tokenization not supported for other data types
		}
	}
}

func setPropertyDefaultIndexing(props ...*models.Property) {
	for _, prop := range props {
		// if IndexInverted is set but IndexFilterable and IndexSearchable are not
		// migrate IndexInverted later.
		if prop.IndexInverted != nil &&
			prop.IndexFilterable == nil &&
			prop.IndexSearchable == nil &&
			prop.IndexRangeFilters == nil {
			continue
		}

		vTrue := true
		vFalse := false
		if prop.IndexFilterable == nil {
			prop.IndexFilterable = &vTrue
		}
		if prop.IndexSearchable == nil {
			switch dataType, _ := schema.AsPrimitive(prop.DataType); dataType {
			case schema.DataTypeString, schema.DataTypeStringArray:
				// string/string[] are migrated to text/text[] later,
				// at this point they are still valid data types, therefore should be handled here
				prop.IndexSearchable = &vTrue
			case schema.DataTypeText, schema.DataTypeTextArray:
				prop.IndexSearchable = &vTrue
			default:
				prop.IndexSearchable = &vFalse
			}
		}
		if prop.IndexRangeFilters == nil {
			prop.IndexRangeFilters = &vFalse
		}
	}
}

func setNestedPropertiesDefaults(properties []*models.NestedProperty) {
	for _, property := range properties {
		primitiveDataType, isPrimitive := schema.AsPrimitive(property.DataType)
		nestedDataType, isNested := schema.AsNested(property.DataType)

		setNestedPropertyDefaultTokenization(property, primitiveDataType, nestedDataType, isPrimitive, isNested)
		setNestedPropertyDefaultIndexing(property, primitiveDataType, nestedDataType, isPrimitive, isNested)

		if isNested {
			setNestedPropertiesDefaults(property.NestedProperties)
		}
	}
}

func setNestedPropertyDefaultTokenization(property *models.NestedProperty,
	primitiveDataType, nestedDataType schema.DataType,
	isPrimitive, isNested bool,
) {
	if property.Tokenization == "" && isPrimitive {
		switch primitiveDataType {
		case schema.DataTypeText, schema.DataTypeTextArray:
			property.Tokenization = models.NestedPropertyTokenizationWord
		default:
			// do nothing
		}
	}
}

func setNestedPropertyDefaultIndexing(property *models.NestedProperty,
	primitiveDataType, nestedDataType schema.DataType,
	isPrimitive, isNested bool,
) {
	vTrue := true
	vFalse := false

	if property.IndexFilterable == nil {
		property.IndexFilterable = &vTrue

		if isPrimitive && primitiveDataType == schema.DataTypeBlob {
			property.IndexFilterable = &vFalse
		}
	}

	if property.IndexSearchable == nil {
		property.IndexSearchable = &vFalse

		if isPrimitive {
			switch primitiveDataType {
			case schema.DataTypeText, schema.DataTypeTextArray:
				property.IndexSearchable = &vTrue
			default:
				// do nothing
			}
		}
	}

	if property.IndexRangeFilters == nil {
		property.IndexRangeFilters = &vFalse
	}
}

func (h *Handler) migrateClassSettings(class *models.Class) {
	for _, prop := range class.Properties {
		migratePropertySettings(prop)
	}
}

func migratePropertySettings(props ...*models.Property) {
	migratePropertyDataTypeAndTokenization(props...)
	migratePropertyIndexInverted(props...)
}

// as of v1.19 DataTypeString and DataTypeStringArray are deprecated
// here both are changed to Text/TextArray
// and proper, backward compatible tokenization
func migratePropertyDataTypeAndTokenization(props ...*models.Property) {
	for _, prop := range props {
		switch dataType, _ := schema.AsPrimitive(prop.DataType); dataType {
		case schema.DataTypeString:
			prop.DataType = schema.DataTypeText.PropString()
		case schema.DataTypeStringArray:
			prop.DataType = schema.DataTypeTextArray.PropString()
		default:
			// other types need no migration and do not support tokenization
			continue
		}

		switch prop.Tokenization {
		case models.PropertyTokenizationWord:
			prop.Tokenization = models.PropertyTokenizationWhitespace
		case models.PropertyTokenizationField:
			// stays field
		}
	}
}

// as of v1.19 IndexInverted is deprecated and replaced with
// IndexFilterable (set inverted index)
// and IndexSearchable (map inverted index with term frequencies;
// therefore applicable only to text/text[] data types)
func migratePropertyIndexInverted(props ...*models.Property) {
	vFalse := false

	for _, prop := range props {
		// if none of new options is set, use inverted settings
		if prop.IndexInverted != nil &&
			prop.IndexFilterable == nil &&
			prop.IndexSearchable == nil &&
			prop.IndexRangeFilters == nil {
			prop.IndexFilterable = prop.IndexInverted
			switch dataType, _ := schema.AsPrimitive(prop.DataType); dataType {
			// string/string[] are already migrated into text/text[], can be skipped here
			case schema.DataTypeText, schema.DataTypeTextArray:
				prop.IndexSearchable = prop.IndexInverted
			default:
				prop.IndexSearchable = &vFalse
			}
			prop.IndexRangeFilters = &vFalse
		}
		// new options have precedence so inverted can be reset
		prop.IndexInverted = nil
	}
}

func (h *Handler) validateProperty(
	class *models.Class, existingPropertyNames map[string]bool,
	relaxCrossRefValidation bool, classGetterWithAuth func(string) (*models.Class, error), props ...*models.Property,
) error {
	for _, property := range props {
		if _, err := schema.ValidatePropertyName(property.Name); err != nil {
			return err
		}

		if err := schema.ValidateReservedPropertyName(property.Name); err != nil {
			return err
		}

		if existingPropertyNames[strings.ToLower(property.Name)] {
			return fmt.Errorf("class %q: conflict for property %q: already in use or provided multiple times", class.Class, property.Name)
		}

		// Validate data type of property.
		propertyDataType, err := schema.FindPropertyDataTypeWithRefsAndAuth(classGetterWithAuth, property.DataType,
			relaxCrossRefValidation, schema.ClassName(class.Class))
		if err != nil {
			return fmt.Errorf("property '%s': invalid dataType: %v: %w", property.Name, property.DataType, err)
		}

		if propertyDataType.IsNested() {
			if err := validateNestedProperties(property.NestedProperties, property.Name); err != nil {
				return err
			}
		} else {
			if len(property.NestedProperties) > 0 {
				return fmt.Errorf("property '%s': nestedProperties not allowed for data types other than object/object[]",
					property.Name)
			}
		}

		if err := h.validatePropertyTokenization(property.Tokenization, propertyDataType); err != nil {
			return err
		}

		if err := h.validatePropertyIndexing(property); err != nil {
			return err
		}

		if err := h.validatePropModuleConfig(class, property); err != nil {
			return err
		}
	}

	return nil
}

func setInvertedConfigDefaults(class *models.Class) {
	if class.InvertedIndexConfig == nil {
		class.InvertedIndexConfig = &models.InvertedIndexConfig{
			UsingBlockMaxWAND: config.DefaultUsingBlockMaxWAND,
		}
	}

	if class.InvertedIndexConfig.CleanupIntervalSeconds == 0 {
		class.InvertedIndexConfig.CleanupIntervalSeconds = config.DefaultCleanupIntervalSeconds
	}

	if class.InvertedIndexConfig.Bm25 == nil {
		class.InvertedIndexConfig.Bm25 = &models.BM25Config{
			K1: config.DefaultBM25k1,
			B:  config.DefaultBM25b,
		}
	}

	if class.InvertedIndexConfig.Stopwords == nil {
		class.InvertedIndexConfig.Stopwords = &models.StopwordConfig{
			Preset: stopwords.EnglishPreset,
		}
	}
}

func (h *Handler) validateCanAddClass(ctx context.Context, class *models.Class, classGetterWithAuth func(string) (*models.Class, error),
	relaxCrossRefValidation bool,
) error {
	if modelsext.ClassHasLegacyVectorIndex(class) && len(class.VectorConfig) > 0 {
		return fmt.Errorf("creating a class with both a class level vector index and named vectors is forbidden")
	}

	return h.validateClassInvariants(ctx, class, classGetterWithAuth, relaxCrossRefValidation)
}

func (h *Handler) validateClassInvariants(
	ctx context.Context, class *models.Class, classGetterWithAuth func(string) (*models.Class, error),
	relaxCrossRefValidation bool,
) error {
	if _, err := schema.ValidateClassName(class.Class); err != nil {
		return err
	}

	existingPropertyNames := map[string]bool{}
	for _, property := range class.Properties {
		if err := h.validateProperty(class, existingPropertyNames, relaxCrossRefValidation, classGetterWithAuth, property); err != nil {
			return err
		}
		existingPropertyNames[strings.ToLower(property.Name)] = true
	}

	if err := h.validateVectorSettings(class); err != nil {
		return err
	}

	if err := h.moduleConfig.ValidateClass(ctx, class); err != nil {
		return err
	}

	if err := validateMT(class); err != nil {
		return err
	}

	if err := replica.ValidateConfig(class, h.config.Replication); err != nil {
		return err
	}

	// all is fine!
	return nil
}

func (h *Handler) validatePropertyTokenization(tokenization string, propertyDataType schema.PropertyDataType) error {
	if propertyDataType.IsPrimitive() {
		primitiveDataType := propertyDataType.AsPrimitive()

		switch primitiveDataType {
		case schema.DataTypeString, schema.DataTypeStringArray:
			// deprecated as of v1.19, will be migrated to DataTypeText/DataTypeTextArray
			switch tokenization {
			case models.PropertyTokenizationField, models.PropertyTokenizationWord:
				return nil
			}
		case schema.DataTypeText, schema.DataTypeTextArray:
			switch tokenization {
			case models.PropertyTokenizationField, models.PropertyTokenizationWord,
				models.PropertyTokenizationWhitespace, models.PropertyTokenizationLowercase,
				models.PropertyTokenizationTrigram:
				return nil
			case models.PropertyTokenizationGse:
				if !entcfg.Enabled(os.Getenv("USE_GSE")) && !entcfg.Enabled(os.Getenv("ENABLE_TOKENIZER_GSE")) {
					return fmt.Errorf("the GSE tokenizer is not enabled; set 'ENABLE_TOKENIZER_GSE' to 'true' to enable")
				}
				return nil
			case models.PropertyTokenizationKagomeKr:
				if !entcfg.Enabled(os.Getenv("ENABLE_TOKENIZER_KAGOME_KR")) {
					return fmt.Errorf("the Korean tokenizer is not enabled; set 'ENABLE_TOKENIZER_KAGOME_KR' to 'true' to enable")
				}
				return nil
			case models.PropertyTokenizationKagomeJa:
				if !entcfg.Enabled(os.Getenv("ENABLE_TOKENIZER_KAGOME_JA")) {
					return fmt.Errorf("the Japanese tokenizer is not enabled; set 'ENABLE_TOKENIZER_KAGOME_JA' to 'true' to enable")
				}
				return nil
			}
		default:
			if tokenization == "" {
				return nil
			}
			return fmt.Errorf("tokenization is not allowed for data type '%s'", primitiveDataType)
		}
		return fmt.Errorf("tokenization '%s' is not allowed for data type '%s'", tokenization, primitiveDataType)
	}

	if tokenization == "" {
		return nil
	}

	if propertyDataType.IsNested() {
		return fmt.Errorf("tokenization is not allowed for object/object[] data types")
	}
	return fmt.Errorf("tokenization is not allowed for reference data type")
}

func (h *Handler) validatePropertyIndexing(prop *models.Property) error {
	if prop.IndexInverted != nil {
		if prop.IndexFilterable != nil || prop.IndexSearchable != nil || prop.IndexRangeFilters != nil {
			return fmt.Errorf("`indexInverted` is deprecated and can not be set together with `indexFilterable`, " + "`indexSearchable` or `indexRangeFilters`")
		}
	}

	dataType, _ := schema.AsPrimitive(prop.DataType)
	if prop.IndexSearchable != nil {
		switch dataType {
		case schema.DataTypeString, schema.DataTypeStringArray:
			// string/string[] are migrated to text/text[] later,
			// at this point they are still valid data types, therefore should be handled here.
			// true or false allowed
		case schema.DataTypeText, schema.DataTypeTextArray:
			// true or false allowed
		default:
			if *prop.IndexSearchable {
				return fmt.Errorf("`indexSearchable` is allowed only for text/text[] data types. " +
					"For other data types set false or leave empty")
			}
		}
	}
	if prop.IndexRangeFilters != nil {
		switch dataType {
		case schema.DataTypeNumber, schema.DataTypeInt, schema.DataTypeDate:
			// true or false allowed
		case schema.DataTypeNumberArray, schema.DataTypeIntArray, schema.DataTypeDateArray:
			// not supported (yet?)
			fallthrough
		default:
			if *prop.IndexRangeFilters {
				return fmt.Errorf("`indexRangeFilters` is allowed only for number/int/date data types. " +
					"For other data types set false or leave empty")
			}
		}
	}

	return nil
}

func (h *Handler) validateVectorSettings(class *models.Class) error {
	if modelsext.ClassHasLegacyVectorIndex(class) {
		if err := h.validateVectorIndexType(class.VectorIndexType); err != nil {
			return err
		}

		if err := h.validateVectorizer(class.Vectorizer); err != nil {
			return err
		}

		if asMap, ok := class.VectorIndexConfig.(map[string]interface{}); ok && len(asMap) > 0 {
			parsed, err := h.parser.parseGivenVectorIndexConfig(class.VectorIndexType, class.VectorIndexConfig, h.parser.modules.IsMultiVector(class.Vectorizer), h.config.DefaultQuantization)
			if err != nil {
				return fmt.Errorf("class.VectorIndexConfig can not parse: %w", err)
			}
			if parsed.IsMultiVector() {
				return errors.New("class.VectorIndexConfig multi vector type index type is only configurable using named vectors")
			}
		}
	}

	for name, cfg := range class.VectorConfig {
		// check only if vectorizer correctly configured (map with single key being vectorizer name)
		// other cases are handled in module config validation
		if vm, ok := cfg.Vectorizer.(map[string]interface{}); ok && len(vm) == 1 {
			for vectorizer := range vm {
				if err := h.validateVectorizer(vectorizer); err != nil {
					return fmt.Errorf("target vector %q: %w", name, err)
				}
			}
		}
		if err := h.validateVectorIndexType(cfg.VectorIndexType); err != nil {
			return fmt.Errorf("target vector %q: %w", name, err)
		}
	}
	return nil
}

func (h *Handler) validateVectorizer(vectorizer string) error {
	if vectorizer == config.VectorizerModuleNone {
		return nil
	}

	if err := h.vectorizerValidator.ValidateVectorizer(vectorizer); err != nil {
		return errors.Wrap(err, "vectorizer")
	}

	return nil
}

func (h *Handler) validateVectorIndexType(vectorIndexType string) error {
	switch vectorIndexType {
	case vectorindex.VectorIndexTypeHNSW, vectorindex.VectorIndexTypeFLAT:
		return nil
	case vectorindex.VectorIndexTypeDYNAMIC:
		if !h.asyncIndexingEnabled {
			return fmt.Errorf("the dynamic index can only be created under async indexing environment (ASYNC_INDEXING=true)")
		}
		return nil
	default:
		return errors.Errorf("unrecognized or unsupported vectorIndexType %q",
			vectorIndexType)
	}
}

func validateMT(class *models.Class) error {
	enabled := schema.MultiTenancyEnabled(class)
	if !enabled && schema.AutoTenantCreationEnabled(class) {
		return fmt.Errorf("can't enable autoTenantCreation on a non-multi-tenant class")
	}

	if !enabled && schema.AutoTenantActivationEnabled(class) {
		return fmt.Errorf("can't enable autoTenantActivation on a non-multi-tenant class")
	}

	return nil
}

// validateUpdatingMT validates toggling MT and returns whether mt is enabled
func validateUpdatingMT(current, update *models.Class) (enabled bool, err error) {
	enabled = schema.MultiTenancyEnabled(current)
	if schema.MultiTenancyEnabled(update) != enabled {
		if enabled {
			err = fmt.Errorf("disabling multi-tenancy for an existing class is not supported")
		} else {
			err = fmt.Errorf("enabling multi-tenancy for an existing class is not supported")
		}
	} else {
		err = validateMT(update)
	}

	return enabled, err
}

func validateImmutableFields(initial, updated *models.Class) error {
	immutableFields := []immutableText{
		{
			name:     "class name",
			accessor: func(c *models.Class) string { return c.Class },
		},
	}

	if err := validateImmutableTextFields(initial, updated, immutableFields...); err != nil {
		return err
	}

	for k, v := range updated.VectorConfig {
		if _, ok := initial.VectorConfig[k]; !ok {
			continue
		}

		if !reflect.DeepEqual(initial.VectorConfig[k].Vectorizer, v.Vectorizer) {
			return fmt.Errorf("vectorizer config of vector %q is immutable", k)
		}
	}

	return nil
}

type immutableText struct {
	accessor func(c *models.Class) string
	name     string
}

func validateImmutableTextFields(previous, next *models.Class,
	immutables ...immutableText,
) error {
	for _, immutable := range immutables {
		oldField := immutable.accessor(previous)
		newField := immutable.accessor(next)
		if oldField != newField {
			return errors.Errorf("%s is immutable: attempted change from %q to %q",
				immutable.name, oldField, newField)
		}
	}
	return nil
}

func validateLegacyVectorIndexConfigImmutableFields(initial, updated *models.Class) error {
	return validateImmutableTextFields(initial, updated, []immutableText{
		{
			name:     "vectorizer",
			accessor: func(c *models.Class) string { return c.Vectorizer },
		},
		{
			name:     "vector index type",
			accessor: func(c *models.Class) string { return c.VectorIndexType },
		},
	}...)
}<|MERGE_RESOLUTION|>--- conflicted
+++ resolved
@@ -371,9 +371,6 @@
 		return err
 	}
 
-<<<<<<< HEAD
-	if initial := h.schemaReader.ReadOnlyClass(className); initial != nil {
-=======
 	initial := h.schemaReader.ReadOnlyClass(className)
 
 	if initial != nil {
@@ -390,7 +387,17 @@
 		}
 
 		if initialRF < updatedRF {
-			shardingState := h.schemaReader.CopyShardingState(className)
+
+			var shardingState *sharding.State
+			h.schemaReader.Read(className, true, func(c *models.Class, s *sharding.State) error {
+				stateCopy := s.DeepCopy()
+				shardingState = &stateCopy
+				return nil
+			})
+
+			if shardingState == nil {
+				return fmt.Errorf("sharding state for class %q was not found", className)
+			}
 
 			for _, physical := range shardingState.Physical {
 				if int64(len(physical.BelongsToNodes)) < updatedRF {
@@ -399,16 +406,12 @@
 			}
 		}
 
->>>>>>> 500bc819
 		if err := validateImmutableFields(initial, updated); err != nil {
 			return err
 		}
 	}
-<<<<<<< HEAD
 	// A nil sharding state means that the sharding state will not be updated.
-=======
-
->>>>>>> 500bc819
+
 	_, err := h.schemaManager.UpdateClass(ctx, updated, nil)
 	return err
 }
