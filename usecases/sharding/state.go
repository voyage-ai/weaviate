--- conflicted
+++ resolved
@@ -122,23 +122,11 @@
 	return schema.ActivityStatus(p.Status)
 }
 
-<<<<<<< HEAD
 func InitState(id string, config config.Config, nodeLocalName string, names []string, replFactor int64, partitioningEnabled bool) (*State, error) {
-=======
-type nodes interface {
-	Candidates() []string
-	LocalName() string
-}
-
-func InitState(id string, config Config, nodes nodes, replFactor int64, partitioningEnabled bool) (*State, error) {
-	names := nodes.Candidates()
-	if replFactor > int64(len(names)) {
-		return nil, fmt.Errorf(
-			"could not find enough weaviate nodes for replication: %d available, %d requested",
-			len(names), replFactor)
-	}
-
->>>>>>> aaa5730b
+	if f, n := replFactor, len(names); f > int64(n) {
+		return nil, fmt.Errorf("could not find enough weaviate nodes for replication: %d available, %d requested", len(names), f)
+	}
+
 	out := &State{
 		Config:              config,
 		IndexID:             id,
@@ -151,13 +139,6 @@
 		return out, nil
 	}
 
-<<<<<<< HEAD
-	if f, n := replFactor, len(names); f > int64(n) {
-		return nil, fmt.Errorf("not enough storage replicas: found %d want %d", n, f)
-	}
-
-=======
->>>>>>> aaa5730b
 	if err := out.initPhysical(names, replFactor); err != nil {
 		return nil, err
 	}
