//                           _       _
// __      _____  __ ___   ___  __ _| |_ ___
// \ \ /\ / / _ \/ _` \ \ / / |/ _` | __/ _ \
//  \ V  V /  __/ (_| |\ V /| | (_| | ||  __/
//   \_/\_/ \___|\__,_| \_/ |_|\__,_|\__\___|
//
//  Copyright © 2016 - 2024 Weaviate B.V. All rights reserved.
//
//  CONTACT: hello@weaviate.io
//

package monitoring

// Move the shard from unloaded to in progress
func (pm *PrometheusMetrics) StartLoadingShard() {
	if pm == nil {
		return
	}

<<<<<<< HEAD
	pm.ShardsUnloaded.Dec()
	pm.ShardsLoading.Inc()
=======
	slding, err := pm.ShardsLoading.GetMetricWith(labels)
	if err != nil {
		return err
	}
	slding.Inc()

	return nil
>>>>>>> 51d64e5b
}

// Move the shard from in progress to loaded
func (pm *PrometheusMetrics) FinishLoadingShard() {
	if pm == nil {
		return
	}

	pm.ShardsLoading.Dec()
	pm.ShardsLoaded.Inc()
}

// Move the shard from loaded to in progress
func (pm *PrometheusMetrics) StartUnloadingShard() {
	if pm == nil {
<<<<<<< HEAD
		return
=======
		return nil
	}

	labels := prometheus.Labels{
		"class_name": className,
	}

	sldd, err := pm.ShardsLoaded.GetMetricWith(labels)
	if err != nil {
		return err
	}

	sldd.Dec()

	suld, err := pm.ShardsUnloading.GetMetricWith(labels)
	if err != nil {
		return err
>>>>>>> 51d64e5b
	}

	pm.ShardsLoaded.Dec()
	pm.ShardsUnloaded.Inc()
}

// Move the shard from in progress to unloaded
func (pm *PrometheusMetrics) FinishUnloadingShard() {
	if pm == nil {
		return
	}

	pm.ShardsUnloading.Dec()
	pm.ShardsUnloaded.Inc()
}

// Register a new, unloaded shard
func (pm *PrometheusMetrics) NewUnloadedshard() {
	if pm == nil {
		return
	}

	pm.ShardsUnloaded.Inc()
}<|MERGE_RESOLUTION|>--- conflicted
+++ resolved
@@ -17,18 +17,8 @@
 		return
 	}
 
-<<<<<<< HEAD
 	pm.ShardsUnloaded.Dec()
 	pm.ShardsLoading.Inc()
-=======
-	slding, err := pm.ShardsLoading.GetMetricWith(labels)
-	if err != nil {
-		return err
-	}
-	slding.Inc()
-
-	return nil
->>>>>>> 51d64e5b
 }
 
 // Move the shard from in progress to loaded
@@ -44,31 +34,11 @@
 // Move the shard from loaded to in progress
 func (pm *PrometheusMetrics) StartUnloadingShard() {
 	if pm == nil {
-<<<<<<< HEAD
 		return
-=======
-		return nil
-	}
-
-	labels := prometheus.Labels{
-		"class_name": className,
-	}
-
-	sldd, err := pm.ShardsLoaded.GetMetricWith(labels)
-	if err != nil {
-		return err
-	}
-
-	sldd.Dec()
-
-	suld, err := pm.ShardsUnloading.GetMetricWith(labels)
-	if err != nil {
-		return err
->>>>>>> 51d64e5b
 	}
 
 	pm.ShardsLoaded.Dec()
-	pm.ShardsUnloaded.Inc()
+	pm.ShardsUnloading.Inc()
 }
 
 // Move the shard from in progress to unloaded
