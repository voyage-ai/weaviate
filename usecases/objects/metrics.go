--- conflicted
+++ resolved
@@ -32,18 +32,11 @@
 	}
 
 	return &Metrics{
-<<<<<<< HEAD
-		queriesCount: prom.QueriesCount,
-		batchTime:    prom.BatchTime,
-		dimensions:   prom.QueryDimensions,
-		groupClasses: prom.Group,
-=======
 		queriesCount:       prom.QueriesCount,
 		batchTime:          prom.BatchTime,
 		dimensions:         prom.QueryDimensions,
 		dimensionsCombined: prom.QueryDimensionsCombined,
-		groupClasses:       prom.GroupClasses,
->>>>>>> 5b82ebde
+		groupClasses:       prom.Group,
 	}
 }
 
