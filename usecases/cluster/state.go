//                           _       _
// __      _____  __ ___   ___  __ _| |_ ___
// \ \ /\ / / _ \/ _` \ \ / / |/ _` | __/ _ \
//  \ V  V /  __/ (_| |\ V /| | (_| | ||  __/
//   \_/\_/ \___|\__,_| \_/ |_|\__,_|\__\___|
//
//  Copyright © 2016 - 2025 Weaviate B.V. All rights reserved.
//
//  CONTACT: hello@weaviate.io
//

package cluster

import (
	"encoding/json"
	"fmt"
	"net"
	"slices"
	"strings"
	"sync"

	"github.com/hashicorp/memberlist"
	"github.com/pkg/errors"
	"github.com/sirupsen/logrus"
)

// NodeSelector is an interface to select a portion of the available nodes in memberlist
type NodeSelector interface {
	// NodeAddress resolves node id into an ip address without the port.
	NodeAddress(id string) string
	// NodeGRPCPort returns the gRPC port for a specific node id.
	NodeGRPCPort(id string) (int, error)
	// StorageCandidates returns list of storage nodes (names)
	// sorted by the free amount of disk space in descending orders
	StorageCandidates() []string
	// NonStorageNodes return nodes from member list which
	// they are configured not to be voter only
	NonStorageNodes() []string
	// SortCandidates Sort passed nodes names by the
	// free amount of disk space in descending order
	SortCandidates(nodes []string) []string
	// LocalName() return local node name
	LocalName() string
	// NodeHostname return hosts address for a specific node name
	NodeHostname(name string) (string, bool)
	AllHostnames() []string
}

type State struct {
<<<<<<< HEAD
	config        Config
	localGrpcPort int

	// that lock to serialize access to memberlist
	listLock             sync.RWMutex
=======
	config Config
	// memberlist methods are thread safe
	// see https://github.com/hashicorp/memberlist/blob/master/memberlist.go#L502-L503
>>>>>>> a487abb2
	list                 *memberlist.Memberlist
	nonStorageNodes      map[string]struct{}
	delegate             delegate
	maintenanceNodesLock sync.RWMutex
}

type Config struct {
	Hostname                string     `json:"hostname" yaml:"hostname"`
	GossipBindPort          int        `json:"gossipBindPort" yaml:"gossipBindPort"`
	DataBindPort            int        `json:"dataBindPort" yaml:"dataBindPort"`
	Join                    string     `json:"join" yaml:"join"`
	IgnoreStartupSchemaSync bool       `json:"ignoreStartupSchemaSync" yaml:"ignoreStartupSchemaSync"`
	SkipSchemaSyncRepair    bool       `json:"skipSchemaSyncRepair" yaml:"skipSchemaSyncRepair"`
	AuthConfig              AuthConfig `json:"auth" yaml:"auth"`
	AdvertiseAddr           string     `json:"advertiseAddr" yaml:"advertiseAddr"`
	AdvertisePort           int        `json:"advertisePort" yaml:"advertisePort"`
	// FastFailureDetection mostly for testing purpose, it will make memberlist sensitive and detect
	// failures (down nodes) faster.
	FastFailureDetection bool `json:"fastFailureDetection" yaml:"fastFailureDetection"`
	// LocalHost flag enables running a multi-node setup with the same localhost and different ports
	Localhost bool `json:"localhost" yaml:"localhost"`
	// MaintenanceNodes is experimental. You should not use this directly, but should use the
	// public methods on the State struct. This is a list of nodes (by Hostname) that are in
	// maintenance mode (eg return a 418 for all data requests). We use a list here instead of a
	// bool because it allows us to set the same config/env vars on all nodes to put a subset of
	// them in maintenance mode. In addition, we may want to have the cluster nodes not in
	// maintenance mode be aware of which nodes are in maintenance mode in the future.
	MaintenanceNodes []string `json:"maintenanceNodes" yaml:"maintenanceNodes"`
	// RaftBootstrapExpect is used to detect split-brain scenarios and attempt to rejoin the cluster
	// TODO-RAFT-DB-63 : shall be removed once NodeAddress() is moved under raft cluster package
	RaftBootstrapExpect int
}

type AuthConfig struct {
	BasicAuth BasicAuth `json:"basic" yaml:"basic"`
}

type BasicAuth struct {
	Username string `json:"username" yaml:"username"`
	Password string `json:"password" yaml:"password"`
}

func (ba BasicAuth) Enabled() bool {
	return ba.Username != "" || ba.Password != ""
}

func Init(userConfig Config, grpcPort, raftBootstrapExpect int, dataPath string, nonStorageNodes map[string]struct{}, logger logrus.FieldLogger) (_ *State, err error) {
	userConfig.RaftBootstrapExpect = raftBootstrapExpect
	cfg := memberlist.DefaultLANConfig()
	cfg.LogOutput = newLogParser(logger)
	cfg.Name = userConfig.Hostname
	state := State{
		config:          userConfig,
		localGrpcPort:   grpcPort,
		nonStorageNodes: nonStorageNodes,
		delegate: delegate{
			Name:     cfg.Name,
			dataPath: dataPath,
			log:      logger,
			metadata: NodeMetadata{
				RestPort: userConfig.DataBindPort,
				GrpcPort: grpcPort,
			},
		},
	}

	if err := state.delegate.init(diskSpace); err != nil {
		logger.WithField("action", "init_state.delegate_init").WithError(err).
			Error("delegate init failed")
	}
	cfg.Delegate = &state.delegate
	cfg.Events = events{&state.delegate}
	if userConfig.GossipBindPort != 0 {
		cfg.BindPort = userConfig.GossipBindPort
	}

	if userConfig.AdvertiseAddr != "" {
		cfg.AdvertiseAddr = userConfig.AdvertiseAddr
	}

	if userConfig.AdvertisePort != 0 {
		cfg.AdvertisePort = userConfig.AdvertisePort
	}

	if userConfig.FastFailureDetection {
		cfg.SuspicionMult = 1
	}

	if state.list, err = memberlist.Create(cfg); err != nil {
		logger.WithFields(logrus.Fields{
			"action":    "memberlist_init",
			"hostname":  userConfig.Hostname,
			"bind_port": userConfig.GossipBindPort,
		}).WithError(err).Error("memberlist not created")
		return nil, errors.Wrap(err, "create memberlist")
	}
	var joinAddr []string
	if userConfig.Join != "" {
		joinAddr = strings.Split(userConfig.Join, ",")
	}

	if len(joinAddr) > 0 {
		_, err := net.LookupIP(strings.Split(joinAddr[0], ":")[0])
		if err != nil {
			logger.WithFields(logrus.Fields{
				"action":          "cluster_attempt_join",
				"remote_hostname": joinAddr[0],
			}).WithError(err).Warn(
				"specified hostname to join cluster cannot be resolved. This is fine" +
					"if this is the first node of a new cluster, but problematic otherwise.")
		} else {
			_, err := state.list.Join(joinAddr)
			if err != nil {
				logger.WithFields(logrus.Fields{
					"action":          "memberlist_init",
					"remote_hostname": joinAddr,
				}).WithError(err).Error("memberlist join not successful")
				return nil, errors.Wrap(err, "join cluster")
			}
		}
	}

	return &state, nil
}

// Hostnames for all live members, except self. Use AllHostnames to include
// self, prefixes the data port.
func (s *State) Hostnames() []string {
	mem := s.list.Members()
	out := make([]string, len(mem))

	i := 0
	for _, m := range mem {
		if m.Name == s.list.LocalNode().Name {
			continue
		}

		out[i] = fmt.Sprintf("%s:%d", m.Addr.String(), s.dataPort(m))
		i++
	}

	return out[:i]
}

func nodeMetadata(m *memberlist.Node) (NodeMetadata, error) {
	if len(m.Meta) == 0 {
		return NodeMetadata{}, errors.New("no metadata available")
	}

	var meta NodeMetadata
	if err := json.Unmarshal(m.Meta, &meta); err != nil {
		return NodeMetadata{}, errors.Wrap(err, "unmarshal node metadata")
	}

	return meta, nil
}

func (s *State) dataPort(m *memberlist.Node) int {
	meta, err := nodeMetadata(m)
	if err != nil {
		s.delegate.log.WithFields(logrus.Fields{
			"action": "data_port_fallback",
			"node":   m.Name,
		}).WithError(err).Debug("unable to get node metadata, falling back to default data port")

		return int(m.Port) + 1 // the convention that it's 1 higher than the gossip port
	}

	return meta.RestPort
}

func (s *State) grpcPort(m *memberlist.Node) int {
	meta, err := nodeMetadata(m)
	if err != nil {
		s.delegate.log.WithFields(logrus.Fields{
			"action": "grpc_port_fallback",
			"node":   m.Name,
		}).WithError(err).Debug("unable to get node metadata, falling back to default gRPC port")

		return s.localGrpcPort // fallback to default gRPC port
	}

	return meta.GrpcPort
}

// AllHostnames for live members, including self.
func (s *State) AllHostnames() []string {
	if s.list == nil {
		return []string{}
	}

	mem := s.list.Members()
	out := make([]string, len(mem))

	for i, m := range mem {
		out[i] = fmt.Sprintf("%s:%d", m.Addr.String(), s.dataPort(m))
	}

	return out
}

// All node names (not their hostnames!) for live members, including self.
func (s *State) AllNames() []string {
	mem := s.list.Members()
	out := make([]string, len(mem))

	for i, m := range mem {
		out[i] = m.Name
	}

	return out
}

// StorageNodes returns all nodes except non storage nodes
func (s *State) storageNodes() []string {
	if len(s.nonStorageNodes) == 0 {
		return s.AllNames()
	}

	members := s.list.Members()
	out := make([]string, len(members))
	n := 0
	for _, m := range members {
		name := m.Name
		if _, ok := s.nonStorageNodes[name]; !ok {
			out[n] = m.Name
			n++
		}
	}

	return out[:n]
}

// StorageCandidates returns list of storage nodes (names)
// sorted by the free amount of disk space in descending order
func (s *State) StorageCandidates() []string {
	return s.delegate.sortCandidates(s.storageNodes())
}

// NonStorageNodes return nodes from member list which
// they are configured not to be voter only
func (s *State) NonStorageNodes() []string {
	nonStorage := []string{}
	for name := range s.nonStorageNodes {
		nonStorage = append(nonStorage, name)
	}

	return nonStorage
}

// SortCandidates Sort passed nodes names by the
// free amount of disk space in descending order
func (s *State) SortCandidates(nodes []string) []string {
	return s.delegate.sortCandidates(nodes)
}

// All node names (not their hostnames!) for live members, including self.
func (s *State) NodeCount() int {
	return s.list.NumMembers()
}

// LocalName() return local node name
func (s *State) LocalName() string {
	return s.list.LocalNode().Name
}

func (s *State) ClusterHealthScore() int {
	return s.list.GetHealthScore()
}

func (s *State) NodeHostname(nodeName string) (string, bool) {
	for _, mem := range s.list.Members() {
		if mem.Name == nodeName {
			return fmt.Sprintf("%s:%d", mem.Addr.String(), s.dataPort(mem)), true
		}
	}

	return "", false
}

// NodeAddress is used to resolve the node name into an ip address without the port
// TODO-RAFT-DB-63 : shall be replaced by Members() which returns members in the list
func (s *State) NodeAddress(id string) string {
	// network interruption detection which can cause a single node to be isolated from the cluster (split brain)
	nodeCount := s.list.NumMembers()
	var joinAddr []string
	if s.config.Join != "" {
		joinAddr = strings.Split(s.config.Join, ",")
	}
	if nodeCount == 1 && len(joinAddr) > 0 && s.config.RaftBootstrapExpect > 1 {
		s.delegate.log.WithFields(logrus.Fields{
			"action":     "memberlist_rejoin",
			"node_count": nodeCount,
		}).Warn("detected single node split-brain, attempting to rejoin memberlist cluster")
		// Only attempt rejoin if we're supposed to be part of a larger cluster
		_, err := s.list.Join(joinAddr)
		if err != nil {
			s.delegate.log.WithFields(logrus.Fields{
				"action":          "memberlist_rejoin",
				"remote_hostname": joinAddr,
			}).WithError(err).Error("memberlist rejoin not successful")
		} else {
			s.delegate.log.WithFields(logrus.Fields{
				"action":     "memberlist_rejoin",
				"node_count": s.list.NumMembers(),
			}).Info("Successfully rejoined the memberlist cluster")
		}
	}

	for _, mem := range s.list.Members() {
		if mem.Name == id {
			return mem.Addr.String()
		}
	}
	return ""
}

func (s *State) NodeGRPCPort(nodeID string) (int, error) {
	for _, mem := range s.list.Members() {
		if mem.Name == nodeID {
			return s.grpcPort(mem), nil
		}
	}
	return 0, fmt.Errorf("node not found: %s", nodeID)
}

func (s *State) SchemaSyncIgnored() bool {
	return s.config.IgnoreStartupSchemaSync
}

func (s *State) SkipSchemaRepair() bool {
	return s.config.SkipSchemaSyncRepair
}

func (s *State) NodeInfo(node string) (NodeInfo, bool) {
	return s.delegate.get(node)
}

// MaintenanceModeEnabledForLocalhost is experimental, may be removed/changed. It returns true if this node is in
// maintenance mode (which means it should return an error for all data requests).
func (s *State) MaintenanceModeEnabledForLocalhost() bool {
	return s.nodeInMaintenanceMode(s.config.Hostname)
}

// SetMaintenanceModeForLocalhost is experimental, may be removed/changed. Enables/disables maintenance
// mode for this node.
func (s *State) SetMaintenanceModeForLocalhost(enabled bool) {
	s.setMaintenanceModeForNode(s.config.Hostname, enabled)
}

func (s *State) setMaintenanceModeForNode(node string, enabled bool) {
	s.maintenanceNodesLock.Lock()
	defer s.maintenanceNodesLock.Unlock()

	if s.config.MaintenanceNodes == nil {
		s.config.MaintenanceNodes = []string{}
	}
	if !enabled {
		// we're disabling maintenance mode, remove the node from the list
		for i, enabledNode := range s.config.MaintenanceNodes {
			if enabledNode == node {
				s.config.MaintenanceNodes = append(s.config.MaintenanceNodes[:i], s.config.MaintenanceNodes[i+1:]...)
			}
		}
		return
	}
	if !slices.Contains(s.config.MaintenanceNodes, node) {
		// we're enabling maintenance mode, add the node to the list
		s.config.MaintenanceNodes = append(s.config.MaintenanceNodes, node)
		return
	}
}

func (s *State) nodeInMaintenanceMode(node string) bool {
	s.maintenanceNodesLock.RLock()
	defer s.maintenanceNodesLock.RUnlock()

	return slices.Contains(s.config.MaintenanceNodes, node)
}<|MERGE_RESOLUTION|>--- conflicted
+++ resolved
@@ -47,17 +47,11 @@
 }
 
 type State struct {
-<<<<<<< HEAD
-	config        Config
-	localGrpcPort int
-
-	// that lock to serialize access to memberlist
-	listLock             sync.RWMutex
-=======
 	config Config
 	// memberlist methods are thread safe
 	// see https://github.com/hashicorp/memberlist/blob/master/memberlist.go#L502-L503
->>>>>>> a487abb2
+	localGrpcPort int
+
 	list                 *memberlist.Memberlist
 	nonStorageNodes      map[string]struct{}
 	delegate             delegate
